--- conflicted
+++ resolved
@@ -7,11 +7,7 @@
 msgstr ""
 "Project-Id-Version: PACKAGE VERSION\n"
 "Report-Msgid-Bugs-To: \n"
-<<<<<<< HEAD
-"POT-Creation-Date: 2025-06-26 09:52+0800\n"
-=======
 "POT-Creation-Date: 2025-06-27 18:06+0800\n"
->>>>>>> 09224743
 "PO-Revision-Date: YEAR-MO-DA HO:MI+ZONE\n"
 "Last-Translator: FULL NAME <EMAIL@ADDRESS>\n"
 "Language-Team: LANGUAGE <LL@li.org>\n"
@@ -217,15 +213,8 @@
 msgstr "View image Tag"
 
 #: paas_wl/bk_app/cnative/specs/views.py:166
-<<<<<<< HEAD
 msgid "拉取镜像 Tag 失败"
 msgstr "Failed to list tag from image repository"
-=======
-#: paasng/platform/sourcectl/views.py:418
-#, python-format
-msgid "%s的仓库信息查询异常"
-msgstr "The warehouse information query of %s is abnormal"
->>>>>>> 09224743
 
 #: paas_wl/bk_app/cnative/specs/views.py:223
 #: paas_wl/bk_app/cnative/specs/views.py:282
@@ -2276,7 +2265,6 @@
 "letters, numbers, hyphens (-) or underscores (_), must start with a letter "
 "and end with a letter or number."
 
-<<<<<<< HEAD
 #: paasng/plat_admin/admin42/serializers/templates.py:34
 msgid "预设增强服务配置必须为 Dict 格式"
 msgstr "Preset enhanced service configuration must be in Dict format"
@@ -2313,8 +2301,6 @@
 "The value of the binary package storage configuration must be a valid "
 "address string"
 
-=======
->>>>>>> 09224743
 #: paasng/plat_admin/admin42/utils/__init__.py:35
 #, python-brace-format
 msgid "由于: {reason}, 该功能暂不支持"
@@ -2604,11 +2590,8 @@
 
 #: paasng/plat_mgt/sourcectl/serializers.py:187
 #: paasng/plat_mgt/sourcectl/serializers.py:200
-<<<<<<< HEAD
-=======
 #: paasng/plat_mgt/templates/serializers.py:180
 #: paasng/plat_mgt/templates/serializers.py:195
->>>>>>> 09224743
 msgid "名称已存在，请使用其他名称"
 msgstr "name already exists, please use another name"
 
@@ -3562,11 +3545,7 @@
 #: paasng/platform/mgrlegacy/app_migrations/service_rabbitmq.py:59
 #, python-brace-format
 msgid "正在为 {environment} 环境创建 RabbitMQ 服务实例..."
-<<<<<<< HEAD
 msgstr "Creating RabbitMQ service instance for {environment} environment..."
-=======
-msgstr ""
->>>>>>> 09224743
 
 #: paasng/platform/mgrlegacy/legacy_proxy.py:79
 msgid "暂不支持轻应用迁移"
@@ -3780,11 +3759,7 @@
 msgid "源码包文件格式错误，文件可能已经损坏"
 msgstr "source package file format error, file may be damaged"
 
-<<<<<<< HEAD
-#: paasng/platform/smart_app/views.py:81 paasng/platform/smart_app/views.py:264
-=======
 #: paasng/platform/smart_app/views.py:82 paasng/platform/smart_app/views.py:265
->>>>>>> 09224743
 #: paasng/platform/sourcectl/views.py:262
 msgid "请联系管理员"
 msgstr "Please contact administrator"
@@ -3989,14 +3964,11 @@
 "Unable to get SVN branch information, please check the warehouse address and "
 "authentication information"
 
-<<<<<<< HEAD
 #: paasng/platform/sourcectl/views.py:418
 #, python-format
 msgid "%s的仓库信息查询异常"
 msgstr "The warehouse information query of %s is abnormal"
 
-=======
->>>>>>> 09224743
 #: paasng/platform/sourcectl/views.py:488
 #, python-brace-format
 msgid "仓库信息查询异常: {e}"
