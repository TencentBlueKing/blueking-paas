--- conflicted
+++ resolved
@@ -7,11 +7,7 @@
 msgstr ""
 "Project-Id-Version: PACKAGE VERSION\n"
 "Report-Msgid-Bugs-To: \n"
-<<<<<<< HEAD
 "POT-Creation-Date: 2025-06-24 12:26+0800\n"
-=======
-"POT-Creation-Date: 2025-06-23 17:59+0800\n"
->>>>>>> 94192392
 "PO-Revision-Date: YEAR-MO-DA HO:MI+ZONE\n"
 "Last-Translator: FULL NAME <EMAIL@ADDRESS>\n"
 "Language-Team: LANGUAGE <LL@li.org>\n"
@@ -593,13 +589,8 @@
 
 #: paasng/accessories/app_secret/views.py:172
 #: paasng/accessories/servicehub/views.py:782
-<<<<<<< HEAD
 #: paasng/platform/applications/views/application.py:522
 #: paasng/platform/sourcectl/views.py:152
-=======
-#: paasng/platform/applications/views/application.py:535
-#: paasng/platform/sourcectl/views.py:149
->>>>>>> 94192392
 msgid "验证码错误"
 msgstr "Verification code error"
 
@@ -815,13 +806,8 @@
 msgid "{url} 并非 {module_name} 模块的访问入口"
 msgstr "{url} is not an access entry for the {module_name} module"
 
-<<<<<<< HEAD
-#: paasng/accessories/publish/market/serializers.py:447
-#: paasng/platform/modules/serializers.py:347
-=======
 #: paasng/accessories/publish/market/serializers.py:442
 #: paasng/platform/modules/serializers.py:330
->>>>>>> 94192392
 msgid "This field is required."
 msgstr "This field is required."
 
@@ -1883,11 +1869,7 @@
 msgid "应用成员"
 msgstr "APP Member"
 
-<<<<<<< HEAD
-#: paasng/misc/audit/constants.py:69 paasng/platform/modules/serializers.py:403
-=======
 #: paasng/misc/audit/constants.py:69 paasng/platform/modules/serializers.py:386
->>>>>>> 94192392
 msgid "构建配置"
 msgstr "Build Configuration"
 
@@ -2213,11 +2195,7 @@
 #: paasng/platform/declarative/application/validations/v2.py:104
 #: paasng/platform/declarative/deployment/validations/v2.py:173
 #: paasng/platform/modules/serializers.py:177
-<<<<<<< HEAD
-#: paasng/platform/modules/serializers.py:303
-=======
 #: paasng/platform/modules/serializers.py:286
->>>>>>> 94192392
 #: paasng/platform/sourcectl/serializers.py:160
 msgid "构建目录不合法，不能以 '/' 开头，不能包含 '..'"
 msgstr "Invalid source_dir, cannot start with '/' or contain '..'"
@@ -3478,14 +3456,6 @@
 "The current APP has not been deployed to the prod env, skip creating a "
 "database instance for the prod env."
 
-<<<<<<< HEAD
-#: paasng/platform/mgrlegacy/app_migrations/service_rabbitmq.py:59
-#, python-brace-format
-msgid "正在为 {environment} 环境创建 RabbitMQ 服务实例..."
-msgstr "Creating RabbitMQ service instance for {environment} environment..."
-
-=======
->>>>>>> 94192392
 #: paasng/platform/mgrlegacy/legacy_proxy.py:79
 msgid "暂不支持轻应用迁移"
 msgstr " Mini-APP migration is not currently supported"
@@ -3578,11 +3548,7 @@
 msgstr "Template name"
 
 #: paasng/platform/modules/serializers.py:166
-<<<<<<< HEAD
-#: paasng/platform/modules/serializers.py:442
-=======
 #: paasng/platform/modules/serializers.py:425
->>>>>>> 94192392
 msgid "名称为 {} 的模块已存在"
 msgstr " APP name %s already exists "
 
@@ -3591,30 +3557,6 @@
 msgid "模板 {} 不可用"
 msgstr "Template {} is unavailable"
 
-<<<<<<< HEAD
-#: paasng/platform/modules/serializers.py:292
-msgid "新建代码仓库时，源码仓库类型不能为空"
-msgstr ""
-
-#: paasng/platform/modules/serializers.py:295
-msgid "新建代码仓库时，源码仓库地址无效"
-msgstr ""
-
-#: paasng/platform/modules/serializers.py:298
-msgid "将模板代码初始化到代码仓库中时，必须选择应用模板"
-msgstr ""
-
-#: paasng/platform/modules/serializers.py:381
-msgid "镜像凭证信息"
-msgstr "Image credential information"
-
-#: paasng/platform/modules/serializers.py:421
-msgid "源码配置"
-msgstr "Source code configuration"
-
-#: paasng/platform/modules/serializers.py:484
-#: paasng/platform/modules/serializers.py:494
-=======
 #: paasng/platform/modules/serializers.py:364
 msgid "镜像凭证信息"
 msgstr "Image credential information"
@@ -3625,7 +3567,6 @@
 
 #: paasng/platform/modules/serializers.py:467
 #: paasng/platform/modules/serializers.py:477
->>>>>>> 94192392
 msgid "指令不能以 'start ' 开头."
 msgstr "The command cannot begin with 'start '."
 
@@ -4580,12 +4521,9 @@
 #~ msgid "腾讯内部 Git 源码托管系统"
 #~ msgstr "Tencent's internal Git source code hosting system"
 
-<<<<<<< HEAD
 #~ msgid "标签必须为 List 格式"
 #~ msgstr "Tags must be in List format"
 
-=======
->>>>>>> 94192392
 #~ msgid "变更应用代码"
 #~ msgstr "Change of APP code"
 
@@ -4593,8 +4531,6 @@
 #~ msgstr "Deployment to s'tag and prod env"
 
 #~ msgid "旧版本测试环境没有部署或者已经下架，跳过测试环境部署"
-<<<<<<< HEAD
-=======
 #~ msgstr ""
 #~ "Older versions of the test environment are not deployed or have been "
 #~ "archive, skip the test environment deployment"
@@ -4667,81 +4603,6 @@
 #~ msgid "提交申请成功"
 #~ msgstr "Submitted successfully"
 
-#~ msgid ""
-#~ "进程操作过于频繁，请间隔 {operation_interval.total_seconds()} 秒再试。"
->>>>>>> 94192392
-#~ msgstr ""
-#~ "Older versions of the test environment are not deployed or have been "
-#~ "archive, skip the test environment deployment"
-
-#~ msgid "开始部署预发布环境"
-#~ msgstr "Start deploying a stag e'nv"
-
-#~ msgid "预发布环境部署失败"
-#~ msgstr "stag env deployment failure"
-
-#~ msgid "预发布环境部署成功"
-#~ msgstr "stag env deployed successfully"
-
-#~ msgid "旧版本正式环境没有部署或者已经下架，跳过正式环境部署"
-#~ msgstr ""
-#~ "Older versions of the test environment are not deployed or have been "
-#~ "archive, Skip formal environment deployment"
-
-#~ msgid "开始部署生产环境"
-#~ msgstr "Start deploying a prod env"
-
-#~ msgid "生产环境部署失败"
-#~ msgstr "Failure to deploy to a prod env"
-
-#~ msgid "生产环境部署成功"
-#~ msgstr "Successful deployment in prod env"
-
-#~ msgid "迁移权限管理: 用户白名单及IP白名单"
-#~ msgstr "Relocation  Permissions : user whitelisting and IP whitelisting"
-
-#~ msgid "开始迁移白名单"
-#~ msgstr "Start migration whitelist"
-
-#~ msgid "白名单迁移成功"
-#~ msgstr "Whitelist migration successful"
-
-#~ msgid "开始回滚白名单"
-#~ msgstr "Start rolling back the whitelist"
-
-#~ msgid "白名单回滚成功"
-#~ msgstr "Whitelist rollback successful"
-
-#~ msgid "同步 MySQL 配置"
-#~ msgstr "Sync MySQL Configuration"
-
-#~ msgid "同步 RabbitMQ 配置"
-#~ msgstr "Sync the RabbitMQ Configuration"
-
-#~ msgid "同步SVN版本库信息"
-#~ msgstr "Sync SVN repository information"
-
-#~ msgid "该项目没有trunk分支，请先添加trunk分支"
-#~ msgstr "This project has no trunk branch, please add the trunk branch first"
-
-#~ msgid "未知原因, 请联系管理员处理"
-#~ msgstr "No known reason, please contact the administrator"
-
-#~ msgid "该应用对外网开放，白名单禁止关闭"
-#~ msgstr "The APP is open to the extranet, whitelisting is disabled"
-
-#~ msgid "白名单禁止关闭"
-#~ msgstr "Whitelist ban off"
-
-#~ msgid "存在相同的策略"
-#~ msgstr "The same strategy exists"
-
-#~ msgid "已经在审核中,请勿重复申请"
-#~ msgstr "Already under review, please do not repeat your APP"
-
-#~ msgid "提交申请成功"
-#~ msgstr "Submitted successfully"
-
 #~ msgid "特性标志的值必须为布尔值"
 #~ msgstr "The value of the feature flag must be a boolean."
 
