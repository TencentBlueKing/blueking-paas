# SOME DESCRIPTIVE TITLE.
# Copyright (C) YEAR THE PACKAGE'S COPYRIGHT HOLDER
# This file is distributed under the same license as the PACKAGE package.
# FIRST AUTHOR <EMAIL@ADDRESS>, YEAR.
#
msgid ""
msgstr ""
"Project-Id-Version: PACKAGE VERSION\n"
"Report-Msgid-Bugs-To: \n"
<<<<<<< HEAD
"POT-Creation-Date: 2025-07-30 14:45+0800\n"
=======
"POT-Creation-Date: 2025-07-22 10:31+0800\n"
>>>>>>> 31bcb99a
"PO-Revision-Date: YEAR-MO-DA HO:MI+ZONE\n"
"Last-Translator: FULL NAME <EMAIL@ADDRESS>\n"
"Language-Team: LANGUAGE <LL@li.org>\n"
"Language: \n"
"MIME-Version: 1.0\n"
"Content-Type: text/plain; charset=UTF-8\n"
"Content-Transfer-Encoding: 8bit\n"
"Plural-Forms: nplurals=2; plural=(n != 1);\n"

#: paas_wl/bk_app/cnative/specs/constants.py:88
msgid "待实施"
msgstr "Pending"

#: paas_wl/bk_app/cnative/specs/constants.py:89
msgid "进行中"
msgstr "Ongoing"

#: paas_wl/bk_app/cnative/specs/constants.py:90
msgid "已就绪"
msgstr "Ready"

#: paas_wl/bk_app/cnative/specs/constants.py:91
msgid "错误"
msgstr "Error"

#: paas_wl/bk_app/cnative/specs/constants.py:92
msgid "未知"
msgstr "Unknown"

#: paas_wl/bk_app/cnative/specs/image_parser.py:52
msgid "spec.build.image is missing"
msgstr "spec.build.image is missing"

#: paas_wl/bk_app/cnative/specs/models/app_resource.py:87
#: paas_wl/bk_app/cnative/specs/models/app_resource.py:120
#: paas_wl/bk_app/cnative/specs/models/app_resource.py:173
#: paas_wl/bk_app/cnative/specs/models/mount.py:36
#: paas_wl/bk_app/cnative/specs/models/mount.py:55
#: paas_wl/workloads/images/models.py:77
msgid "所属应用"
msgstr "APP"

#: paas_wl/bk_app/cnative/specs/models/app_resource.py:88
#: paas_wl/bk_app/cnative/specs/models/app_resource.py:121
#: paas_wl/bk_app/cnative/specs/models/app_resource.py:174
#: paas_wl/bk_app/cnative/specs/models/mount.py:37
#: paas_wl/bk_app/cnative/specs/models/mount.py:56
#: paas_wl/bk_app/cnative/specs/models/mount.py:75
msgid "所属模块"
msgstr "Module"

#: paas_wl/bk_app/cnative/specs/models/app_resource.py:125
msgid "模型版本"
msgstr "Model version"

#: paas_wl/bk_app/cnative/specs/models/app_resource.py:126
msgid "应用模型（YAML 格式）"
msgstr "application model (YAML format)"

#: paas_wl/bk_app/cnative/specs/models/app_resource.py:128
msgid "应用模型（JSON 格式）"
msgstr "application model (JSON format)"

#: paas_wl/bk_app/cnative/specs/models/app_resource.py:131
msgid "已部署的应用模型（JSON 格式）"
msgstr "deployed application model (JSON format)"

#: paas_wl/bk_app/cnative/specs/models/app_resource.py:132
msgid "是否已部署"
msgstr "is deployed"

#: paas_wl/bk_app/cnative/specs/models/app_resource.py:133
msgid "是否草稿"
msgstr "is draft"

#: paas_wl/bk_app/cnative/specs/models/app_resource.py:134
msgid "是否已删除"
msgstr "is deleted"

#: paas_wl/bk_app/cnative/specs/models/app_resource.py:177
#: paas_wl/bk_app/cnative/specs/models/mount.py:39
#: paas_wl/bk_app/cnative/specs/models/mount.py:58
#: paas_wl/bk_app/cnative/specs/models/mount.py:79
#: paasng/platform/bkapp_model/models.py:186
#: paasng/platform/engine/models/preset_envvars.py:33
msgid "环境名称"
msgstr "Env Name"

#: paas_wl/bk_app/cnative/specs/models/app_resource.py:181
msgid "Deploy 名称"
msgstr "Deploy Name"

#: paas_wl/bk_app/cnative/specs/models/app_resource.py:186
#: paasng/platform/engine/models/phases.py:59
#: paasng/platform/engine/models/steps.py:146
msgid "状态"
msgstr "Status"

#: paas_wl/bk_app/cnative/specs/models/app_resource.py:188
msgid "状态原因"
msgstr "Status reason"

#: paas_wl/bk_app/cnative/specs/models/app_resource.py:189
msgid "状态描述文字"
msgstr "Status description text"

#: paas_wl/bk_app/cnative/specs/models/app_resource.py:190
msgid "状态最近变更时间"
msgstr "Time of last status change"

#: paas_wl/bk_app/cnative/specs/models/app_resource.py:192
msgid "操作者"
msgstr "Operator"

#: paas_wl/bk_app/cnative/specs/models/mount.py:41
#: paas_wl/bk_app/cnative/specs/models/mount.py:60
msgid "挂载资源名"
msgstr "Mounted resource name"

#: paas_wl/bk_app/cnative/specs/models/mount.py:43
#: paas_wl/bk_app/cnative/specs/models/mount.py:63
msgid "挂载资源展示名称"
msgstr "mounted resource display name"

#: paas_wl/bk_app/cnative/specs/models/mount.py:81
msgid "挂载点的名称"
msgstr "Name of the mount point"

#: paas_wl/bk_app/cnative/specs/mounts.py:200
msgid "删除持久存储资源失败，请先删除相应挂载卷资源"
msgstr ""
"Failed to delete persistent storage resources, please delete the "
"corresponding mounted volume resources first."

#: paas_wl/bk_app/cnative/specs/serializers.py:57
msgid ""
"挂载卷内容为一个字典，其中键表示文件名称，值表示文件内容。例如："
"{'file1.yaml': 'file1 content', 'file2.yaml': 'file2 content'}"
msgstr ""
"Volume Contents are a dictionary where keys are file names and values are "
"file contents. For example:{'file1.yaml': 'file1 content', 'file2.yaml': "
"'file2 content'}"

#: paas_wl/bk_app/cnative/specs/serializers.py:80
msgid "挂载卷名称"
msgstr "Volume Name"

#: paas_wl/bk_app/cnative/specs/serializers.py:109
msgid "该环境(包括 global )中已存在同名挂载卷"
msgstr ""
"Existing mount volume with the same name in the environment (including "
"global)"

#: paas_wl/bk_app/cnative/specs/serializers.py:115
msgid "挂载卷内容不可为空"
msgstr "Mount volume content cannot be empty"

#: paas_wl/bk_app/cnative/specs/serializers.py:120
msgid "configmap 挂载"
msgstr "ConfigMap mounting"

#: paas_wl/bk_app/cnative/specs/serializers.py:121
msgid "持久存储资源"
msgstr "Persistent storage resources"

#: paas_wl/bk_app/cnative/specs/serializers.py:151
#: paas_wl/bk_app/cnative/specs/serializers.py:165
msgid "获取挂载卷内容信息失败"
msgstr "Failed to get information about the contents of the mounted volume"

#: paas_wl/bk_app/cnative/specs/serializers.py:212
#: paas_wl/bk_app/cnative/specs/serializers.py:240
msgid "已存在同名挂载资源"
msgstr "A resource with the same name already exists"

#: paas_wl/bk_app/cnative/specs/serializers.py:218
#: paas_wl/bk_app/cnative/specs/serializers.py:224
msgid "挂载资源的名称"
msgstr "Name of the mounted resource"

#: paas_wl/bk_app/cnative/specs/serializers.py:248
msgid "挂载卷资源类型"
msgstr "Mount volume resource type"

#: paas_wl/bk_app/cnative/specs/serializers.py:249
msgid "已绑定模块信息"
msgstr "Bound module information"

#: paas_wl/bk_app/cnative/specs/serializers.py:253
msgid "显示名称"
msgstr "Display name"

#: paas_wl/bk_app/cnative/specs/views.py:121
msgid "权限不足或仓库不可达"
msgstr "Insufficient permissions or repository unreachable"

#: paas_wl/bk_app/cnative/specs/views.py:143
msgid "镜像凭证不存在"
msgstr "Image credentials not found"

#: paas_wl/bk_app/cnative/specs/views.py:154
msgid "镜像仓库不存在，请检查仓库地址是否正确"
msgstr ""
"Image repository not exist, please check whether the repository address is "
"correct."

#: paas_wl/bk_app/cnative/specs/views.py:156
msgid "镜像仓库权限不足, 请检查是否配置镜像凭证"
msgstr ""
"Image repository has no permission, please check whether the image "
"credentials are configured."

#: paas_wl/bk_app/cnative/specs/views.py:158
msgid "镜像仓库凭证错误, 请检查镜像凭证配置是否正确"
msgstr ""
"Image repository credential verification failed, please check the credential "
"is correctly."

#: paas_wl/bk_app/cnative/specs/views.py:160
msgid "镜像仓库请求超时, 请检查网络连接"
msgstr ""
"Image repository request timed out, please check the network connection"

#: paas_wl/bk_app/cnative/specs/views.py:168
msgid "查看镜像 Tag"
msgstr "View image Tag"

#: paas_wl/bk_app/cnative/specs/views.py:176
msgid "拉取镜像 Tag 失败"
msgstr "Failed to list tag from image repository"

#: paas_wl/bk_app/cnative/specs/views.py:233
#: paas_wl/bk_app/cnative/specs/views.py:292
msgid "同环境和路径挂载卷已存在"
msgstr "Mount volume already exists in the same environment and path."

#: paas_wl/bk_app/cnative/specs/views.py:383
msgid "当前应用暂不支持持久存储功能，请联系管理员"
msgstr ""
"The current application does not support persistent storage functionality. "
"Please contact the administrator."

#: paas_wl/bk_app/processes/controllers.py:50
msgid "进程操作过于频繁，请间隔 {operation_interval.total_seconds()} 秒再试。"
msgstr ""
<<<<<<< HEAD
"Process operation is too frequent. "
"Please try again after {operation_interval.total_seconds()} seconds."
=======
"The process operation is too frequent, "
"please try again after {operation_interval.total_seconds()} seconds."
>>>>>>> 31bcb99a

#: paas_wl/bk_app/processes/serializers.py:322
msgid "资源指标值/百分比"
msgstr "Resource metric value/percentage"

#: paas_wl/bk_app/processes/serializers.py:329
msgid "最小副本数"
msgstr "Minimum replicas"

#: paas_wl/bk_app/processes/serializers.py:330
msgid "最大副本数"
msgstr "Maximum replicas"

#: paas_wl/bk_app/processes/serializers.py:331
msgid "扩缩容策略"
msgstr "Scaling policy"

#: paas_wl/bk_app/processes/serializers.py:332
msgid "扩缩容指标"
msgstr "Scaling indicators"

#: paas_wl/bk_app/processes/serializers.py:374
msgid "目标进程副本数"
msgstr "Target number of process replicas"

#: paas_wl/bk_app/processes/serializers.py:375
msgid "是否开启自动扩缩容"
msgstr "Auto-scaling enabled"

#: paas_wl/bk_app/processes/serializers.py:376
msgid "进程扩缩容配置"
msgstr "Process scaling settings"

#: paas_wl/bk_app/processes/serializers.py:382
msgid "当启用自动扩缩容时，必须提供有效的 scaling_config"
msgstr "When auto-scaling is enabled, a valid scaling_config must be provided"

#: paas_wl/bk_app/processes/serializers.py:384
msgid "当操作类型为扩缩容时，必须提供有效的 target_replicas"
msgstr ""
"When the operation type is scaling, valid target_replicas must be provided"

#: paas_wl/bk_app/processes/serializers.py:394
msgid "scaling_config 配置格式有误：{}"
msgstr "Incorrect format for scaling_config: {}"

#: paas_wl/bk_app/processes/views.py:109
msgid "环境未就绪或已下架, 请尝试重新部署"
msgstr ""
"The environment is not ready or has been archived, please try to redeploy it."

#: paas_wl/infras/cluster/constants.py:30
msgid "普通集群"
msgstr "Standard cluster"

#: paas_wl/infras/cluster/constants.py:31
msgid "虚拟集群"
msgstr "Virtual cluster"

#: paas_wl/infras/cluster/constants.py:41
msgid "允许挂载日志到主机"
msgstr "Allows mounting logs to host"

#: paas_wl/infras/cluster/constants.py:47
msgid "Ingress 路径是否使用正则表达式"
msgstr "Ingress path uses regex"

#: paas_wl/infras/cluster/constants.py:49
msgid "从蓝鲸监控查询资源使用率"
msgstr "Retrieve resource metrics from BK Monitor"

#: paas_wl/infras/cluster/constants.py:54
#: paasng/platform/applications/constants.py:96
msgid "使用蓝鲸日志平台方案采集日志"
msgstr "Uses BlueKing log platform for log collection"

#: paas_wl/infras/cluster/constants.py:58
msgid "支持自动扩容"
msgstr "Supports auto-scaling"

#: paas_wl/infras/cluster/constants.py:60
msgid "支持 BCS Egress"
msgstr "Supports BCS Egress"

#: paas_wl/infras/cluster/constants.py:62
msgid "支持 gRPC Ingress"
msgstr "Supports gRPC Ingress"

#: paas_wl/infras/cluster/constants.py:68
msgid "BCS 项目 ID"
msgstr "BCS Project ID"

#: paas_wl/infras/cluster/constants.py:69
msgid "BCS 集群 ID"
msgstr "BCS Cluster ID"

#: paas_wl/infras/cluster/constants.py:70
msgid "蓝鲸业务 ID"
msgstr "Blueking Business ID"

#: paas_wl/infras/cluster/constants.py:72
msgid "跳过内置镜像凭证注入"
msgstr "Skip inject builtin image credentials"

#: paas_wl/infras/cluster/constants.py:75
msgid "Ingress 类名"
msgstr "Ingress Class Name"

#: paas_wl/infras/cluster/constants.py:78
msgid "Slugbuilder 资源配额"
<<<<<<< HEAD
msgstr "Slugbuilder resource quota"
=======
msgstr "Slugbuilder Resource Quota"
>>>>>>> 31bcb99a

#: paas_wl/infras/cluster/constants.py:84
msgid "统一分配"
msgstr "Uniform allocation"

#: paas_wl/infras/cluster/constants.py:85
msgid "按规则分配"
msgstr "Allocate according to rules"

#: paas_wl/infras/cluster/serializers.py:52
msgid "`sub_path_domains` 与 `app_root_domains` 不能同时为空"
msgstr "`sub_path_domains` and `app_root_domains` cannot both be empty"

#: paas_wl/utils/error_codes.py:23
msgid "进程操作失败"
msgstr "Process operation failed"

#: paas_wl/utils/error_codes.py:26
msgid "无法获取出口 IP 信息"
msgstr "Unable to obtain egress IP information"

#: paas_wl/utils/error_codes.py:27
msgid "无法清除出口 IP 信息"
msgstr "Unable to clear egress IP information"

#: paas_wl/utils/error_codes.py:31
msgid "无法更新进程服务"
msgstr "Unable to update process service"

#: paas_wl/utils/error_codes.py:32
msgid "无法更新主入口"
msgstr "Unable to update main entrance"

#: paas_wl/utils/error_codes.py:35 paasng/utils/error_codes.py:60
msgid "操作进程失败"
msgstr "Operation process failure"

#: paas_wl/utils/error_codes.py:36 paasng/utils/error_codes.py:62
msgid "进程操作过于频繁，请稍后再试"
msgstr "The process is operating too often, please try again later"

#: paas_wl/utils/error_codes.py:37
msgid "无法找到进程实例"
msgstr "Unable to find process instance"

#: paas_wl/utils/error_codes.py:40
msgid "删除独立域名失败"
msgstr "Failed to delete standalone domain"

#: paas_wl/utils/error_codes.py:41
msgid "创建独立域名失败"
msgstr "Failed to create standalone domain"

#: paas_wl/utils/error_codes.py:42
msgid "修改独立域名失败"
msgstr "Failed to modify standalone domain"

#: paas_wl/utils/error_codes.py:45
msgid "该功能当前版本不支持"
msgstr "This feature is not supported in the current version"

#: paas_wl/utils/error_codes.py:48
msgid "未设置部署信息"
msgstr "Deployment information not set"

#: paas_wl/utils/error_codes.py:49
msgid "The bkapp is invalid"
msgstr "The bkapp is invalid"

#: paas_wl/utils/error_codes.py:50
msgid "Failed to find deployed version"
msgstr "Failed to find deployed version"

#: paas_wl/utils/error_codes.py:51
msgid "Failed to list tag from image repository"
msgstr "Failed to list tag from image repository"

#: paas_wl/utils/error_codes.py:52
msgid "Failed to create volume mount"
msgstr "Failed to create volume mount"

#: paas_wl/utils/error_codes.py:53
msgid "Failed to list volume mount"
msgstr "Failed to list volume mount"

#: paas_wl/utils/error_codes.py:54
msgid "Failed to update volume mount"
msgstr "Failed to update volume mount"

#: paas_wl/utils/error_codes.py:55
msgid "Failed to list volume mount sources"
msgstr "Failed to list volume mount sources"

#: paas_wl/utils/error_codes.py:56
msgid "Failed to create volume mount source"
msgstr "Failed to create volume mount source"

#: paas_wl/utils/error_codes.py:59
msgid "Failed to create credentials"
msgstr "Failed to create credentials"

#: paas_wl/utils/error_codes.py:60
msgid "Image credentials is invalid"
msgstr "Image credentials is invalid"

#: paas_wl/utils/error_codes.py:61
msgid "Failed to delete credentials"
msgstr "Failed to delete credentials"

#: paas_wl/utils/error_codes.py:64
msgid "Failed to switch default cluster"
msgstr "Failed to switch default cluster"

#: paas_wl/utils/error_codes.py:65
msgid "Cluster component not exist"
msgstr "Cluster component not exist"

#: paas_wl/utils/error_codes.py:68
msgid "AI Agent service error"
msgstr "AI Agent service error"

#: paas_wl/workloads/autoscaling/constants.py:59
msgid "CPU 使用率"
msgstr "CPU usage rate"

#: paas_wl/workloads/autoscaling/constants.py:60
msgid "内存使用率"
msgstr "Memory usage rate"

#: paas_wl/workloads/autoscaling/constants.py:61
msgid "CPU 使用量"
msgstr "CPU usage amount"

#: paas_wl/workloads/autoscaling/constants.py:62
msgid "内存使用量"
msgstr "Memory usage amount"

#: paas_wl/workloads/images/views.py:59
<<<<<<< HEAD
#: paasng/platform/applications/views/creation.py:159
#: paasng/platform/modules/views.py:381
=======
#: paasng/platform/applications/views/creation.py:154
#: paasng/platform/modules/views.py:362
>>>>>>> 31bcb99a
msgid "同名凭证已存在"
msgstr "Credential with the same name already exists"

#: paas_wl/workloads/images/views.py:77
msgid "该凭证已被应用使用"
msgstr "The credential is already in use by an application."

#: paas_wl/workloads/networking/egress/views.py:66
msgid "新建出口 IP 绑定功能已禁用，如有需要请联系管理员"
msgstr ""
"Creation of egress IP binding is disabled; please contact the administrator "
"if needed"

#: paas_wl/workloads/networking/entrance/serializers.py:46
msgid "域名格式错误"
msgstr "Parameter format error"

#: paas_wl/workloads/networking/entrance/serializers.py:57
msgid "该域名与路径组合已被其他应用或模块使用"
msgstr ""
"This domain and path combination is already in use by another APP or module."

#: paas_wl/workloads/networking/ingress/domains/manager.py:84
#: paas_wl/workloads/networking/ingress/domains/manager.py:163
msgid "未部署的环境无法添加独立域名，请先部署对应环境"
msgstr ""
"Unable to add a domain for an undeployed environment, please deploy first"

#: paas_wl/workloads/networking/ingress/domains/manager.py:86
#: paas_wl/workloads/networking/ingress/domains/manager.py:117
#: paas_wl/workloads/networking/ingress/domains/manager.py:165
#: paas_wl/workloads/networking/ingress/domains/manager.py:191
msgid "该域名为平台保留域名，无法使用，请使用其他域名"
msgstr ""
"The domain conflicts with system-reserved domains and cannot be used, please "
"use another domain"

#: paas_wl/workloads/networking/ingress/domains/manager.py:101
msgid "找不到有效的 TLS 证书"
msgstr "Unable to find a valid TLS certificate"

#: paas_wl/workloads/networking/ingress/domains/manager.py:103
#, python-brace-format
msgid "域名 {host} 已被占用"
msgstr "The domain {host} has been occupied"

#: paas_wl/workloads/networking/ingress/domains/manager.py:106
#: paas_wl/workloads/networking/ingress/domains/manager.py:180
#: paasng/accessories/servicehub/views.py:588
msgid "未知错误"
msgstr "Unknown error"

#: paas_wl/workloads/networking/ingress/domains/manager.py:113
#: paas_wl/workloads/networking/ingress/domains/manager.py:187
msgid "该域名已被绑定为主访问入口, 请解绑后再进行更新操作"
msgstr ""
"The domain has been bound as the application's main entrance domain. please "
"update after unbinding"

#: paas_wl/workloads/networking/ingress/domains/manager.py:130
#: paas_wl/workloads/networking/ingress/domains/manager.py:210
msgid "该域名已被绑定为主访问入口, 请解绑后再进行删除操作"
msgstr ""
"The domain has been bound as the application's main entrance domain. please "
"delete after unbinding"

#: paas_wl/workloads/networking/ingress/domains/manager.py:135
#: paas_wl/workloads/networking/ingress/domains/manager.py:219
msgid "无法删除集群中域名访问记录"
msgstr "Unable to delete the domain record in the cluster's configuration"

#: paas_wl/workloads/networking/ingress/serializers.py:51
msgid "内部服务端口列表 ports 不能为空"
msgstr "Internal service ports list ports cannot be empty"

#: paas_wl/workloads/networking/ingress/serializers.py:60
#, python-brace-format
msgid "端口列表中发现重复值 {value}"
msgstr "Duplicate value {value} found in the ports list"

#: paasng/accessories/app_secret/views.py:83
#, python-brace-format
msgid "密钥已达到上限，应用仅允许有 {MAX_SECRET_COUNT} 个密钥"
<<<<<<< HEAD
msgstr ""
"The key limit has been reached, "
"only {MAX_SECRET_COUNT} keys are allowed for the application"
=======
msgstr "The key limit has been reached, only {MAX_SECRET_COUNT} keys are allowed for the application"
>>>>>>> 31bcb99a

#: paasng/accessories/app_secret/views.py:109
msgid "当前密钥为内置密钥，不允许被禁用"
msgstr "The current key is built-in and cannot be disabled."

#: paasng/accessories/app_secret/views.py:133
#, python-brace-format
msgid "应用至少有 {MAX_SECRET_COUNT} 个密钥"
msgstr "The application has at least {MAX_SECRET_COUNT} secrets"

#: paasng/accessories/app_secret/views.py:138
#: paasng/accessories/app_secret/views.py:178
#: paasng/accessories/app_secret/views.py:217
msgid "密钥不存在"
msgstr "Secret does not exist"

#: paasng/accessories/app_secret/views.py:141
msgid "密钥状态为：已启用，请先禁用后再删除密钥"
msgstr "The secret is enabled; please disable it before deletion"

#: paasng/accessories/app_secret/views.py:145
msgid "当前密钥为内置密钥，不允许删除"
msgstr "The current secret is built-in and cannot be deleted"

#: paasng/accessories/app_secret/views.py:172
#: paasng/accessories/servicehub/views.py:768
#: paasng/platform/applications/views/application.py:535
#: paasng/platform/sourcectl/views.py:153
msgid "验证码错误"
msgstr "Verification code error"

#: paasng/accessories/app_secret/views.py:219
msgid "密钥已被禁用，不能设置为内置密钥"
msgstr "A disabled secret cannot be set as a built-in secret"

#: paasng/accessories/dev_sandbox/client.py:53
msgid "没有可提交的代码变更"
msgstr "There are no code changes to submit"

#: paasng/accessories/dev_sandbox/commit.py:100
msgid "提交代码到代码库失败"
msgstr "Failed to submit code to the repository"

#: paasng/accessories/dev_sandbox/serializers.py:59
msgid "目前仅支持使用代码分支来创建沙箱"
msgstr "Currently, only code branches are supported for creating sandboxes"

#: paasng/accessories/dev_sandbox/serializers.py:67
msgid "版本信息错误，请选择正确的仓库分支"
msgstr ""
"Version information is incorrect, please select the correct repository branch"

#: paasng/accessories/dev_sandbox/serializers.py:73
msgid "版本信息格式错误"
msgstr "version information format error"

#: paasng/accessories/dev_sandbox/views.py:147
msgid "当前模块的基础镜像不支持开发沙箱"
msgstr "The base image of the current module does not support development sandbox"

#: paasng/accessories/log/client.py:174 paasng/accessories/log/client.py:284
#: paasng/bk_plugins/pluginscenter/log/client.py:188
msgid "No mappings available, maybe index does not exist or no logs at all"
msgstr "No mappings available, maybe index does not exist or no logs at all"

#: paasng/accessories/log/models.py:89 paasng/accessories/log/models.py:105
#: paasng/accessories/log/models.py:178
msgid "采集配置ID"
msgstr "Collection Configuration ID"

#: paasng/accessories/log/models.py:133
msgid "进程类型(名称)"
msgstr "Process Type (Name)"

#: paasng/accessories/log/models.py:173
msgid "自定义采集项名称"
msgstr "Custom Collection Item Name"

#: paasng/accessories/log/models.py:179
msgid "索引集ID"
msgstr "Index Set ID"

#: paasng/accessories/log/models.py:180
msgid "数据管道ID"
msgstr "Data Pipeline ID"

#: paasng/accessories/log/models.py:182
msgid "日志文件的绝对路径，可使用 通配符;"
msgstr "Absolute path of the log file, wildcards can be used;"

#: paasng/accessories/log/models.py:183
msgid "日志类型"
msgstr "Log Type"

#: paasng/accessories/log/models.py:185
msgid "是否为内置采集项"
msgstr "Is Built-in Collection Item"

#: paasng/accessories/log/models.py:186
msgid "是否启用"
msgstr "Is Enabled"

#: paasng/accessories/log/serializers.py:156
#, python-brace-format
msgid "最多仅能查看前 {MAX_RESULT_WINDOW} 条日志"
msgstr "Only the first {MAX_RESULT_WINDOW} logs can be viewed"

#: paasng/accessories/log/serializers.py:191
msgid "日志采集路径必须是绝对路径"
msgstr "Log collection path must be an absolute path"

#: paasng/accessories/log/shim/setup_bklog.py:230
#: paasng/accessories/log/shim/setup_elk.py:163
msgid "日志存储的 Elasticsearch 配置尚未完成，请稍后再试。"
msgstr ""
"The Elasticsearch configuration for log storage is not complete. Please try "
"again later."

#: paasng/accessories/log/views/config.py:173
msgid "内置采集规则只能停用, 不能删除"
msgstr "Built-in collection rules can only be disabled, not deleted"

#: paasng/accessories/log/views/config.py:187
msgid "平台内置日志采集规则"
msgstr "Platform Built-in Log Collection Rules"

#: paasng/accessories/log/views/logs.py:69
msgid "无可用日志索引, 请稍后重试"
msgstr " Logging  failed, please try again later"

#: paasng/accessories/log/views/logs.py:81
#, python-brace-format
msgid "日志平台接口返回异常<{message}>, 请稍后重试"
msgstr ""
"The logging platform interface returned an exception <{message}>, please try "
"again later."

#: paasng/accessories/log/views/logs.py:231
#: paasng/accessories/log/views/logs.py:281
msgid "日志查询失败，请稍后再试。"
msgstr " Logging  failed, please try again later."

#: paasng/accessories/log/views/logs.py:274
msgid "日志查询快照失效, 请刷新后重试。"
msgstr "The  Logging  snapshot has failed, please refresh and try again."

#: paasng/accessories/log/views/logs.py:321
#: paasng/bk_plugins/pluginscenter/views.py:1215
msgid "聚合时间直方图失败，请稍后再试。"
msgstr "Failed to aggregate time histogram, please try again later."

#: paasng/accessories/paas_analysis/services.py:70
msgid "目前仅支持以 default 命名的自定义站点"
msgstr "Currently only custom sites named default are supported"

#: paasng/accessories/paas_analysis/views.py:61
msgid "paas-analysis service is not configured"
msgstr "paas-analysis service is not configured"

#: paasng/accessories/paas_analysis/views.py:425
msgid "暂不允许关闭日志统计功能"
msgstr "It is temporarily not allowed to turn off the log statistics function"

#: paasng/accessories/publish/entrance/preallocated.py:111
msgid ""
"应用模块各环境的访问地址，如 {\"stag\": \"http://stag.com\", \"prod\": "
"\"http://prod.com\"}"
msgstr ""
"Access URLs for different environments of the application modules, such as "
"{\"stag\": \"http://stag.com\", \"prod\": \"http://prod.com\"}"

#: paasng/accessories/publish/entrance/serializers.py:32
msgid "类型错误，只允许修改为子域名类型"
msgstr "Type error, only allowed to change to sub-domain type"

#: paasng/accessories/publish/entrance/views.py:59
msgid "当前模块访问地址已经是子域名类型，无需修改"
msgstr ""
"The current module access address is already a sub-domain type, no need to "
"change it"

#: paasng/accessories/publish/entrance/views.py:199
msgid "不支持切换至该域名"
msgstr "Switching to this domain is not supported"

#: paasng/accessories/publish/market/constant.py:76
msgid "运维工具"
msgstr "OpsTools"

#: paasng/accessories/publish/market/constant.py:77
msgid "监控告警"
msgstr "MonitorAlarm"

#: paasng/accessories/publish/market/constant.py:78
msgid "配置管理"
msgstr "ConfManage"

#: paasng/accessories/publish/market/constant.py:79
msgid "开发工具"
msgstr "DevTools"

#: paasng/accessories/publish/market/constant.py:80
msgid "企业IT"
msgstr "EnterpriseIT"

#: paasng/accessories/publish/market/constant.py:81
msgid "办公应用"
msgstr "OfficeApp"

#: paasng/accessories/publish/market/constant.py:82
msgid "其它"
msgstr "Other"

#: paasng/accessories/publish/market/protections.py:48
#: paasng/platform/engine/constants.py:128
#: paasng/platform/engine/workflow/protections.py:72
msgid "未完善应用市场信息"
msgstr "Incomplete app basic information"

#: paasng/accessories/publish/market/protections.py:66
msgid "应用未在生产环境成功部署"
msgstr "APP not successfully deployed in prod env"

#: paasng/accessories/publish/market/protections.py:79
msgid "未设置合法的第三方地址"
msgstr "No legitimate third party address set"

#: paasng/accessories/publish/market/protections.py:81
msgid "未设置有效的访问地址"
msgstr "No valid access address set"

#: paasng/accessories/publish/market/protections.py:112
msgid "模块未在生产环境成功部署"
msgstr "Module not successfully deployed in prod env"

#: paasng/accessories/publish/market/serializers.py:43
msgid "文件太大, 大小不能超过2M"
msgstr "File size too large, no more than 2M"

#: paasng/accessories/publish/market/serializers.py:46
msgid "文件名格式非法"
msgstr "Illegal file name format"

#: paasng/accessories/publish/market/serializers.py:245
msgid "不支持的操作类型"
msgstr "Types of operations not supported"

#: paasng/accessories/publish/market/serializers.py:333
#: paasng/accessories/publish/market/serializers.py:456
#, python-brace-format
msgid "{url} 并非 {module_name} 模块的访问入口"
msgstr "{url} is not an access entry for the {module_name} module"

#: paasng/accessories/publish/market/serializers.py:442
<<<<<<< HEAD
#: paasng/platform/modules/serializers.py:369
=======
#: paasng/platform/modules/serializers.py:356
>>>>>>> 31bcb99a
msgid "This field is required."
msgstr "This field is required."

#: paasng/accessories/publish/market/serializers.py:448
#, python-brace-format
msgid "{module_name} 模块不存在"
msgstr "Module {module_name} does not exist"

#: paasng/accessories/servicehub/local/manager.py:156
#: paasng/accessories/servicehub/remote/manager.py:249
#, python-brace-format
msgid ""
"配置资源实例异常: unable to provision instance for services<{service_name}>"
msgstr ""
"Configuration resource instance exception: unable to provision instance for "
"services<{service_name}>"

#: paasng/accessories/servicehub/remote/manager.py:504
#, python-brace-format
msgid ""
"绑定实例异常: unable to provision instance for services<{service_obj_name}>"
msgstr ""
"Binding instance exception: unable to provision instance for "
"services<{service_obj_name}>"

#: paasng/accessories/servicehub/views.py:155
msgid "获取可用服务方案失败"
msgstr "get available service plan failed"

#: paasng/accessories/servicehub/views.py:580
#, python-brace-format
msgid "模块 {ref_module_name} 不存在"
msgstr "Module {ref_module_name} does not exist"

#: paasng/accessories/servicehub/views.py:591
#, python-brace-format
msgid "模块 {ref_module_name} 无法被共享"
msgstr "Module {ref_module_name} cannot be shared"

#: paasng/accessories/servicehub/views.py:594
msgid "不能重复共享"
msgstr "Cannot be shared repeatedly"

#: paasng/accessories/services/providers/base.py:78
msgid "资源不足, 配置资源实例失败."
msgstr "Insufficient resources, failed to configure resource instance."

#: paasng/accessories/services/providers/sentry/provider.py:40
msgid "Sentry 通用申请服务"
msgstr "Sentry Common Application Service"

#: paasng/accessories/smart_advisor/utils.py:50
msgid "日志查询"
msgstr "Query log"

#: paasng/accessories/smart_advisor/utils.py:53
msgid "去 FAQ 查询试试"
msgstr " FAQ"

#: paasng/accessories/smart_advisor/utils.py:60
msgid "暂时无法找到解决方案，请前往“标准输出日志”检查是否有异常"
msgstr "Temporarily unable to find a solution, you can try:"

#: paasng/accessories/smart_advisor/utils.py:81
msgid "已找到解决方案"
msgstr "Solution found"

<<<<<<< HEAD
#: paasng/bk_plugins/bk_plugins/models.py:193
msgid "插件已绑定的 API 网关名称"
msgstr "The name of the API gateway to which the plugin is bound"

=======
>>>>>>> 31bcb99a
#: paasng/bk_plugins/bk_plugins/pluginscenter_views.py:224
#: paasng/platform/engine/views/deploy.py:221
msgid "部署请求异常，请稍候再试"
msgstr "Deployment request exception, please try again later"

#: paasng/bk_plugins/bk_plugins/tasks.py:51
#: paasng/platform/engine/views/misc.py:100
msgid "存在正在进行的下架任务，请勿重复操作"
msgstr ""
"There are ongoing downgrading tasks, please do not repeat the operation"

#: paasng/bk_plugins/pluginscenter/constants.py:141
msgid "创建"
msgstr "create "

#: paasng/bk_plugins/pluginscenter/constants.py:142
#: paasng/misc/audit/constants.py:103
msgid "新建"
msgstr "create"

#: paasng/bk_plugins/pluginscenter/constants.py:143
msgid "重新发布"
msgstr "republish"

#: paasng/bk_plugins/pluginscenter/constants.py:144
msgid "终止发布"
msgstr "unpublish"

#: paasng/bk_plugins/pluginscenter/constants.py:145
#: paasng/misc/audit/constants.py:105 paasng/platform/sourcectl/constants.py:60
msgid "修改"
msgstr "modify"

#: paasng/bk_plugins/pluginscenter/constants.py:146
#: paasng/misc/audit/constants.py:104 paasng/platform/sourcectl/constants.py:61
msgid "删除"
msgstr "delete"

#: paasng/bk_plugins/pluginscenter/constants.py:147
#: paasng/misc/audit/constants.py:123
msgid "下架"
msgstr "archive"

#: paasng/bk_plugins/pluginscenter/constants.py:148
msgid "重新上架"
msgstr "reactivate"

#: paasng/bk_plugins/pluginscenter/constants.py:149
msgid "回滚"
msgstr "rollback"

#: paasng/bk_plugins/pluginscenter/constants.py:155
msgid "插件"
msgstr "Plugin"

#: paasng/bk_plugins/pluginscenter/constants.py:156
msgid "测试版本"
msgstr "Test Version"

#: paasng/bk_plugins/pluginscenter/constants.py:157
msgid "版本"
msgstr "Version"

#: paasng/bk_plugins/pluginscenter/constants.py:158
msgid "基本信息"
msgstr "Basic Information"

#: paasng/bk_plugins/pluginscenter/constants.py:159
msgid "logo"
msgstr "logo"

#: paasng/bk_plugins/pluginscenter/constants.py:160
msgid "市场信息"
msgstr "Market Information"

#: paasng/bk_plugins/pluginscenter/constants.py:161
msgid "配置信息"
msgstr "Config Information"

#: paasng/bk_plugins/pluginscenter/constants.py:162
msgid "可见范围"
msgstr "Visible Range"

#: paasng/bk_plugins/pluginscenter/constants.py:163
msgid "发布者"
msgstr "Publisher"

#: paasng/bk_plugins/pluginscenter/constants.py:164
msgid "发布策略"
msgstr "Release Strategy"

#: paasng/bk_plugins/pluginscenter/constants.py:170
msgid "正式发布"
msgstr "official release"

#: paasng/bk_plugins/pluginscenter/constants.py:171
msgid "测试发布"
msgstr "testing release"

#: paasng/bk_plugins/pluginscenter/constants.py:177
msgid "灰度发布"
msgstr "gray release"

#: paasng/bk_plugins/pluginscenter/constants.py:178
msgid "全量发布"
msgstr "full release"

#: paasng/bk_plugins/pluginscenter/constants.py:184
msgid "后台 API 轮询"
msgstr "backend api polling"

#: paasng/bk_plugins/pluginscenter/constants.py:185
msgid "前端轮询，如通过 Iframe message 通信等"
msgstr "frontend polling, e.g., via iframe message communication"

#: paasng/bk_plugins/pluginscenter/constants.py:191
msgid "不限制"
msgstr "no restriction"

#: paasng/bk_plugins/pluginscenter/constants.py:192
msgid "仅可选择主分支发布"
msgstr "only main branch can be selected for release"

#: paasng/bk_plugins/pluginscenter/constants.py:193
msgid "Tag 发布"
msgstr "tag release"

#: paasng/bk_plugins/pluginscenter/constants.py:194
msgid "已经测试通过的版本"
msgstr "version that has passed testing"

#: paasng/bk_plugins/pluginscenter/exceptions.py:23
msgid "创建插件项目(源码)失败, 请联系管理员"
msgstr "Failed to create plug project, please contact the administrator"

#: paasng/bk_plugins/pluginscenter/exceptions.py:24
msgid "初始化项目代码失败, 请联系管理员"
msgstr "Failed to initialize project code, please contact administrator"

#: paasng/bk_plugins/pluginscenter/exceptions.py:25
msgid "插件后台系统异常, 请联系管理员"
msgstr ""
"Plugin backend system encountered an exception, please contact the "
"administrator"

#: paasng/bk_plugins/pluginscenter/exceptions.py:26
msgid "删除插件项目(源码)失败, 请联系管理员"
msgstr "Failed to delete plug project, please contact the administrator"

#: paasng/bk_plugins/pluginscenter/exceptions.py:28
msgid "该代码分支/Tag 已经发布过，不能重复发布"
msgstr ""
"This code branch/Tag has already been released and cannot be released again."

#: paasng/bk_plugins/pluginscenter/exceptions.py:29
msgid "该代码分支/Tag 正在发布，不能重复发布"
msgstr ""
"This code branch/Tag is currently being released and cannot be released "
"again."

#: paasng/bk_plugins/pluginscenter/exceptions.py:30
msgid "已有发布任务进行中，请刷新查看"
msgstr "There is an ongoing publishing task. Please refresh to check."

#: paasng/bk_plugins/pluginscenter/exceptions.py:31
msgid "重试步骤失败, 当前步骤不支持重试。"
msgstr "The retry step failed, the current step does not support retrying."

#: paasng/bk_plugins/pluginscenter/exceptions.py:32
msgid "无法退回至上一步"
msgstr "Can't go back to previous step"

#: paasng/bk_plugins/pluginscenter/exceptions.py:33
msgid "无法停止发布"
msgstr "Can't stop publish"

#: paasng/bk_plugins/pluginscenter/exceptions.py:34
#: paasng/bk_plugins/pluginscenter/views.py:725
msgid "插件不支持终止发布操作"
msgstr "Plugin does not support abort publish operation"

#: paasng/bk_plugins/pluginscenter/exceptions.py:35
msgid "无法重新发布该版本"
msgstr "Unable to republish this version"

#: paasng/bk_plugins/pluginscenter/exceptions.py:36
msgid "发布步骤执行失败"
msgstr "Publish step execution failed"

#: paasng/bk_plugins/pluginscenter/exceptions.py:37
msgid "当前步骤在新的发布流程中被移除, 请重新发起部署流程或联系插件管理员"
msgstr ""
"The current step is removed in the new release process, please re-initiate "
"the deployment process or contact the plugin administrator"

#: paasng/bk_plugins/pluginscenter/exceptions.py:38
#, python-brace-format
msgid "该插件 {conflict_fields} 的配置项已存在, 不能重复添加"
msgstr ""
"The configuration item of the plugin {conflict_fields} already exists and "
"cannot be added repeatedly"

#: paasng/bk_plugins/pluginscenter/exceptions.py:39
msgid "查询步骤详情失败"
msgstr "Failed to query step details"

#: paasng/bk_plugins/pluginscenter/exceptions.py:40
msgid "插件不支持重新上架"
msgstr "Plugin does not support abort publish operation"

#: paasng/bk_plugins/pluginscenter/exceptions.py:41
msgid "下架失败"
msgstr "Archive Failed"

#: paasng/bk_plugins/pluginscenter/exceptions.py:42
msgid "重新上架失败"
msgstr "Republish failed"

#: paasng/bk_plugins/pluginscenter/exceptions.py:43
msgid "无法回滚该版本"
msgstr "Unable to roll back this version"

#: paasng/bk_plugins/pluginscenter/exceptions.py:46
msgid "插件应该至少拥有一个管理员"
msgstr "The plugin should have at least one administrator"

#: paasng/bk_plugins/pluginscenter/exceptions.py:47
msgid "添加插件成员失败"
msgstr "Failed to add plugin member"

#: paasng/bk_plugins/pluginscenter/exceptions.py:48
msgid "修改插件成员角色失败"
msgstr "Failed to modify plugin member role"

#: paasng/bk_plugins/pluginscenter/exceptions.py:50
msgid "不允许删除"
msgstr "Not allowed to delete"

#: paasng/bk_plugins/pluginscenter/exceptions.py:51
msgid "插件已下架, 无法进行该操作"
msgstr "The plug-in has been removed, and this operation cannot be performed"

#: paasng/bk_plugins/pluginscenter/exceptions.py:53
msgid "添加/删除仓库成员异常, 请稍后重试"
msgstr "Add/delete repository member exception, please try again later"

#: paasng/bk_plugins/pluginscenter/exceptions.py:55
msgid "查询代码仓库概览数据异常"
msgstr "Query code warehouse overview data exception"

#: paasng/bk_plugins/pluginscenter/exceptions.py:57
msgid "日志系统异常, 请稍后重试"
msgstr "The logging system is experiencing an issue. Please try again later."

#: paasng/bk_plugins/pluginscenter/exceptions.py:58
#: paasng/utils/error_codes.py:102
msgid "查询日志失败"
msgstr "Query log failure"

#: paasng/bk_plugins/pluginscenter/exceptions.py:59
#: paasng/utils/error_codes.py:103
msgid "查询日志失败，请检查查询条件"
msgstr "Query log failed, please check the query criteria"

#: paasng/bk_plugins/pluginscenter/exceptions.py:62
msgid "可见范围修改失败"
msgstr "Failed to modify the visibility range."

#: paasng/bk_plugins/pluginscenter/exceptions.py:65
msgid "版本发布已结束"
msgstr "The version release has already ended."

#: paasng/bk_plugins/pluginscenter/exceptions.py:66
msgid "上一次灰度发布还未审批完成"
msgstr "The previous gray release has not yet been approved."

#: paasng/bk_plugins/pluginscenter/exceptions.py:78
#: paasng/utils/error_codes.py:230
msgid "| 错误码 | 描述 |"
msgstr "| Error Code | Description |"

#: paasng/bk_plugins/pluginscenter/iam_adaptor/constants.py:47
#: paasng/infras/iam/permissions/resources/application.py:55
msgid "基础开发"
msgstr "Basic development"

#: paasng/bk_plugins/pluginscenter/iam_adaptor/constants.py:48
msgid "版本发布"
msgstr "version release"

#: paasng/bk_plugins/pluginscenter/iam_adaptor/constants.py:49
msgid "编辑插件信息"
msgstr "Edit plugin info"

#: paasng/bk_plugins/pluginscenter/iam_adaptor/constants.py:50
msgid "可见范围管理"
msgstr "visibility range manage"

#: paasng/bk_plugins/pluginscenter/iam_adaptor/constants.py:51
msgid "插件配置管理"
msgstr "ConfManage"

#: paasng/bk_plugins/pluginscenter/iam_adaptor/constants.py:52
#: paasng/infras/iam/permissions/resources/application.py:47
msgid "成员管理"
msgstr "Member management"

#: paasng/bk_plugins/pluginscenter/iam_adaptor/constants.py:53
msgid "删除插件"
msgstr "archive plugin"

#: paasng/bk_plugins/pluginscenter/iam_adaptor/constants.py:79
msgid "蓝鲸插件"
msgstr "BK plugin"

#: paasng/bk_plugins/pluginscenter/iam_adaptor/definitions.py:72
#, python-brace-format
msgid ""
"{pd_name}（{resource_name}）分级管理员，拥有审批用户加入管理者/开发者用户组权"
"限。"
msgstr ""
"{pd_name} ({resource_name}) hierarchical administrator, has the authority to "
"approve users joining the administrator/developer user groups."

#: paasng/bk_plugins/pluginscenter/iam_adaptor/definitions.py:108
#, python-brace-format
msgid "{pd_name}-{plugin_name}-管理者"
msgstr "{pd_name}-{plugin_name}-administrator"

#: paasng/bk_plugins/pluginscenter/iam_adaptor/definitions.py:110
#, python-brace-format
msgid "{pd_name}-{plugin_name}-开发者"
msgstr "{pd_name}-{plugin_name}-developer"

#: paasng/bk_plugins/pluginscenter/iam_adaptor/definitions.py:117
#, python-brace-format
msgid "{pd_name}（{plugin_name}）管理者，拥有应用的全部权限。"
msgstr ""
"{pd_name} ({plugin_name}) administrator, has full permissions for the "
"application."

#: paasng/bk_plugins/pluginscenter/iam_adaptor/definitions.py:121
#, python-brace-format
msgid ""
"{pd_name}（{plugin_name}）开发者，拥有应用的开发权限，如基础开发，版本发布"
"等。"
msgstr ""
"{pd_name} ({plugin_name}) developer, has application development "
"permissions, such as basic development, version releases, etc."

#: paasng/bk_plugins/pluginscenter/iam_adaptor/policy/permissions.py:35
#: paasng/bk_plugins/pluginscenter/iam_adaptor/policy/permissions.py:104
#, python-brace-format
msgid "用户无以下权限 {actions}"
msgstr "The user does not have the following permissions: {actions}"

#: paasng/bk_plugins/pluginscenter/iam_adaptor/policy/permissions.py:81
msgid "用户无权限执行此操作"
msgstr "The user does not have permission to perform this action."

#: paasng/bk_plugins/pluginscenter/itsm_adaptor/constants.py:25
msgid "插件上线审批"
msgstr "Plugin online approval"

#: paasng/bk_plugins/pluginscenter/itsm_adaptor/constants.py:26
msgid "插件创建审批流程"
msgstr "Plugin creation approval process"

#: paasng/bk_plugins/pluginscenter/itsm_adaptor/constants.py:27
msgid "插件可见范围修改审批流程"
msgstr "Plugin visible scope modification approval process"

#: paasng/bk_plugins/pluginscenter/itsm_adaptor/constants.py:29
msgid "Codecc 全量发布审批流程"
msgstr "Codecc full release approval process"

#: paasng/bk_plugins/pluginscenter/itsm_adaptor/constants.py:31
msgid "Codecc 灰度发布审批流程"
msgstr "Codecc gray release approval process"

#: paasng/bk_plugins/pluginscenter/itsm_adaptor/constants.py:34
msgid "Codecc 按组织灰度发布审批流程"
msgstr "Codecc Gray-scale release approval process by organization"

#: paasng/bk_plugins/pluginscenter/itsm_adaptor/constants.py:41
msgid "处理中"
msgstr "RUNNING"

#: paasng/bk_plugins/pluginscenter/itsm_adaptor/constants.py:42
msgid "被挂起"
msgstr "SUSPENDED"

#: paasng/bk_plugins/pluginscenter/itsm_adaptor/constants.py:43
msgid "已结束"
msgstr "FINISHED"

#: paasng/bk_plugins/pluginscenter/itsm_adaptor/constants.py:45
msgid "被终止"
msgstr "TERMINATED"

#: paasng/bk_plugins/pluginscenter/itsm_adaptor/constants.py:47
msgid "被撤销"
msgstr "REVOKED"

#: paasng/bk_plugins/pluginscenter/releases/executor.py:47
msgid "同步版本信息失败, 不能新建版本"
msgstr "Failed to sync version information, cannot create new version"

#: paasng/bk_plugins/pluginscenter/releases/executor.py:60
#: tests/paasng/bk_plugins/pluginscenter/release/test_executor.py:123
#: tests/paasng/bk_plugins/pluginscenter/test_integration.py:216
msgid "当前阶段未执行成功, 不允许进入下一阶段"
msgstr ""
"The current stage has not been executed successfully, and it is not allowed "
"to enter the next stage"

#: paasng/bk_plugins/pluginscenter/releases/executor.py:64
msgid "不存在下一阶段"
msgstr "no next stage"

#: paasng/bk_plugins/pluginscenter/releases/executor.py:67
msgid "下一阶段已被执行, 不能重复触发已执行的阶段"
msgstr ""
"The next stage has already been executed, and the executed stage cannot be "
"triggered repeatedly"

#: paasng/bk_plugins/pluginscenter/releases/executor.py:82
msgid "如需发布请创建新的版本"
msgstr "To publish please create a new version"

#: paasng/bk_plugins/pluginscenter/releases/executor.py:94
#: tests/paasng/bk_plugins/pluginscenter/release/test_executor.py:168
msgid "当前阶段已被执行, 不能重复触发已执行的阶段"
msgstr ""
"The current phase has been executed, and the executed phase cannot be "
"triggered repeatedly"

#: paasng/bk_plugins/pluginscenter/releases/executor.py:100
msgid "当前步骤前置命令执行异常"
msgstr "Abnormal execution of the pre-command for the current step"

#: paasng/bk_plugins/pluginscenter/releases/executor.py:126
#: tests/paasng/bk_plugins/pluginscenter/release/test_executor.py:193
msgid "当前发布流程已结束"
msgstr "The current publishing process has ended"

#: paasng/bk_plugins/pluginscenter/releases/executor.py:130
#: paasng/bk_plugins/pluginscenter/releases/executor.py:165
msgid "当前插件类型不支持重置历史版本, 如需发布请创建新的版本"
msgstr ""
"The current plug-in type does not support resetting the historical version, "
"please create a new version if you need to publish"

#: paasng/bk_plugins/pluginscenter/releases/executor.py:138
#: tests/paasng/bk_plugins/pluginscenter/release/test_executor.py:204
msgid "请先撤回审批单据, 再返回上一步"
msgstr ""
"Please withdraw the approval document before returning to the previous step"

#: paasng/bk_plugins/pluginscenter/releases/executor.py:143
msgid "请等待部署完成, 再返回上一步"
msgstr ""
"Please wait for the deployment to complete before returning to the previous "
"step"

#: paasng/bk_plugins/pluginscenter/releases/executor.py:162
#: tests/paasng/bk_plugins/pluginscenter/release/test_executor.py:232
msgid "状态异常: {}"
msgstr "Abnormal state: {}"

#: paasng/bk_plugins/pluginscenter/releases/executor.py:173
msgid "当前状态({})不支持取消发布"
msgstr "The current state ({}) does not support unpublishing"

#: paasng/bk_plugins/pluginscenter/releases/executor.py:180
msgid "请到 ITSM 撤回审批单据"
msgstr "Please go to ITSM to withdraw the approval slip"

#: paasng/bk_plugins/pluginscenter/releases/executor.py:195
#: tests/paasng/bk_plugins/pluginscenter/release/test_executor.py:256
msgid "用户主动终止发布"
msgstr "User voluntarily terminates publishing"

#: paasng/bk_plugins/pluginscenter/releases/stages.py:74
#: paasng/bk_plugins/pluginscenter/releases/stages.py:100
#: paasng/bk_plugins/pluginscenter/releases/stages.py:259
#: paasng/bk_plugins/pluginscenter/releases/stages.py:276
#: paasng/bk_plugins/pluginscenter/releases/stages.py:321
msgid "当前步骤状态异常"
msgstr "Current step status is abnormal"

#: paasng/bk_plugins/pluginscenter/releases/stages.py:151
msgid "当前阶段并非部署阶段"
msgstr "The current phase is not a deployment phase"

#: paasng/bk_plugins/pluginscenter/releases/stages.py:249
#: paasng/bk_plugins/pluginscenter/releases/stages.py:254
msgid "构建失败"
msgstr "Build failed"

#: paasng/bk_plugins/pluginscenter/releases/stages.py:419
msgid "插件已发布成功"
msgstr "The plugin has been published successfully"

#: paasng/bk_plugins/pluginscenter/serializers.py:84
msgid "context `pd` is required"
msgstr "context `pd` is required"

#: paasng/bk_plugins/pluginscenter/serializers.py:111
msgid "{} 为 {} 的插件已存在"
msgstr "The plugin which {} is {} already exists"

#: paasng/bk_plugins/pluginscenter/serializers.py:114
msgid "attrs `{}` is required"
msgstr "attrs `{}` is required"

#: paasng/bk_plugins/pluginscenter/serializers.py:519
#, python-brace-format
msgid "版本号不符合，下一个 {label} 版本是 {revision}"
msgstr "Revision numbers do not match, next {label} revision is {revision}"

#: paasng/bk_plugins/pluginscenter/serializers.py:543
msgid "使用测试版本发布时必须传参数: release_id"
msgstr "arguments must be passed when using test version release: release_id"

#: paasng/bk_plugins/pluginscenter/serializers.py:555
msgid "版本号必须与代码分支一致"
msgstr "The version number must match the code branch"

#: paasng/bk_plugins/pluginscenter/serializers.py:557
msgid "版本号必须与提交哈希一致"
msgstr "The version number must match the commit hash"

#: paasng/bk_plugins/pluginscenter/serializers.py:561
msgid "版本号必须以代码分支开头"
msgstr "The version number must start with the code branch."

#: paasng/bk_plugins/pluginscenter/shim.py:147
msgid "同名仓库已存在"
msgstr "A repository with the same name already exists"

#: paasng/bk_plugins/pluginscenter/sourcectl/tencent.py:82
<<<<<<< HEAD
#: paasng/platform/sourcectl/tc_git/client.py:355
=======
>>>>>>> 31bcb99a
msgid "工蜂接口请求超时"
msgstr "Tc_git interface request timeout"

#: paasng/bk_plugins/pluginscenter/sourcectl/tencent.py:85
<<<<<<< HEAD
#: paasng/platform/sourcectl/tc_git/client.py:358
=======
>>>>>>> 31bcb99a
msgid "工蜂接口请求异常"
msgstr "Tc_git interface request exception"

#: paasng/bk_plugins/pluginscenter/views.py:439
msgid "插件已下架，不能再执行下架操作"
msgstr "The plugin has already been archived and cannot be archived again."

#: paasng/bk_plugins/pluginscenter/views.py:463
msgid "插件未下架，不能重新上架"
msgstr "Plugin not unlisted, cannot be relisted."

#: paasng/bk_plugins/pluginscenter/views.py:749
msgid "当前版本已回滚，不可再次回滚"
msgstr ""
"The current version has already been rolled back and cannot be rolled back "
"again."

#: paasng/bk_plugins/pluginscenter/views.py:751
msgid "只允许最新版本回滚"
msgstr "Only the latest version can be rolled back."

#: paasng/bk_plugins/pluginscenter/views.py:862
msgid "仅支持重试当前阶段"
msgstr "Only supports retrying the current phase"

#: paasng/bk_plugins/pluginscenter/views.py:880
msgid "仅支持更新当前阶段状态"
msgstr "Only updating the current status is supported."

#: paasng/bk_plugins/pluginscenter/views.py:996
msgid "用户 {} 已存在"
msgstr "User {} already exists."

#: paasng/bk_plugins/pluginscenter/views.py:1024
msgid "插件成员 {} 不存在"
msgstr "Plugin member {} does not exist."

#: paasng/bk_plugins/pluginscenter/views.py:1104
msgid "查询标准输出日志失败，请稍后再试。"
msgstr "Failed to query standard output logs. Please try again later."

#: paasng/bk_plugins/pluginscenter/views.py:1142
msgid "查询结构化日志失败，请稍后再试。"
msgstr "Failed to query structured logs. Please try again later."

#: paasng/bk_plugins/pluginscenter/views.py:1178
msgid "查询访问日志失败，请稍后再试。"
msgstr "Failed to query access logs. Please try again later."

#: paasng/bk_plugins/pluginscenter/views.py:1254
msgid "统计日志的字段失败，请稍后再试。"
msgstr "Failed to count log fields. Please try again later."

#: paasng/bk_plugins/pluginscenter/views.py:1340
msgid "可见范围修改失败：正在审批中"
msgstr "Failed to modify visibility range: under review."

#: paasng/core/core/storages/dbrouter.py:64
msgid "检测到重命名前的 migration 记录 {}, 跳过执行当前 migration"
msgstr ""
"Detected migration record before renaming {}, skipping the current migration."

#: paasng/core/tenant/header.py:38
msgid "请求头中未包含 X-Bk-Tenant-Id 字段"
msgstr "request header does not contain the X-Bk-Tenant-Id field"

#: paasng/infras/accounts/constants.py:40
msgid "没有特定角色的用户"
msgstr "Users without specific roles"

#: paasng/infras/accounts/constants.py:41
msgid "普通用户"
msgstr "General user"

#: paasng/infras/accounts/constants.py:42
msgid "管理员"
msgstr "Admin"

#: paasng/infras/accounts/constants.py:43
msgid "超级用户"
msgstr "Administrator"

#: paasng/infras/accounts/constants.py:44
msgid "不允许访问服务的用户"
msgstr "Users not allowed access"

#: paasng/infras/accounts/constants.py:45
#: paasng/platform/evaluation/constants.py:38
msgid "平台管理员"
msgstr "Platform Administrator"

#: paasng/infras/accounts/constants.py:46
msgid "应用模板管理员"
msgstr "Application Template Administrator"

#: paasng/infras/accounts/constants.py:47
msgid "平台运营人员"
msgstr "Platform Operator"

#: paasng/infras/accounts/constants.py:63
msgid "允许创建模块时使用高级选项"
msgstr "Allow advanced options when creating modules"

#: paasng/infras/accounts/constants.py:65
msgid "允许打开未加密镜像的访问控制台"
msgstr "Allow to open unsecure web-console"

#: paasng/infras/accounts/constants.py:66
msgid "允许创建 SMart 应用"
msgstr "Allows creation of S-mart APP"

#: paasng/infras/accounts/constants.py:67
msgid "允许使用插件开发者中心"
msgstr "Allow access to the Plugin Developer Center"

#: paasng/infras/accounts/constants.py:68
msgid "允许使用 AI 助手"
msgstr "Allow use of AI assistants"

#: paasng/infras/accounts/middlewares.py:48
msgid "产品灰度测试中，尚未开放，敬请期待"
msgstr "The product is in grayscale testing, not yet open, so stay tuned"

#: paasng/infras/accounts/models.py:56
msgid "Required. 150 characters or fewer. Letters, digits and @/./+/-/_ only."
msgstr "Required. 150 characters or fewer. Letters, digits and @/./+/-/_ only."

#: paasng/infras/accounts/models.py:58
msgid "A user with that username already exists."
msgstr "A user with that username already exists."

#: paasng/infras/accounts/models.py:60
msgid "first name"
msgstr "first name"

#: paasng/infras/accounts/models.py:61
msgid "last name"
msgstr "last name"

#: paasng/infras/accounts/models.py:62
msgid "email address"
msgstr "email address"

#: paasng/infras/accounts/models.py:64
msgid "staff status"
msgstr "staff status"

#: paasng/infras/accounts/models.py:64
msgid "Designates whether the user can log into this admin site."
msgstr "Designates whether the user can log into this admin site."

#: paasng/infras/accounts/models.py:67
msgid "active"
msgstr "active"

#: paasng/infras/accounts/models.py:70
msgid ""
"Designates whether this user should be treated as active. Unselect this "
"instead of deleting accounts."
msgstr ""
"Designates whether this user should be treated as active. Unselect this "
"instead of deleting accounts."

#: paasng/infras/accounts/models.py:73
msgid "date joined"
msgstr "date joined"

#: paasng/infras/accounts/models.py:82
msgid "user"
msgstr "user"

#: paasng/infras/accounts/models.py:83
msgid "users"
msgstr "users"

<<<<<<< HEAD
#: paasng/infras/accounts/oauth/backends_ext.py:15
#: paasng/platform/sourcectl/type_specs.py:144
msgid "工蜂 Git"
msgstr "Tc_git"

#: paasng/infras/accounts/oauth/backends_ext.py:17
msgid "腾讯内部 Git 源码托管系统"
msgstr "Tencent's internal Git source code hosting system"

=======
>>>>>>> 31bcb99a
#: paasng/infras/accounts/permissions/constants.py:25
msgid "平台页面查看"
msgstr "View platform pages"

#: paasng/infras/accounts/permissions/constants.py:27
msgid "访问后台管理"
msgstr "Access backend management"

#: paasng/infras/accounts/permissions/constants.py:30
msgid "平台管理"
msgstr "Platform management"

#: paasng/infras/accounts/permissions/constants.py:32
msgid "应用模板管理"
msgstr "Application template management"

#: paasng/infras/accounts/permissions/constants.py:34
msgid "平台运营"
msgstr "Platform operations"

#: paasng/infras/accounts/permissions/constants.py:44
msgid "临时权限限制"
msgstr "Temporary permission restrictions"

#: paasng/infras/accounts/views.py:93 paasng/infras/accounts/views.py:119
msgid "暂不支持发送验证码"
msgstr "Sending verification codes is not supported at this time"

#: paasng/infras/accounts/views.py:96
#, python-brace-format
msgid "您的蓝鲸验证码是：{verification_code}，请妥善保管。"
msgstr ""
"Your BlueKing verification code is: {verification_code}, please keep it safe."

#: paasng/infras/accounts/views.py:103 paasng/platform/sourcectl/views.py:125
msgid "蓝鲸平台"
msgstr "BlueKing"

#: paasng/infras/accounts/views.py:278
msgid "授权成功, 2秒后自动关闭该页面"
msgstr ""
"The authorization is successful, the page will be closed automatically after "
"2 seconds"

#: paasng/infras/bk_ci/constants.py:25 paasng/misc/audit/constants.py:32
msgid "成功"
msgstr "success"

#: paasng/infras/bk_ci/constants.py:26 paasng/misc/audit/constants.py:34
msgid "失败"
msgstr "failed"

#: paasng/infras/bk_ci/constants.py:27
msgid "已取消"
msgstr "canceled"

#: paasng/infras/bkmonitorv3/constants.py:23
msgid "蓝鲸应用"
msgstr "BK SAAS"

#: paasng/infras/bkmonitorv3/constants.py:24
msgid "业务"
msgstr "BKCC"

#: paasng/infras/iam/exceptions.py:59
#, python-brace-format
msgid "用户 {user} 在蓝鲸权限中心的角色数已经超出了 {quota} 个的限制"
<<<<<<< HEAD
msgstr "The number of roles for user {user} in the Blue Whale Permission Center has exceeded the limit of {quota}"
=======
msgstr "The number of roles for user {user} in the bk-iam has exceeded the limit of {quota}"
>>>>>>> 31bcb99a

#: paasng/infras/iam/permissions/resources/application.py:41
msgid "基础信息查看"
msgstr "View Basic Information"

#: paasng/infras/iam/permissions/resources/application.py:43
msgid "基础信息编辑"
msgstr "Edit Basic Information"

#: paasng/infras/iam/permissions/resources/application.py:45
msgid "应用删除"
msgstr "APP Deletion"

#: paasng/infras/iam/permissions/resources/application.py:49
msgid "访问控制管理"
msgstr "Access Control Management"

#: paasng/infras/iam/permissions/resources/application.py:51
msgid "应用市场管理"
msgstr "Market Management"

#: paasng/infras/iam/permissions/resources/application.py:53
msgid "数据统计"
msgstr "Data Statistics"

#: paasng/infras/iam/permissions/resources/application.py:57
msgid "云 API 管理"
msgstr "Cloud API Management"

#: paasng/infras/iam/permissions/resources/application.py:59
msgid "告警记录查看"
msgstr "View Alert Records"

#: paasng/infras/iam/permissions/resources/application.py:61
msgid "告警策略配置"
msgstr "Alert Policy Configuration"

#: paasng/infras/iam/permissions/resources/application.py:63
msgid "增强服务管理"
msgstr "Add-ons Management"

#: paasng/infras/iam/permissions/resources/application.py:65
msgid "部署环境限制管理"
msgstr "Deployment Environment Restriction Management"

#: paasng/infras/iam/permissions/resources/application.py:67
msgid "模块管理"
msgstr "Module Management"

#: paasng/infras/iam/utils.py:35
msgid "开发者中心-{}"
msgstr "Developer Center-{}"

#: paasng/infras/iam/utils.py:45
msgid ""
"开发者中心应用（{}）分级管理员，拥有审批用户加入管理者/开发者/运营者用户组权"
"限。"
msgstr ""
"Developer Center Application ({}) Tiered Administrator, with permissions to "
"approve users joining Administrator/Developer/Operator groups."

#: paasng/infras/iam/utils.py:55
msgid "开发者中心-{}-管理员"
msgstr "Developer Center-{}-Administrator"

#: paasng/infras/iam/utils.py:57
msgid "开发者中心-{}-开发者"
msgstr "Developer Center-{}-Developer"

#: paasng/infras/iam/utils.py:59
msgid "开发者中心-{}-运营者"
msgstr "Developer Center-{}-Operator"

#: paasng/infras/iam/utils.py:76
msgid "开发者中心应用（{}）管理员，拥有应用的全部权限。"
msgstr ""
"Developer Center Application ({}) Administrator, has full permissions for "
"the application."

#: paasng/infras/iam/utils.py:78
msgid ""
"开发者中心应用（{}）开发者，拥有应用的开发权限，如基础开发，云 API 管理等。"
msgstr ""
"Developer Center Application ({}) Developer, has development permissions for "
"the application, such as basic development and Cloud API management."

#: paasng/infras/iam/utils.py:81
msgid ""
"开发者中心应用（{}）运营者，拥有应用的运营权限，如基础信息编辑，访问控制管"
"理，应用市场管理等。"
msgstr ""
"Developer Center Application ({}) Operator, has operational permissions for "
"the application, such as basic information editing, access control "
"management, and application marketplace management."

#: paasng/infras/sysapi_client/constants.py:23
msgid "没有特定角色"
msgstr "No specific roles"

#: paasng/infras/sysapi_client/constants.py:25
msgid "基础可读"
msgstr "Basic Readable"

#: paasng/infras/sysapi_client/constants.py:26
msgid "基础管理"
msgstr "Basic Management"

#: paasng/infras/sysapi_client/constants.py:27
msgid "轻应用管理"
msgstr "Mini-App management"

#: paasng/infras/sysapi_client/constants.py:29
msgid "lesscode 系统专用角色"
msgstr "Dedicated role for the lesscode system"

#: paasng/infras/sysapi_client/constants.py:36
msgid "读取应用信息"
msgstr "Read application information"

#: paasng/infras/sysapi_client/constants.py:37
msgid "管理应用信息"
msgstr "Manage application information"

#: paasng/infras/sysapi_client/constants.py:38
msgid "读取增强服务信息"
msgstr "Failed to read Add-ons Instance information"

#: paasng/infras/sysapi_client/constants.py:41
msgid "管理应用访问控制"
msgstr "Manage application's access control configs"

#: paasng/infras/sysapi_client/constants.py:44
msgid "管理轻应用"
msgstr "Manage Mini-App"

#: paasng/infras/sysapi_client/constants.py:47
msgid "读取 DB 凭证信息"
msgstr "Read DB credential information"

#: paasng/infras/sysapi_client/constants.py:48
msgid "绑定 DB 服务"
msgstr "Bind DB service"

#: paasng/infras/sysapi_client/models.py:23
msgid "A client with that name already exists."
msgstr ""

#: paasng/infras/sysapi_client/models.py:27
msgid "The role of this client, it determines the permissions."
msgstr ""

#: paasng/infras/sysapi_client/models.py:31
msgid ""
"Whether this client is active, if not, it can not be used to call system "
"APIs."
msgstr ""

#: paasng/infras/sysapi_client/models.py:65
msgid "Whether this token is active."
msgstr ""

#: paasng/misc/audit/constants.py:25
msgid "网页"
msgstr "WEB"

#: paasng/misc/audit/constants.py:33
msgid "执行中"
msgstr "Ongoing"

#: paasng/misc/audit/constants.py:35
msgid "中断"
msgstr "Interrupt"

#: paasng/misc/audit/constants.py:60
msgid "应用"
msgstr "APP ID"

#: paasng/misc/audit/constants.py:61
msgid "模块"
msgstr "Module"

#: paasng/misc/audit/constants.py:62
msgid "进程"
msgstr "Process"

#: paasng/misc/audit/constants.py:63
msgid "环境变量"
msgstr "Environment Variables"

#: paasng/misc/audit/constants.py:64
msgid "增强服务"
msgstr "Add-ons"

#: paasng/misc/audit/constants.py:65
msgid "云 API 权限"
msgstr "API permissions"

#: paasng/misc/audit/constants.py:66
msgid "密钥"
msgstr "Secret"

#: paasng/misc/audit/constants.py:67
msgid "访问地址"
msgstr "Access URL"

#: paasng/misc/audit/constants.py:68
msgid "应用成员"
msgstr "APP Member"

<<<<<<< HEAD
#: paasng/misc/audit/constants.py:69 paasng/platform/modules/serializers.py:430
=======
#: paasng/misc/audit/constants.py:69 paasng/platform/modules/serializers.py:417
>>>>>>> 31bcb99a
msgid "构建配置"
msgstr "Build Configuration"

#: paasng/misc/audit/constants.py:70
msgid "挂载卷"
msgstr "Volume"

#: paasng/misc/audit/constants.py:71
msgid "服务发现"
msgstr "Service Discovery"

#: paasng/misc/audit/constants.py:72
msgid "域名解析"
msgstr "Domain Resolution"

#: paasng/misc/audit/constants.py:73
msgid "部署限制"
msgstr "Deploy Restriction"

#: paasng/misc/audit/constants.py:74
msgid "出口 IP"
msgstr "EXIT IP "

#: paasng/misc/audit/constants.py:75
msgid "用户限制"
msgstr "Access Control"

#: paasng/misc/audit/constants.py:76
msgid "访问令牌"
msgstr "Access Token"

#: paasng/misc/audit/constants.py:79
msgid "集群"
msgstr "Standard cluster"

#: paasng/misc/audit/constants.py:80
msgid "集群组件"
msgstr "cluster component"

#: paasng/misc/audit/constants.py:81
msgid "应用资源方案"
msgstr "Process Spec Plan"

#: paasng/misc/audit/constants.py:82
msgid "插件分类"
msgstr "Plugin Tag"

#: paasng/misc/audit/constants.py:83
msgid "插件使用方"
msgstr "Plugin Distributor"

#: paasng/misc/audit/constants.py:84
msgid "插件成员"
msgstr "Plugin Member"

#: paasng/misc/audit/constants.py:85
msgid "文档"
msgstr "Document"

#: paasng/misc/audit/constants.py:86
msgid "部署失败提示"
msgstr "Failure Tip"

#: paasng/misc/audit/constants.py:87
msgid "代码库配置"
msgstr "Source Type Setting"

#: paasng/misc/audit/constants.py:88
msgid "共享证书"
msgstr "Shared Cert"

#: paasng/misc/audit/constants.py:89
msgid "增强服务方案"
msgstr "Add-ons Plan"

#: paasng/misc/audit/constants.py:90
msgid "平台用户"
msgstr "Platform User"

#: paasng/misc/audit/constants.py:91
msgid "特性标记"
msgstr "Feature Flag"

#: paasng/misc/audit/constants.py:92
msgid "Egress 配置"
msgstr "Egress Setting"

#: paasng/misc/audit/constants.py:93
msgid "模板"
msgstr "Template"

#: paasng/misc/audit/constants.py:94
msgid "仪表盘模板"
msgstr "Dashboard Template"

#: paasng/misc/audit/constants.py:106
msgid "刷新"
msgstr "refresh"

#: paasng/misc/audit/constants.py:108 paasng/misc/operations/constant.py:59
msgid "创建应用"
msgstr "create APP"

#: paasng/misc/audit/constants.py:109
msgid "发布到应用市场"
msgstr "publish to APP market"

#: paasng/misc/audit/constants.py:110 paasng/misc/operations/constant.py:66
msgid "从应用市场下架"
msgstr "remove from the APP market"

#: paasng/misc/audit/constants.py:111 paasng/misc/operations/constant.py:63
msgid "完善应用市场配置"
msgstr "improve market configuration"

#: paasng/misc/audit/constants.py:112
msgid "修改应用市场访问地址"
msgstr "modify market url"

#: paasng/misc/audit/constants.py:113
msgid "修改基本信息"
msgstr "modify basic information"

#: paasng/misc/audit/constants.py:115
msgid "启动"
msgstr "start"

#: paasng/misc/audit/constants.py:116
msgid "停止"
msgstr "stop"

#: paasng/misc/audit/constants.py:117
msgid "扩缩容"
msgstr "scale"

#: paasng/misc/audit/constants.py:118
msgid "启用"
msgstr "enable"

#: paasng/misc/audit/constants.py:119
msgid "停用"
msgstr "disable"

#: paasng/misc/audit/constants.py:120
msgid "申请"
msgstr "apply"

#: paasng/misc/audit/constants.py:121
msgid "续期"
msgstr "renew"

#: paasng/misc/audit/constants.py:122
msgid "部署"
msgstr "deploy"

#: paasng/misc/audit/constants.py:125
msgid "切换资源方案"
msgstr "switch process plan"

#: paasng/misc/audit/constants.py:126
msgid "修改用户特性"
msgstr "modify user feature flag"

#: paasng/misc/audit/constants.py:127
msgid "切换默认集群"
msgstr "switch default cluster"

#: paasng/misc/audit/constants.py:128
msgid "切换绑定集群"
msgstr "switch binding cluster"

#: paasng/misc/audit/constants.py:129
msgid "日志采集管理"
msgstr "log config manage"

#: paasng/misc/audit/constants.py:130
msgid "分配增强服务实例"
msgstr "provision add-ons instance"

#: paasng/misc/audit/constants.py:131
msgid "回收增强服务实例"
msgstr "recycle add-ons instance"

#: paasng/misc/audit/models.py:104
#, python-brace-format
msgid " {module_name} 模块{env}"
msgstr " {module_name} module {env}"

#: paasng/misc/audit/models.py:106
#, python-brace-format
msgid " {module_name} 模块"
msgstr " {module_name} module "

#: paasng/misc/audit/models.py:108
#, python-brace-format
msgid "{env}"
msgstr "{env}"

#: paasng/misc/audit/models.py:123
#, python-brace-format
msgid "{user} {operation}{module_env_info}{result}"
msgstr "{user} {operation} {module_env_info} {result}"

#: paasng/misc/audit/models.py:128
#, python-brace-format
msgid "{user} {operation}{module_env_info} {attribute} 网关 API 权限"
msgstr ""
"{user} {operation} {module_env_info} {attribute} Gateway API permission"

#: paasng/misc/audit/models.py:130
#, python-brace-format
msgid "{user} {operation}{module_env_info} {attribute} {target}{result}"
msgstr "{user} {operation} {module_env_info} {attribute} {target} {result}"

#: paasng/misc/audit/models.py:133
#, python-brace-format
msgid "{user} {operation}{module_env_info}{target}{result}"
msgstr "{user} {operation} {module_env_info} {target} {result}"

#: paasng/misc/monitoring/healthz/probes.py:150
#, python-brace-format
msgid "远程增强服务「{config_name}」状态异常, 请检查服务可用性。"
msgstr ""
"The status of the remote Add-ons '{config_name}' is abnormal, please check "
"the availability of the service."

#: paasng/misc/monitoring/healthz/probes.py:159
#, python-brace-format
msgid "探测远程增强服务「{config_name}」时发生未知异常, 请检查配置情况。"
msgstr ""
"An unknown exception occurred while probing the remote Add-ons "
"({config_name}), please check the configuration."

#: paasng/misc/monitoring/monitor/alert_rules/config/constants.py:33
msgid "CPU 使用率过高"
msgstr "High CPU usage"

#: paasng/misc/monitoring/monitor/alert_rules/config/constants.py:38
msgid "内存使用率过高"
msgstr "High memory usage"

#: paasng/misc/monitoring/monitor/alert_rules/config/constants.py:43
msgid "异常重启"
msgstr "Abnormal restart"

#: paasng/misc/monitoring/monitor/alert_rules/config/constants.py:48
msgid "OOMKilled 退出"
msgstr "Exited due to OOMKilled"

#: paasng/misc/monitoring/monitor/alert_rules/config/constants.py:53
msgid "队列消息数过多"
msgstr "Excessive queue messages"

#: paasng/misc/monitoring/monitor/alert_rules/config/constants.py:58
msgid "BKREPO 存储使用量过高"
msgstr "High BKREPO storage usage"

#: paasng/misc/monitoring/monitor/alert_rules/config/constants.py:63
msgid "GCS-MySQL 慢查询新增"
msgstr "New GCS-MySQL slow queries"

#: paasng/misc/operations/constant.py:60
msgid "部署预发布环境"
msgstr "deploy stag env"

#: paasng/misc/operations/constant.py:61
msgid "部署生产环境"
msgstr "deploy prod env"

#: paasng/misc/operations/constant.py:62
msgid "上线并注册到蓝鲸市场"
msgstr "online and register to market"

#: paasng/misc/operations/constant.py:64
msgid "下线应用服务"
msgstr "archive APP"

#: paasng/misc/operations/constant.py:65
msgid "删除应用"
msgstr "delete APP"

#: paasng/misc/operations/constant.py:67
msgid "发布至应用市场"
msgstr " publish to APP market"

#: paasng/misc/operations/constant.py:68
msgid "下线预发布环境"
msgstr "archiving stag env"

#: paasng/misc/operations/constant.py:69
msgid "下线生产环境"
msgstr "archiving prod env"

#: paasng/misc/operations/constant.py:70
msgid "下线生产环境及蓝鲸市场"
msgstr "archiving prod env and removed from market"

#: paasng/misc/operations/constant.py:71
msgid "创建模块"
msgstr "create a module"

#: paasng/misc/operations/constant.py:72
msgid "删除模块"
msgstr "delete module"

#: paasng/misc/operations/constant.py:73
msgid "申请网关 API 权限"
msgstr "Apply for Gateway API permissions"

#: paasng/misc/operations/constant.py:74
msgid "续期网关 API 权限"
msgstr "Renewal Gateway API Permissions"

#: paasng/misc/operations/constant.py:75
msgid "开启用户访问限制"
msgstr "enable user access restrictions"

#: paasng/misc/operations/constant.py:76
msgid "关闭用户访问限制"
msgstr "disable user access restrictions"

#: paasng/misc/tools/views.py:104
msgid "解压后未找到 app_desc.yaml 文件"
msgstr "app_desc.yaml file not found after decompression"

#: paasng/misc/tools/views.py:107
msgid "解压后未在根目录下找到 app_desc.yaml 文件"
msgstr ""
"After decompression, the app_desc.yaml file was not found in the root "
"directory"

#: paasng/misc/tools/views.py:116
msgid "app_desc.yaml 中缺少了 app version 信息"
msgstr "app_desc.yaml is missing app version information"

#: paasng/plat_admin/admin42/serializers/config_vars.py:35
#: paasng/plat_admin/admin42/serializers/config_vars.py:44
#: paasng/plat_mgt/config_vars/serializers.py:45
#: paasng/utils/serializers.py:265
msgid "格式错误，只能以大写字母开头，由大写字母、数字与下划线组成。"
msgstr ""
"incorrect format, can only start with an uppercase letter, and consist of "
"uppercase letters, numbers, and underscores."

#: paasng/plat_admin/admin42/serializers/config_vars.py:51
#: paasng/plat_mgt/config_vars/serializers.py:53
#, python-brace-format
msgid "内置环境变量 {key} 已存在"
msgstr "A variable with the same name {key} already exists in this environment"

#: paasng/plat_admin/admin42/serializers/egress.py:25
msgid "IP/域名"
msgstr "IP/Domain Name"

#: paasng/plat_admin/admin42/serializers/egress.py:26
msgid "端口"
msgstr "Port"

#: paasng/plat_admin/admin42/serializers/egress.py:27
msgid "协议"
msgstr "Protocol"

#: paasng/plat_admin/admin42/serializers/egress.py:31
msgid "副本数量"
msgstr "Replica Count"

#: paasng/plat_admin/admin42/serializers/egress.py:32
msgid "CPU 限制"
msgstr "CPU Limit"

#: paasng/plat_admin/admin42/serializers/egress.py:33
msgid "内存限制"
msgstr "Memory Limit"

#: paasng/plat_admin/admin42/serializers/egress.py:34
msgid "规则"
msgstr "Rules"

#: paasng/plat_admin/admin42/serializers/services.py:78
#: paasng/plat_mgt/infras/services/serializers/services.py:128
msgid ""
"{} 不符合规范: 由 3-32 位字母、数字、连接符(-)、下划线(_) 字符组成，以字母开"
"头，字母或数字结尾"
msgstr ""
"{} does not meet requirements: Must be 3-32 characters long containing "
"letters, numbers, hyphens (-) or underscores (_), must start with a letter "
"and end with a letter or number."

#: paasng/plat_admin/admin42/utils/__init__.py:35
#, python-brace-format
msgid "由于: {reason}, 该功能暂不支持"
msgstr "Due to: {reason}, this feature is not supported at this time"

#: paasng/plat_admin/admin42/views/engine/egress.py:81
msgid "当前环境所部署的集群不支持 BCS Egress"
msgstr ""
"The cluster deployed in the current environment does not support BCS Egress"

#: paasng/plat_admin/admin42/views/services.py:107
#: paasng/plat_mgt/applications/views/services.py:157
msgid "当前环境不存在未分配的增强服务实例"
msgstr ""
"There are no unallocated instances of Add-ons in the current environment"

#: paasng/plat_admin/admin42/views/services.py:134
#: paasng/plat_mgt/applications/views/services.py:199
msgid "迁移应用不支持回收增强服务实例"
msgstr ""
"Migrating applications does not support reclaiming enhanced service "
"instances."

#: paasng/plat_admin/numbers/app.py:548
msgid "未上线"
msgstr "Not yet online"

#: paasng/plat_admin/numbers/app.py:549
msgid "已上线"
msgstr "Now online"

#: paasng/plat_admin/numbers/app.py:550
msgid "已下架"
msgstr "Archived"

#: paasng/plat_admin/numbers/app.py:551
msgid "测试中"
msgstr "Testing in progress"

#: paasng/plat_admin/system/views.py:209 paasng/plat_admin/system/views.py:244
msgid "无法获取到有效的配置信息."
msgstr "No valid configuration information is available."

#: paasng/plat_mgt/applications/serializers/application.py:209
#, python-brace-format
msgid "于{time}{operation}{status}"
msgstr " {operation} {status} at {time}"

#: paasng/plat_mgt/applications/serializers/application.py:252
msgid "应用分类不存在"
msgstr "Application category does not exist"

#: paasng/plat_mgt/applications/serializers/application.py:274
#, python-brace-format
msgid "现有的分配策略下未找到匹配的集群(集群名: {name})"
msgstr ""
"No matching cluster was found under the existing allocation strategy "
"(cluster name: {name})"

#: paasng/plat_mgt/applications/views/application.py:329
msgid "应用不存在或未被软删除"
msgstr "application does not exist"

#: paasng/plat_mgt/applications/views/application.py:336
msgid "PaaS 2.0 中信息删除失败"
msgstr "Information deletion failed in PaaS 2.0"

#: paasng/plat_mgt/applications/views/services.py:153
msgid "共享模块不能分配增强服务实例"
msgstr "Shared module cannot provision add-ons instance"

#: paasng/plat_mgt/applications/views/services.py:186
msgid "共享模块不能删除原始模块的增强服务实例"
msgstr "Shared module cannot delete add-ons instance of the original module"

#: paasng/plat_mgt/applications/views/services.py:188
msgid "当前模块没有权限操作该增强服务实例"
msgstr ""
"The current module doesn't have permission to operate the add-ons instance"

#: paasng/plat_mgt/infras/clusters/serializers/clusters.py:345
msgid "BCS 集群必须提供项目，集群，业务信息"
msgstr "BCS clusters must provide project, cluster, and business information."

#: paasng/plat_mgt/infras/clusters/serializers/clusters.py:349
msgid "BCS 集群必须提供且仅提供一个 API Server"
msgstr "BCS clusters must provide and only provide one API Server."

#: paasng/plat_mgt/infras/clusters/serializers/clusters.py:352
msgid "API 地址类型为 BCS 网关时，API Server 中必须包含 BCS 集群 ID"
msgstr ""
"When the API address type is BCS Gateway, the API Server must contain the "
"BCS cluster ID"

#: paasng/plat_mgt/infras/clusters/serializers/clusters.py:355
msgid "原生 K8S 集群不支持使用 BCS 网关作为 API 地址类型"
msgstr ""
"Native K8S clusters do not support the use of BCS gateway as the API address "
"type"

#: paasng/plat_mgt/infras/clusters/serializers/clusters.py:360
msgid "API Server 地址必须以 http 或 https 开头"
msgstr "The API Server address must start with http or https"

#: paasng/plat_mgt/infras/clusters/serializers/clusters.py:366
msgid "集群认证方式为证书时，CA 证书 + 证书 + 私钥 必须同时提供"
msgstr ""
"When the cluster authentication method is set to certificate, CA "
"certificate, certificate, and private key must all be provided."

#: paasng/plat_mgt/infras/clusters/serializers/clusters.py:369
msgid "集群认证方式为 Token 时，Token 必须提供"
msgstr ""
"When the cluster authentication method is set to Token, the Token must be "
"provided."

#: paasng/plat_mgt/infras/clusters/serializers/clusters.py:378
msgid "ES 集群配置是必填项"
msgstr "ES cluster configuration is required"

#: paasng/plat_mgt/infras/clusters/serializers/clusters.py:392
msgid "当前租户必须提供应用镜像仓库"
msgstr "The current tenant must provide an application image repository"

#: paasng/plat_mgt/infras/clusters/serializers/clusters.py:396
#: paasng/plat_mgt/infras/clusters/serializers/clusters.py:515
msgid "集群所属租户 ID {} 不在可用租户 ID 列表中"
msgstr ""
"The tenant ID {} of the cluster is not in the list of available tenant IDs."

#: paasng/plat_mgt/infras/clusters/serializers/clusters.py:400
msgid "集群名称 {} 已被使用"
msgstr "The cluster name {} is already in use."

#: paasng/plat_mgt/infras/clusters/serializers/clusters.py:447
msgid "运算符为 Equal 时，值（value）必须提供"
msgstr "When the operator is Equal, a value must be provided."

#: paasng/plat_mgt/infras/clusters/serializers/clusters.py:479
msgid "集群名称不可修改"
msgstr "The cluster name cannot be modified."

#: paasng/plat_mgt/infras/clusters/serializers/clusters.py:488
msgid "当前集群已被租户 {} 分配，无法变更可用租户"
msgstr ""
"The current cluster has already been assigned to tenant {}, and the "
"available tenant cannot be changed."

#: paasng/plat_mgt/infras/clusters/serializers/clusters.py:494
msgid "特性标志必须为字典"
msgstr "Feature flags must be in dictionary format."

#: paasng/plat_mgt/infras/clusters/serializers/clusters.py:501
msgid "节点选择器必须为字典"
msgstr "Node selectors must be in dictionary format."

#: paasng/plat_mgt/infras/clusters/serializers/clusters.py:505
msgid "节点选择器 key 必须为字符串"
msgstr "The key of the node selector must be a string."

#: paasng/plat_mgt/infras/clusters/serializers/clusters.py:507
msgid "节点选择器 value 必须为字符串"
msgstr "The value of the node selector must be a string."

#: paasng/plat_mgt/infras/clusters/serializers/policies.py:108
msgid "集群名 {} 不存在或不可用"
msgstr "The cluster name {} does not exist or is unavailable."

#: paasng/plat_mgt/infras/clusters/serializers/policies.py:125
#: paasng/plat_mgt/infras/clusters/serializers/policies.py:170
msgid "需要配置统一分配策略"
msgstr "A unified allocation policy needs to be configured."

#: paasng/plat_mgt/infras/clusters/serializers/policies.py:133
#: paasng/plat_mgt/infras/clusters/serializers/policies.py:178
msgid "需要配置分配规则"
msgstr "Allocation rules need to be configured."

#: paasng/plat_mgt/infras/clusters/serializers/policies.py:136
#: paasng/plat_mgt/infras/clusters/serializers/policies.py:181
msgid "至少配置两条分配规则"
msgstr "At least configure two allocation rules"

#: paasng/plat_mgt/infras/clusters/serializers/policies.py:139
#: paasng/plat_mgt/infras/clusters/serializers/policies.py:184
msgid "最后一条分配规则必须是 else 条件"
msgstr "The last assignment rule must be an else condition"

#: paasng/plat_mgt/infras/clusters/views/clusters.py:147
#: paasng/plat_mgt/infras/clusters/views/clusters.py:243
msgid "集群连通性测试失败，请检查 Server，Token 等配置是否准确"
msgstr ""
"The cluster connectivity test failed. Please check whether the Server, Token "
"and other configurations are correct."

#: paasng/plat_mgt/infras/clusters/views/components.py:146
msgid "非 BCS 集群需要手动更新组件"
msgstr "Non-BCS clusters require manual component updates"

#: paasng/plat_mgt/infras/clusters/views/components.py:149
msgid "无法获取组件最新版本信息"
msgstr "Unable to get component latest version info"

#: paasng/plat_mgt/infras/clusters/views/components.py:157
msgid "版本号解析异常"
msgstr "Unable to parse component version"

#: paasng/plat_mgt/infras/clusters/views/components.py:160
msgid "不支持跨大版本更新，需要到集群中手动操作"
msgstr ""
"Don't support cross-version updates and requires manual operations in the "
"cluster."

#: paasng/plat_mgt/infras/clusters/views/components.py:197
msgid "配置异常，请联系管理员处理"
msgstr "Configuration exception, please contact the administrator"

#: paasng/plat_mgt/infras/clusters/views/components.py:243
msgid "指定集群不存在"
msgstr "Cluster not exist"

#: paasng/plat_mgt/infras/clusters/views/components.py:247
msgid "指定集群组件不存在"
msgstr "Cluster component not exist"

#: paasng/plat_mgt/infras/clusters/views/components.py:274
msgid "获取组件版本信息失败，请确认操作人是否有权限"
msgstr ""
"Failed to get component version information. Please confirm whether the "
"operator has permission."

#: paasng/plat_mgt/sourcectl/serializers.py:107
msgid "服务配置格式必须为 Dict"
msgstr "Service configuration format must be Dict"

#: paasng/plat_mgt/sourcectl/serializers.py:128
msgid "配置类路径有误，导入失败"
msgstr "Configuration class path is incorrect, import failed"

#: paasng/plat_mgt/sourcectl/serializers.py:133
msgid "初始化 SourceTypeSpec 失败：{}"
msgstr "Failed to initialize SourceTypeSpec: {}"

#: paasng/plat_mgt/sourcectl/serializers.py:140
msgid "OAuth 授权链接"
msgstr "OAuth Authorization Link"

#: paasng/plat_mgt/sourcectl/serializers.py:143
msgid "回调地址"
msgstr "Callback URL"

#: paasng/plat_mgt/sourcectl/serializers.py:144
msgid "获取 Token 链接"
msgstr "Token Retrieval Link"

#: paasng/plat_mgt/sourcectl/serializers.py:145
msgid "OAuth 展示信息（英）"
msgstr "OAuth Display Information (English)"

#: paasng/plat_mgt/sourcectl/serializers.py:146
msgid "OAuth 展示信息（中）"
msgstr "OAuth Display Information (Chinese)"

#: paasng/plat_mgt/sourcectl/serializers.py:150
msgid "使用配置类 {} 时，字段 {} 不可为空"
msgstr "When using configuration class {}, field {} cannot be empty"

#: paasng/plat_mgt/sourcectl/serializers.py:157
msgid "展示信息格式必须为 Dict"
msgstr "Display information format must be Dict"

#: paasng/plat_mgt/sourcectl/serializers.py:161
msgid "展示信息有误，非空则必须包含 name，description 键"
msgstr ""
"Display information is incorrect; if not empty, it must include 'name' and "
"'description' keys"

#: paasng/plat_mgt/sourcectl/serializers.py:165
msgid "展示信息不支持字段 {}"
msgstr "Display information does not support the field {}"

#: paasng/plat_mgt/sourcectl/serializers.py:172
msgid "OAuth 展示信息格式必须为 Dict"
msgstr "OAuth display information format must be Dict"

#: paasng/plat_mgt/sourcectl/serializers.py:176
msgid "OAuth 展示信息不支持字段 {}"
msgstr "OAuth display information does not support the field {}"

#: paasng/plat_mgt/sourcectl/serializers.py:187
#: paasng/plat_mgt/sourcectl/serializers.py:200
#: paasng/plat_mgt/templates/serializers.py:181
#: paasng/plat_mgt/templates/serializers.py:196
msgid "名称已存在，请使用其他名称"
msgstr "name already exists, please use another name"

#: paasng/plat_mgt/templates/serializers.py:114
msgid "不支持的代码仓库类型"
msgstr "Unsupported Code Repository type"

#: paasng/plat_mgt/templates/serializers.py:119
msgid "预设增强服务配置必须为 Dict 格式"
msgstr "Preset enhanced service configuration must be in Dict format"

#: paasng/plat_mgt/templates/serializers.py:125
msgid "构建工具配置必须为 List[str] 格式"
msgstr "Build tool configuration must be in List[str] format"

#: paasng/plat_mgt/templates/serializers.py:128
msgid "针对不同镜像配置 required_buildpacks 时必须配置默认值 __default__"
msgstr ""
"When configuring required_buildpacks for different images, the default value "
"__default__ must be set"

#: paasng/plat_mgt/templates/serializers.py:131
msgid "构建工具配置必须为 Dict[str, List[str]] 格式"
msgstr "Build tool configuration must be in Dict[str, List[str]] format"

#: paasng/plat_mgt/templates/serializers.py:133
msgid "构建工具必须为 List[str] 或 Dict[str, List[str]] 格式"
msgstr "Build tools must be in List[str] or Dict[str, List[str]] format"

#: paasng/plat_mgt/templates/serializers.py:138
msgid "进程配置必须为 Dict 格式"
msgstr "Process configuration must be in Dict format"

#: paasng/plat_mgt/templates/serializers.py:158
msgid "二进制包存储配置必须为有效的地址字符串"
msgstr ""
"The value of the binary package storage configuration must be a valid "
"address string"

#: paasng/plat_mgt/templates/serializers.py:164
msgid "插件模板必须配置代码仓库地址"
msgstr "Plugin template must config Code Repository Address (repo_url)"

#: paasng/plat_mgt/templates/serializers.py:166
msgid "插件模板必须配置代码所在目录"
msgstr "Plugin template must config Template code directory (source_dir)"

#: paasng/platform/applications/constants.py:98
msgid "开启出口 IP 管理"
msgstr "Enable outbound IP management."

#: paasng/platform/applications/constants.py:101
msgid "开启持久存储挂载卷"
msgstr "Enable persistent storage mount volumes."

#: paasng/platform/applications/exceptions.py:23
msgid "应用编码"
msgstr "APP Code"

#: paasng/platform/applications/exceptions.py:24
msgid "应用名称"
msgstr "APP Name"

#: paasng/platform/applications/protections.py:54
msgid "S-Mart 不可关闭应用描述文件"
msgstr "S-Mart cannot close the APP description file"

#: paasng/platform/applications/serializers/app.py:102
msgid "{}已经被占用"
msgstr "{} is occupied"

#: paasng/platform/applications/serializers/app.py:187
msgid "排序字段不合法"
msgstr "Invalid sort fields"

#: paasng/platform/applications/serializers/app.py:275
#, python-format
msgid "无效的选项: %s"
msgstr "Invalid option: %s"

#: paasng/platform/applications/serializers/app.py:310
#, python-format
msgid "无效的分类选项: %s"
msgstr "Invalid classification option: %s"

#: paasng/platform/applications/serializers/app.py:400
msgid "已经标记该应用"
msgstr "Application marked"

#: paasng/platform/applications/serializers/creation.py:48
msgid "应用引擎参数未提供"
msgstr "APP engine parameters not provided"

#: paasng/platform/applications/serializers/creation.py:54
msgid "已开启引擎，类型不能为 \"engineless_app\""
msgstr "Engine enabled, type cannot be \"engineless_app"

#: paasng/platform/applications/serializers/creation.py:62
msgid "源码/镜像配置"
msgstr "Source Code/Image Configuration"

#: paasng/platform/applications/serializers/creation.py:118
msgid "该接口只支持创建外链应用"
msgstr ""
"This interface only supports the creation of external link applications."

#: paasng/platform/applications/serializers/fields.py:41
#: paasng/platform/applications/serializers/fields.py:42
#: paasng/platform/applications/serializers/fields.py:69
msgid "应用 ID"
msgstr "APP ID"

#: paasng/platform/applications/serializers/fields.py:46
msgid ""
"格式错误，只能包含小写字母(a-z)、数字(0-9)和半角连接符(-)，长度在 3-16 之间。"
msgstr ""
"Wrong format, can only contain lowercase letters (a-z), numbers (0-9) and "
"half-corner ligatures (-), length between 3-16."

#: paasng/platform/applications/serializers/fields.py:72
msgid ""
"格式错误，只能包含小写字母(a-z)、数字(0-9)和半角连接符(-)和下划线(_)，长度在 "
"3-20 之间。"
msgstr ""
"Format error, can only contain lowercase letters (a-z), numbers (0-9), and "
"half-width hyphens (-) and underscores (_), length between 3-20."

#: paasng/platform/applications/serializers/fields.py:99
#, python-brace-format
msgid "构建目录 {path} 不合法"
msgstr "Invalid build directory {path}"

#: paasng/platform/applications/serializers/fields.py:100
#, python-brace-format
msgid "构建目录 {path} 存在逃逸风险"
msgstr "The build directory {path} has a path escape risk"

#: paasng/platform/applications/serializers/fields.py:113
#, python-brace-format
msgid "Dockerfile 目录 {path} 不合法"
msgstr "Invalid dockerfile path {path}"

#: paasng/platform/applications/serializers/fields.py:114
#, python-brace-format
msgid "Dockerfile 目录 {path} 存在逃逸风险"
msgstr "The dockerfile path {path} has a path escape risk"

#: paasng/platform/applications/serializers/member_role.py:40
#, python-format
msgid "%s 不是合法选项"
msgstr "%s is not a legal option"

#: paasng/platform/applications/serializers/mixins.py:72
#, python-brace-format
msgid "集群名称错误，无法找到名为 {name} 的集群"
msgstr "Cluster name error, cluster named {name} could not be found"

#: paasng/platform/applications/serializers/mixins.py:87
msgid "你无法使用高级创建选项"
msgstr "You cannot use the advanced creation option"

#: paasng/platform/applications/serializers/validators.py:71
msgid "{} 为 {} 的应用已存在"
msgstr "{} for {} already exists"

#: paasng/platform/applications/serializers/validators.py:94
msgid "不支持修改应用 ID"
msgstr "Modifying APP ID is not supported"

#: paasng/platform/applications/tenant.py:48
msgid "当前不允许创建全租户可用的应用"
msgstr ""
"Creating applications available to all tenants is currently not allowed."

#: paasng/platform/applications/views/application.py:397
msgid "删除应用前, 请先从到「应用市场」下架该应用"
msgstr "Before deleting an APP, please archive it from the App Market."

<<<<<<< HEAD
#: paasng/platform/applications/views/creation.py:181
#: paasng/platform/modules/views.py:335
#, fuzzy
#| msgid "创建代码库配置失败"
msgid "创建代码仓库失败"
msgstr "Failed to create code repository configuration"

#: paasng/platform/applications/views/creation.py:352
=======
#: paasng/platform/applications/views/creation.py:334
>>>>>>> 31bcb99a
msgid "集群未配置默认的根域名, 请检查集群配置是否合理."
msgstr ""
"The cluster is not configured with a default root domain. Please check if "
"the cluster configuration is correct."

#: paasng/platform/bkapp_model/serializers/serializers.py:76
#: paasng/platform/bkapp_model/serializers/v1alpha2.py:205
msgid ""
"服务名应仅包含小写字母，数字字符和连字符\"-\"，且必须以字母数字字符开头和结"
"尾，最大长度不超过 63"
msgstr ""
"The service name should only contain lowercase letters, numeric characters, "
"and hyphens \"-\", and must start and end with alphanumeric characters. The "
"maximum length is 63"

#: paasng/platform/bkapp_model/serializers/serializers.py:146
msgid "至多设置一个探活配置"
msgstr "At most one liveness probe configuration can be set."

#: paasng/platform/bkapp_model/serializers/serializers.py:148
msgid "至少设置一个探活配置"
msgstr "At least one liveness probe configuration must be set."

#: paasng/platform/bkapp_model/serializers/serializers.py:334
msgid "服务发现列表中存在重复项：{}"
msgstr "Duplicate entries found in svc-discovery list: {}"

#: paasng/platform/bkapp_model/serializers/serializers.py:354
msgid "至少需要提供一个有效值：nameservers 或 host_aliases"
msgstr ""
"At least one valid value must be provided: nameservers or host_aliases."

#: paasng/platform/bkapp_model/serializers/serializers.py:360
msgid "BkApp 配置信息"
msgstr "BkApp config info"

#: paasng/platform/declarative/application/controller.py:135
msgid "你没有权限操作当前应用"
msgstr "You do not have permission to operate the current APP"

#: paasng/platform/declarative/application/controller.py:189
msgid "未定义主模块, 请检查 app_desc.yaml."
msgstr "default module not defined, please check app_desc.yaml."

#: paasng/platform/declarative/application/controller.py:206
#, python-brace-format
msgid ""
"目标 {new_default_module_name} 模块未满足应用市场服务开启条件，切换主模块会导"
"致应用在市场中访问异常, 请关闭市场开关后重新操作。"
msgstr ""
"The target {new_default_module_name} module does not meet the Market service "
"opening conditions. Switching the main module will cause the APP to access "
"abnormally in the market. Please turn off the market switch and operate "
"again."

#: paasng/platform/declarative/application/controller.py:334
msgid "不允许使用非默认版本"
msgstr "Using nondefault regions is not allowed"

#: paasng/platform/declarative/application/resources.py:125
msgid "当前应用未定义主模块"
msgstr "The current APP does not define a default module"

#: paasng/platform/declarative/application/validations/v2.py:135
#: paasng/platform/declarative/application/validations/v3.py:128
msgid "一个应用只能有一个主模块"
msgstr "An app can only have one default module"

#: paasng/platform/declarative/application/validations/v2.py:138
#: paasng/platform/declarative/application/validations/v3.py:131
msgid "一个应用必须有一个主模块"
msgstr "An APP must have a default module"

#: paasng/platform/declarative/application/validations/v2.py:150
#: paasng/platform/declarative/application/validations/v3.py:144
msgid "提供共享增强服务的模块不存在"
msgstr "module providing shared Add-ons does not exist"

#: paasng/platform/declarative/application/validations/v2.py:159
#: paasng/platform/declarative/application/validations/v3.py:153
msgid "提供共享增强服务的模块未启用该服务"
msgstr "the shared Add-ons is not enabled in this module"

#: paasng/platform/declarative/application/validations/v2.py:164
#: paasng/platform/declarative/application/validations/v3.py:158
msgid "不允许嵌套共享增强服务"
msgstr "nested shared Add-ons are not allowed"

#: paasng/platform/declarative/handlers.py:205
#: paasng/platform/declarative/handlers.py:207
msgid "内容不能为空"
msgstr "content cannot be empty"

#: paasng/platform/declarative/handlers.py:457
#: paasng/platform/declarative/handlers.py:486
msgid "模块配置内容不能为空"
msgstr "The module configuration content cannot be empty"

#: paasng/platform/declarative/handlers.py:478
msgid "未找到 {} 模块的配置，当前已配置模块为 {}"
msgstr ""
"Configuration of {} module not found, currently configured module is {}"

#: paasng/platform/declarative/protections.py:31
msgid "通过描述文件定义的应用不支持该操作"
msgstr ""
"This operation is not supported by the APP defined by the description file"

<<<<<<< HEAD
#: paasng/platform/engine/configurations/config_var.py:192
msgid "蓝鲸应用ID"
msgstr "BK APP ID"

#: paasng/platform/engine/configurations/config_var.py:193
msgid "蓝鲸应用密钥"
msgstr "BK APP Secret"

#: paasng/platform/engine/configurations/config_var.py:194
msgid "蓝鲸应用租户 ID"
msgstr "BK APP Tenant ID"

#: paasng/platform/engine/configurations/config_var.py:200
msgid "[不推荐使用] 应用 Code，历史变量因兼容性保留"
msgstr "[Deprecated] Application Code, historical variables are retained for compatibility"

#: paasng/platform/engine/configurations/config_var.py:213
=======
#: paasng/platform/engine/configurations/config_var.py:244
>>>>>>> 31bcb99a
msgid "平台提供的静态资源地址前缀，不推荐使用"
msgstr ""
"Static resource URL prefix provided by the platform, not recommended for use"

<<<<<<< HEAD
#: paasng/platform/engine/configurations/config_var.py:214
msgid "蓝鲸统一登录访问地址"
msgstr "BlueKing login service URL"

#: paasng/platform/engine/configurations/config_var.py:215
msgid "蓝鲸统一登录服务域名"
msgstr "BlueKing login service domain"

#: paasng/platform/engine/configurations/config_var.py:216
=======
#: paasng/platform/engine/configurations/config_var.py:245
msgid "蓝鲸统一登录访问地址"
msgstr "BlueKing login service URL"

#: paasng/platform/engine/configurations/config_var.py:246
msgid "蓝鲸统一登录服务域名"
msgstr "BlueKing login service domain"

#: paasng/platform/engine/configurations/config_var.py:247
>>>>>>> 31bcb99a
msgid "蓝鲸 APIGW 提供的 OAuth 服务，不推荐使用"
msgstr ""
"OAuth services provided by the BlueKing API Gateway, not recommended for use"

<<<<<<< HEAD
#: paasng/platform/engine/configurations/config_var.py:228
msgid "应用移动端访问地址，不推荐使用"
msgstr "Mobile access URL of the APP, not recommended for use"

#: paasng/platform/engine/configurations/config_var.py:230
msgid "应用移动端静态资源地址前缀，不推荐使用"
msgstr "Mobile static resource URL prefix of the APP, not recommended for use"

#: paasng/platform/engine/configurations/config_var.py:246
msgid "蓝鲸统一登录访问地址，建议切换为 BKPAAS_LOGIN_URL"
msgstr "BlueKing login service URL, recommended to switch to BKPAAS_LOGIN_URL"

#: paasng/platform/engine/configurations/config_var.py:262
=======
#: paasng/platform/engine/configurations/config_var.py:263
msgid "应用移动端访问地址，不推荐使用"
msgstr "Mobile access URL of the APP, not recommended for use"

#: paasng/platform/engine/configurations/config_var.py:269
msgid "应用移动端静态资源地址前缀，不推荐使用"
msgstr "Mobile static resource URL prefix of the APP, not recommended for use"

#: paasng/platform/engine/configurations/config_var.py:286
msgid "蓝鲸统一登录访问地址，建议切换为 BKPAAS_LOGIN_URL"
msgstr "BlueKing login service URL, recommended to switch to BKPAAS_LOGIN_URL"

#: paasng/platform/engine/configurations/config_var.py:305
>>>>>>> 31bcb99a
msgid "蓝鲸根域，用于获取登录票据、国际化语言等 cookie 信息"
msgstr ""
"BlueKing root domain, used to obtain login tickets, international language "
"cookies, etc."

<<<<<<< HEAD
#: paasng/platform/engine/configurations/config_var.py:263
msgid "蓝鲸PaaS平台访问URL"
msgstr "BlueKing PaaS platform access URL"

#: paasng/platform/engine/configurations/config_var.py:264
msgid "蓝鲸桌面访问地址"
msgstr "BlueKing desktop access URL"

#: paasng/platform/engine/configurations/config_var.py:265
msgid "蓝鲸配置平台访问地址"
msgstr "BlueKing configuration platform access URL"

#: paasng/platform/engine/configurations/config_var.py:266
msgid "蓝鲸作业平台访问地址"
msgstr "BlueKing job platform access URL"

#: paasng/platform/engine/configurations/config_var.py:267
msgid "蓝鲸权限中心访问地址"
msgstr "BlueKing permission center access URL"

#: paasng/platform/engine/configurations/config_var.py:268
msgid "蓝鲸用户管理访问地址"
msgstr "BlueKing user management access URL"

#: paasng/platform/engine/configurations/config_var.py:269
msgid "蓝鲸监控平台访问地址"
msgstr "BlueKing monitoring platform access URL"

#: paasng/platform/engine/configurations/config_var.py:270
msgid "蓝鲸日志平台访问地址"
msgstr "BlueKing log platform access URL"

#: paasng/platform/engine/configurations/config_var.py:271
msgid "蓝鲸制品库访问地址"
msgstr "BlueKing artifact repository access URL"

#: paasng/platform/engine/configurations/config_var.py:272
msgid "蓝鲸持续集成平台（蓝盾）访问地址"
msgstr "BlueKing continuous integration platform access URL"

#: paasng/platform/engine/configurations/config_var.py:273
msgid "蓝鲸代码检查平台访问地址"
msgstr "BlueKing code inspection platform access URL"

#: paasng/platform/engine/configurations/config_var.py:274
msgid "蓝鲸编译加速平台访问地址"
msgstr "BlueKing build acceleration platform access URL"

#: paasng/platform/engine/configurations/config_var.py:275
msgid "蓝鲸流水线访问地址"
msgstr "BlueKing pipeline access URL"

#: paasng/platform/engine/configurations/config_var.py:276
msgid "蓝鲸节点管理平台地址"
msgstr "BlueKing Node Management Platform Address"

#: paasng/platform/engine/configurations/config_var.py:277
msgid "蓝鲸容器管理平台地址"
msgstr "BlueKing Container Management Platform Address"

#: paasng/platform/engine/configurations/config_var.py:278
msgid "蓝鲸服务配置中心地址"
msgstr "BlueKing Service Configuration Center Address"

#: paasng/platform/engine/configurations/config_var.py:279
msgid "蓝鲸审计中心地址"
msgstr "BlueKing Audit Center Address"

#: paasng/platform/engine/configurations/config_var.py:281
=======
#: paasng/platform/engine/configurations/config_var.py:309
msgid "蓝鲸PaaS平台访问URL"
msgstr "BlueKing PaaS platform access URL"

#: paasng/platform/engine/configurations/config_var.py:314
msgid "蓝鲸桌面访问地址"
msgstr "BlueKing desktop access URL"

#: paasng/platform/engine/configurations/config_var.py:318
msgid "蓝鲸配置平台访问地址"
msgstr "BlueKing configuration platform access URL"

#: paasng/platform/engine/configurations/config_var.py:321
msgid "蓝鲸作业平台访问地址"
msgstr "BlueKing job platform access URL"

#: paasng/platform/engine/configurations/config_var.py:324
msgid "蓝鲸权限中心访问地址"
msgstr "BlueKing permission center access URL"

#: paasng/platform/engine/configurations/config_var.py:329
msgid "蓝鲸用户管理访问地址"
msgstr "BlueKing user management access URL"

#: paasng/platform/engine/configurations/config_var.py:335
msgid "蓝鲸监控平台访问地址"
msgstr "BlueKing monitoring platform access URL"

#: paasng/platform/engine/configurations/config_var.py:339
msgid "蓝鲸日志平台访问地址"
msgstr "BlueKing log platform access URL"

#: paasng/platform/engine/configurations/config_var.py:342
msgid "蓝鲸制品库访问地址"
msgstr "BlueKing artifact repository access URL"

#: paasng/platform/engine/configurations/config_var.py:347
msgid "蓝鲸持续集成平台（蓝盾）访问地址"
msgstr "BlueKing continuous integration platform access URL"

#: paasng/platform/engine/configurations/config_var.py:353
msgid "蓝鲸代码检查平台访问地址"
msgstr "BlueKing code inspection platform access URL"

#: paasng/platform/engine/configurations/config_var.py:359
msgid "蓝鲸编译加速平台访问地址"
msgstr "BlueKing build acceleration platform access URL"

#: paasng/platform/engine/configurations/config_var.py:365
msgid "蓝鲸流水线访问地址"
msgstr "BlueKing pipeline access URL"

#: paasng/platform/engine/configurations/config_var.py:371
msgid "蓝鲸节点管理平台地址"
msgstr "BlueKing Node Management Platform Address"

#: paasng/platform/engine/configurations/config_var.py:377
msgid "蓝鲸容器管理平台地址"
msgstr "BlueKing Container Management Platform Address"

#: paasng/platform/engine/configurations/config_var.py:383
msgid "蓝鲸服务配置中心地址"
msgstr "BlueKing Service Configuration Center Address"

#: paasng/platform/engine/configurations/config_var.py:389
msgid "蓝鲸审计中心地址"
msgstr "BlueKing Audit Center Address"

#: paasng/platform/engine/configurations/config_var.py:395
>>>>>>> 31bcb99a
msgid "蓝鲸产品 title/footer/name/logo 等资源自定义配置的路径"
msgstr ""
"Path for custom configuration of BlueKing product title/footer/name/logo, "
"etc."

<<<<<<< HEAD
#: paasng/platform/engine/configurations/config_var.py:286
=======
#: paasng/platform/engine/configurations/config_var.py:401
>>>>>>> 31bcb99a
msgid ""
"加密数据库内容的推荐算法有：SHANGMI（对应 SM4CTR 算法）和 CLASSIC（对应 "
"Fernet 算法）"
msgstr ""
"Recommended algorithms for database encryption: SHANGMI (corresponding to "
"the SM4CTR algorithm) and CLASSIC (corresponding to the Fernet algorithm)"

<<<<<<< HEAD
#: paasng/platform/engine/configurations/config_var.py:288
msgid "是否开启多租户模式"
msgstr "Is multi-tenant mode enabled"

#: paasng/platform/engine/configurations/config_var.py:294
msgid "网关 API 访问地址模板"
msgstr "API Gateway API access URL template"

#: paasng/platform/engine/configurations/config_var.py:297
msgid "组件 API 访问地址"
msgstr "Component API access URL"

#: paasng/platform/engine/configurations/config_var.py:299
msgid "PaaS2.0 开发者中心地址"
msgstr "PaaS 2.0 developer center URL"

#: paasng/platform/engine/configurations/config_var.py:354
msgid "应用当前模块名"
msgstr "Current Module Name"

#: paasng/platform/engine/configurations/config_var.py:355
msgid "应用当前环境，预发布环境为 stag、生产环境为 prod"
msgstr ""
"Current environment, the pre-release environment is stag, and the production "
"environment is prod"

#: paasng/platform/engine/configurations/config_var.py:356
msgid "应用当前运行的开发者中心版本，值为 3"
msgstr "The currently running Dev Center version, the value is 3"

#: paasng/platform/engine/configurations/config_var.py:357
msgid "应用版本，默认版本为 default"
msgstr "APP version, the default version is default"

#: paasng/platform/engine/configurations/config_var.py:358
msgid "应用日志文件存放路径"
msgstr "Application log file storage path"

#: paasng/platform/engine/configurations/config_var.py:359
msgid "目标端口号，值为 5000"
msgstr "Destination port number, the value is 5000"

#: paasng/platform/engine/configurations/config_var.py:365
msgid "[不推荐使用] 内部变量，不推荐使用"
msgstr "[Deprecated] Internal variable, not recommended for use"

#: paasng/platform/engine/configurations/config_var.py:369
msgid "日志文件推荐使用的前缀"
msgstr "Recommended prefix for log files"

#: paasng/platform/engine/configurations/config_var.py:371
msgid "[不推荐使用] 当前进程类型"
msgstr "[Deprecated] Current process type"

#: paasng/platform/engine/configurations/config_var.py:375
=======
#: paasng/platform/engine/configurations/config_var.py:407
msgid "是否开启多租户模式"
msgstr "Is multi-tenant mode enabled"

#: paasng/platform/engine/configurations/config_var.py:415
msgid "网关 API 访问地址模板"
msgstr "API Gateway API access URL template"

#: paasng/platform/engine/configurations/config_var.py:418
msgid "组件 API 访问地址"
msgstr "Component API access URL"

#: paasng/platform/engine/configurations/config_var.py:421
msgid "PaaS2.0 开发者中心地址"
msgstr "PaaS 2.0 developer center URL"

#: paasng/platform/engine/configurations/config_var.py:485
msgid "应用日志文件存放路径"
msgstr "Application log file storage path"

#: paasng/platform/engine/configurations/config_var.py:488
msgid "目标端口号，值为 5000"
msgstr "Destination port number, the value is 5000"

#: paasng/platform/engine/configurations/config_var.py:498
msgid "日志文件推荐使用的前缀"
msgstr "Recommended prefix for log files"

#: paasng/platform/engine/configurations/config_var.py:504
msgid "[不推荐使用] 当前进程类型"
msgstr "[Deprecated] Current process type"

#: paasng/platform/engine/configurations/config_var.py:510
>>>>>>> 31bcb99a
msgid "[不推荐使用] 基于规则拼接的应用访问子路径，仅适合向前兼容时使用"
msgstr ""
"[Deprecated] Rule-based application access sub-path, suitable for backward "
"compatibility only"

#: paasng/platform/engine/constants.py:33
msgid "预发布环境"
msgstr "Stag Env"

#: paasng/platform/engine/constants.py:34
msgid "生产环境"
msgstr "Prod Env"

#: paasng/platform/engine/constants.py:129
msgid "当前用户无部署该环境的权限"
msgstr "The current user does not have permission to deploy this environment"

#: paasng/platform/engine/constants.py:130
msgid "当前用户尚未绑定 OAUTH 授权信息"
msgstr "The current user has not yet bound the OAUTH authorization information"

#: paasng/platform/engine/constants.py:131
msgid "当前用户没有访问源码仓库的权限"
msgstr "The current user does not have permission to access the repository"

#: paasng/platform/engine/constants.py:132
msgid "当前源码仓库信息异常"
msgstr "The current source code repository information is abnormal"

#: paasng/platform/engine/constants.py:133
#: paasng/platform/engine/workflow/protections.py:131
msgid "未完善进程启动命令"
msgstr "Incomplete process start command"

#: paasng/platform/engine/constants.py:134
msgid "当前用户未授权 CI 组件访问仓库的权限"
msgstr ""
"The current user does not authorize the CI component to access the repository"

#: paasng/platform/engine/constants.py:135
#: paasng/platform/engine/workflow/protections.py:155
msgid "未设置插件分类"
msgstr "Plugin category not set"

#: paasng/platform/engine/constants.py:136
#: paasng/platform/engine/workflow/protections.py:168
#: paasng/platform/engine/workflow/protections.py:171
msgid "未完善应用基本信息"
msgstr "Incomplete app basic information"

#: paasng/platform/engine/constants.py:137
msgid "Operator 版本不匹配"
msgstr ""

#: paasng/platform/engine/constants.py:142
msgid "使用 Buildpacks 构建"
msgstr "Build using Buildpacks"

#: paasng/platform/engine/constants.py:143
msgid "使用 Dockerfile 构建"
msgstr "Build using Dockerfile"

<<<<<<< HEAD
=======
#: paasng/platform/engine/constants.py:150
msgid "蓝鲸应用ID"
msgstr "BK APP ID"

#: paasng/platform/engine/constants.py:151
msgid "蓝鲸应用密钥"
msgstr "BK APP Secret"

#: paasng/platform/engine/constants.py:152
msgid "蓝鲸应用租户 ID"
msgstr "BK APP Tenant ID"

#: paasng/platform/engine/constants.py:158
msgid "应用当前模块名"
msgstr "Current Module Name"

#: paasng/platform/engine/constants.py:159
msgid "应用当前环境，预发布环境为 stag、生产环境为 prod"
msgstr ""
"Current environment, the pre-release environment is stag, and the production "
"environment is prod"

#: paasng/platform/engine/constants.py:160
msgid "应用当前运行的开发者中心版本，值为 3"
msgstr "The currently running Dev Center version, the value is 3"

#: paasng/platform/engine/constants.py:161
msgid "应用版本，默认版本为 default"
msgstr "APP version, the default version is default"

#: paasng/platform/engine/constants.py:164
msgid ""
"应用模块各环境的访问地址，如 {\"stag\": \"http://stag.com\", \"prod\": "
"\"http://prod.com\"}"
msgstr ""
"Access URLs for different environments of the application modules, such as "
"{\"stag\": \"http://stag.com\", \"prod\": \"http://prod.com\"}"

>>>>>>> 31bcb99a
#: paasng/platform/engine/deploy/archive/base.py:67
msgid "存在正在进行的下架任务"
msgstr "Ongoing archive tasks exist"

#: paasng/platform/engine/deploy/bg_command/pre_release.py:55
msgid "The Pre-release command is not configured, skip the Pre-release phase."
msgstr "The Pre-release command is not configured, skip the Pre-release phase."

#: paasng/platform/engine/deploy/building.py:157
#: paasng/platform/engine/deploy/image_release.py:144
msgid "处理应用描述文件失败：{}"
msgstr "Failed to process the application descriptor file: {}"

#: paasng/platform/engine/deploy/building.py:159
msgid "应用描述文件解析异常: {}"
msgstr "Application descriptor file parsing error: {}"

#: paasng/platform/engine/deploy/building.py:162
#: paasng/platform/engine/deploy/image_release.py:147
msgid "处理应用描述文件时出现异常, 请检查应用描述文件"
msgstr ""
"An exception occurred while processing the app description file, please "
"Check APP description file "

#: paasng/platform/engine/deploy/building.py:205
#, python-brace-format
msgid ""
"The predefined Add-ons {unbound_service_names} in the initial template are "
"not enabled, please check if they need to be enabled"
msgstr ""
"The predefined Add-ons {unbound_service_names} in the initial template are "
"not enabled, please check if they need to be enabled"

#: paasng/platform/engine/deploy/building.py:292
#: paasng/platform/engine/deploy/building.py:388
msgid "发布时自动构建"
msgstr "Automatically build when deploying"

#: paasng/platform/engine/deploy/interruptions.py:47
msgid "无法中断由他人发起的部署"
msgstr "Cannot interrupt deployment initiated by others"

#: paasng/platform/engine/deploy/interruptions.py:49
msgid "无法中断，部署已处于结束状态"
msgstr "cannot be interrupted, deployment has ended"

#: paasng/platform/engine/models/phases.py:39
msgid "准备阶段"
msgstr "Preparation Phase"

#: paasng/platform/engine/models/phases.py:40
msgid "构建阶段"
msgstr "Build Phase"

#: paasng/platform/engine/models/phases.py:41
msgid "部署阶段"
msgstr "Deploy Phase"

#: paasng/platform/engine/models/phases.py:56
msgid "部署阶段类型"
msgstr "deployment phase type"

#: paasng/platform/engine/models/phases.py:57
msgid "关联引擎应用"
msgstr "engine_app"

#: paasng/platform/engine/models/phases.py:58
msgid "关联部署操作"
msgstr "deployment"

#: paasng/platform/engine/models/phases.py:60
#: paasng/platform/engine/models/steps.py:147
msgid "阶段开始时间"
msgstr "phase start time"

#: paasng/platform/engine/models/phases.py:61
#: paasng/platform/engine/models/steps.py:148
msgid "阶段完成时间"
msgstr "phase Completion time"

#: paasng/platform/engine/models/preset_envvars.py:37
msgid "变量描述"
msgstr "Variable Description"

#: paasng/platform/engine/models/steps.py:59
#: paasng/platform/engine/models/steps.py:144
msgid "关联阶段"
msgstr "phase"

#: paasng/platform/engine/models/steps.py:60
#: paasng/platform/engine/models/steps.py:142
msgid "步骤名称"
msgstr "step name"

#: paasng/platform/engine/models/steps.py:61
#: paasng/platform/engine/models/steps.py:143
msgid "步骤名称(展示用)"
msgstr "display name"

#: paasng/platform/engine/models/steps.py:63
#: paasng/platform/engine/models/steps.py:64
msgid "匹配规则"
msgstr "match rules"

#: paasng/platform/engine/models/steps.py:92
msgid "步骤集名称"
msgstr "step set name"

#: paasng/platform/engine/models/steps.py:94
msgid "是否为默认步骤集"
msgstr "is default step set"

#: paasng/platform/engine/models/steps.py:145
msgid "是否跳过"
msgstr "skip"

#: paasng/platform/engine/models/steps.py:151
msgid "元信息"
msgstr "meta"

#: paasng/platform/engine/processes/views.py:64
msgid "当前运行镜像不支持 WebConsole 功能，请尝试绑定最新运行时"
msgstr ""
"The current runtime image does not support WebConsole functionality, please "
"try to bundle the latest APP Runtime"

#: paasng/platform/engine/serializers.py:96
msgid "version_type 为 image 时，revision 必须为 sha256 开头的镜像 digest"
msgstr ""
"version_type is image, revision must be the image digest starting with sha256"

#: paasng/platform/engine/serializers.py:324
#, python-brace-format
msgid "Object with {slug_name}={value} does not exist."
msgstr "object with {slug_name}={value} does not exist."

#: paasng/platform/engine/serializers.py:325
msgid "Invalid value."
msgstr "Invalid value."

#: paasng/platform/engine/serializers.py:365
#, python-brace-format
msgid "该环境下同名变量 {key} 已存在。"
msgstr "A variable with the same name {key} already exists in this environment"

#: paasng/platform/engine/serializers.py:367
#, python-brace-format
msgid "该环境下名称为 {key} 的变量已经存在，不能重复添加。"
msgstr ""
"The variable named {key} already exists in this environment and cannot be "
"added repeatedly."

#: paasng/platform/engine/serializers.py:453
#, python-format
msgid "无效的排序选项：%s"
msgstr "Invalid sort option: %s"

<<<<<<< HEAD
#: paasng/platform/engine/utils/source.py:313
=======
#: paasng/platform/engine/utils/source.py:319
>>>>>>> 31bcb99a
#, python-brace-format
msgid ""
"WARNING: 应用源码包体积过大（>{warning_threshold}MB），将严重影响部署性能，请"
"尝试清理不必要的文件来减小体积。"
msgstr ""
"WARNING: The size of APP source package is too large (>{warning_threshold}"
"MB), which will seriously affect the deployment performance. Please try to "
"clean up unnecessary files to reduce the size."

#: paasng/platform/engine/views/deploy.py:137
#: paasng/platform/engine/views/deploy.py:139
msgid "历史版本不存在或已被清理"
msgstr "The historical version does not exist or has been cleaned up"

#: paasng/platform/engine/views/deploy.py:218
#, python-brace-format
msgid "应用描述文件校验失败：{exception}"
msgstr "APP description file verification failed: {exception}"

#: paasng/platform/engine/views/deploy.py:220
msgid "对象存储服务异常, 请稍后再试"
msgstr "Object storage service exception, please try again later"

#: paasng/platform/engine/views/deploy.py:362
#, python-brace-format
msgid "没有 id 为 {id} 的部署记录"
msgstr "No deployment record with id {id}"

#: paasng/platform/engine/views/deploy.py:366
#, python-brace-format
msgid "模块 {module_name} 下没有 id 为 {id} 的部署记录"
msgstr "No deployment record with id {id} under module {module_name}"

#: paasng/platform/engine/views/misc.py:97
msgid "没有找到对应的部署记录，不允许下架"
msgstr "No corresponding deployment record found, archive is not allowed"

#: paasng/platform/engine/views/misc.py:123
#, fuzzy, python-brace-format
#| msgid "没有 id 为 {id} 的部署记录"
msgid "{code} 没有id为 {uuid} 的下架记录"
msgstr "No deployment record with id {id}"

#: paasng/platform/engine/views/release.py:143
msgid "服务异常"
msgstr "Service exception."

#: paasng/platform/engine/workflow/flow.py:98
#, python-brace-format
msgid "步骤 [{title}] 出错了，原因：{reason}。"
msgstr "Error in step [{title}], reason: {reason}."

#: paasng/platform/engine/workflow/flow.py:102
#, python-brace-format
msgid "步骤 [{title}] 出错了，请稍候重试。"
msgstr "Error in step [{title}], please try again later"

#: paasng/platform/engine/workflow/protections.py:84
msgid "当前用户尚未授权访问仓库"
msgstr "The current user is not authorized to access the repository"

#: paasng/platform/engine/workflow/protections.py:86
#, python-brace-format
msgid "当前用户尚未授权访问仓库: {source_type}"
msgstr ""
"The current user is not authorized to access the repository: {source_type}"

#: paasng/platform/engine/workflow/protections.py:93
#, python-brace-format
msgid "当前用户没有访问源码仓库的权限，请给 {repo} 授权"
msgstr ""
"The current user does not have permission to access the source code "
"repository, please authorize {repo}"

#: paasng/platform/engine/workflow/protections.py:97
msgid "当前账户没有访问源码仓库的权限，请确保账户名/密码正确"
msgstr ""
"The current account does not have permission to access the source code "
"repository, please make sure the account name/password is correct"

#: paasng/platform/engine/workflow/protections.py:101
msgid "获取源码仓库信息失败，请确保仓库信息填写正确"
msgstr ""
"Failed to obtain source code repository information, please make sure that "
"the repository information is filled in correctly"

#: paasng/platform/engine/workflow/protections.py:116
msgid "当前用户无部署该环境的权限, 请联系应用管理员"
msgstr ""
"The current user does not have permission to deploy this environment, please "
"contact the APP administrator"

#: paasng/platform/engine/workflow/protections.py:201
msgid ""
"apiserver 与 operator 版本不一致，apiserver 版本: {apiserver_version}，"
"operator 版本: {operator_version}"
msgstr ""
"The apiserver and operator versions are inconsistent, apiserver version: {apiserver_version}, "
"operator version: {operator_version}"

#: paasng/platform/evaluation/constants.py:25
msgid "运行中"
msgstr "Ongoing"

#: paasng/platform/evaluation/constants.py:26
msgid "已完成"
msgstr "Completed"

#: paasng/platform/evaluation/constants.py:32
msgid "闲置应用模块"
msgstr "Idle application module"

#: paasng/platform/evaluation/constants.py:39
msgid "应用开发者"
msgstr "Application developer"

#: paasng/platform/evaluation/constants.py:45
msgid "无"
msgstr "None"

#: paasng/platform/evaluation/constants.py:46
msgid "无主"
msgstr "Unowned"

#: paasng/platform/evaluation/constants.py:47
msgid "闲置"
msgstr "Idle"

#: paasng/platform/evaluation/constants.py:48
msgid "无用户访问"
msgstr "No user access"

#: paasng/platform/evaluation/constants.py:49
msgid "缺少维护"
msgstr "Lack of maintenance"

#: paasng/platform/evaluation/constants.py:50
msgid "未部署/已下线"
msgstr "Not deployed/Offline"

#: paasng/platform/evaluation/constants.py:51
msgid "配置不当"
msgstr "Improper configuration"

#: paasng/platform/mgrlegacy/app_migrations/basic.py:51
msgid "创建应用对象"
msgstr "Creating APP objects"

#: paasng/platform/mgrlegacy/app_migrations/basic.py:104
msgid "同步应用基本信息"
msgstr "Basic information about the Sync APP"

#: paasng/platform/mgrlegacy/app_migrations/egress_gateway.py:48
#, python-brace-format
msgid "{env} 环境绑定出口 IP 异常, 详情: 找不到集群或集群状态信息"
msgstr ""
"{env} environment binding exit IP exception, details: cannot found cluster "
"status info"

#: paasng/platform/mgrlegacy/app_migrations/egress_gateway.py:51
#, python-brace-format
msgid "{env} 环境绑定出口IP异常, 详情: 不能重复绑定"
msgstr ""
"{env} environment binding exit IP exception, details: cannot be repeatedly "
"bound"

#: paasng/platform/mgrlegacy/app_migrations/egress_gateway.py:53
#, python-brace-format
msgid "{env} 环境绑定出口IP异常"
msgstr "{env} environment binding exit IP exception"

#: paasng/platform/mgrlegacy/app_migrations/egress_gateway.py:74
#, python-brace-format
msgid "{env} 环境未获取过网关信息"
msgstr "{env} The environment has not obtained gateway information."

#: paasng/platform/mgrlegacy/app_migrations/egress_gateway.py:76
#, python-brace-format
msgid "{env} 环境解绑出口IP异常"
msgstr "{env} environment unbinding exit IP exception"

#: paasng/platform/mgrlegacy/app_migrations/egress_gateway.py:79
msgid "绑定出口 IP "
msgstr "Binding Egress IP "

#: paasng/platform/mgrlegacy/app_migrations/entrance.py:32
msgid "换桌面入口"
msgstr "Change desktop entry"

#: paasng/platform/mgrlegacy/app_migrations/entrance.py:52
msgid "应用接入层已经回滚到 PaaS2.0"
msgstr "The APP access layer has been rolled back to PaaS2.0"

#: paasng/platform/mgrlegacy/app_migrations/envs_base.py:42
msgid "同步环境变量"
msgstr "Synchronising environment variables"

#: paasng/platform/mgrlegacy/app_migrations/market.py:31
msgid "同步应用市场信息"
msgstr "Synchronise Market information"

#: paasng/platform/mgrlegacy/app_migrations/product.py:35
msgid "同步产品信息"
msgstr "Synchronised product information"

#: paasng/platform/mgrlegacy/app_migrations/service.py:163
#, python-brace-format
msgid "跳过步骤: 绑定增强服务<{service_name}>"
msgstr "Skip step: Bind Add-ons<{service_name}>"

#: paasng/platform/mgrlegacy/app_migrations/service.py:188
#, python-brace-format
msgid "绑定增强服务<{service_obj}>至默认模块<{module_name}>"
msgstr "Bind Add-ons <{service_obj}> to default module <{module_name}>"

#: paasng/platform/mgrlegacy/app_migrations/service.py:202
#, python-brace-format
msgid "绑定增强服务<{service_obj}>的默认方案至默认模块<{module_name}>"
msgstr ""
"Bind the default scheme of the Add-ons <{service_obj}> to the default module "
"<{module_name}>"

#: paasng/platform/mgrlegacy/app_migrations/service.py:227
#, python-brace-format
msgid "即将解绑增强服务实例<{service_instance_id}>"
msgstr "About to unbind Add-ons instance <{service_instance_id}>"

#: paasng/platform/mgrlegacy/app_migrations/service_mysql.py:86
msgid "当前应用尚未部署过预发布环境, 跳过创建预发布环境的数据库实例。"
msgstr ""
"The current APP has not yet deployed the stag env, skip creating the "
"database instance of the stag env"

#: paasng/platform/mgrlegacy/app_migrations/service_mysql.py:107
msgid "当前应用尚未部署过生产环境, 跳过创建生产环境的数据库实例。"
msgstr ""
"The current APP has not been deployed to the prod env, skip creating a "
"database instance for the prod env."

<<<<<<< HEAD
#: paasng/platform/mgrlegacy/app_migrations/service_mysql_te.py:15
msgid "同步 MySQL 配置"
msgstr "Sync MySQL Configuration"

=======
>>>>>>> 31bcb99a
#: paasng/platform/mgrlegacy/app_migrations/service_rabbitmq.py:59
#, python-brace-format
msgid "正在为 {environment} 环境创建 RabbitMQ 服务实例..."
msgstr "Creating RabbitMQ service instance for {environment} environment..."
<<<<<<< HEAD

#: paasng/platform/mgrlegacy/app_migrations/service_rabbitmq_te.py:13
msgid "同步 RabbitMQ 配置"
msgstr "Sync the RabbitMQ Configuration"

#: paasng/platform/mgrlegacy/app_migrations/sourcectl_te.py:20
msgid "同步SVN版本库信息"
msgstr "Sync SVN repository information"
=======
>>>>>>> 31bcb99a

#: paasng/platform/mgrlegacy/legacy_proxy.py:79
msgid "暂不支持轻应用迁移"
msgstr " Mini-APP migration is not currently supported"

#: paasng/platform/mgrlegacy/legacy_proxy.py:83
msgid "暂不支持该类型应用迁移"
msgstr "This type of APP migration is not currently supported"

#: paasng/platform/mgrlegacy/legacy_proxy.py:86
msgid "目前仅支持Python应用迁移"
msgstr "Previously only supported Python APP migration"

#: paasng/platform/mgrlegacy/views.py:196
msgid "已确认后的应用无法回滚"
msgstr "APP that have been confirmed cannot be rolled back"

#: paasng/platform/modules/manager.py:384
msgid "平台代码仓库组配置缺失"
msgstr "Platform code repository group configuration is missing"

#: paasng/platform/modules/manager.py:387
#: paasng/platform/modules/manager.py:419
msgid "当前代码源不支持新建仓库"
msgstr ""

#: paasng/platform/modules/manager.py:440
msgid "当前代码源不支持删除仓库"
msgstr "The current code source does not support creating a new repository"

#: paasng/platform/modules/manager.py:483
#: paasng/platform/modules/manager.py:523
msgid "服务暂时不可用，请稍候再试"
msgstr "Service is temporarily unavailable, please try again later"

#: paasng/platform/modules/manager.py:486
#: paasng/platform/modules/manager.py:563
msgid "绑定初始增强服务失败，请稍候再试"
msgstr "Failed to bind the initial Add-ons, please try again later"

#: paasng/platform/modules/manager.py:491
#: paasng/platform/modules/manager.py:553
#: paasng/platform/modules/manager.py:557
msgid "绑定初始运行环境失败，请稍候再试"
msgstr "Failed to bind the initial runtime environment, please try again later"

#: paasng/platform/modules/manager.py:529
msgid "代码初始化过程失败，请稍候再试"
msgstr "Code initialization process failed, please wait and try again"

#: paasng/platform/modules/manager.py:560
msgid "配置镜像 Registry 失败，请稍候再试"
msgstr "Failed to configure mirror Registry, please try again later"

#: paasng/platform/modules/manager.py:567
msgid "初始化应用模型失败, 请稍候再试"
msgstr "Failed to initialize the application model. Please try again later."

#: paasng/platform/modules/models/build_cfg.py:57
msgid "构建方式"
msgstr "Build method"

#: paasng/platform/modules/models/build_cfg.py:72
msgid ""
"Dockerfile文件路径, 必须保证 Dockerfile 在构建目录下, 填写时无需包含构建目录"
msgstr ""
"Dockerfile file path. Ensure that the Dockerfile is in the build directory. "
"Do not include the build directory when specifying the path."

#: paasng/platform/modules/models/build_cfg.py:78
msgid "镜像仓库"
msgstr "Image repository"

#: paasng/platform/modules/models/build_cfg.py:79
msgid "镜像凭证名称"
msgstr "Image credential name"

#: paasng/platform/modules/protections.py:48
#, python-brace-format
msgid "{module_name} 模块正在进行部署或下架操作，请操作结束后再尝试删除"
msgstr ""
"{module_name} The module is being deployed or archive, please try to delete "
"it again after the operation is finished."

#: paasng/platform/modules/protections.py:69
msgid "删除模块前，请先将所有部署环境下架"
msgstr "Before deleting the module, please archive all deployment environments"

#: paasng/platform/modules/protections.py:82
msgid "删除模块前，请先确认所有独立域名已经下线"
msgstr ""
"Before deleting the module, please make sure all domains have been archived"

#: paasng/platform/modules/serializers.py:74
msgid ""
"格式错误，只能包含小写字母(a-z)、数字(0-9)和半角连接符(-)，长度不超过 16 位"
msgstr ""
"Wrong format, can only contain lowercase letters (a-z), numbers (0-9) and "
"half-corner ligatures (-), length no more than 16"

#: paasng/platform/modules/serializers.py:165
#: paasng/platform/templates/models.py:37
msgid "模板名称"
msgstr "Template name"

#: paasng/platform/modules/serializers.py:170
msgid "构建目录"
msgstr "SourceDir"

#: paasng/platform/modules/serializers.py:174
<<<<<<< HEAD
#: paasng/platform/modules/serializers.py:469
=======
#: paasng/platform/modules/serializers.py:456
>>>>>>> 31bcb99a
msgid "名称为 {} 的模块已存在"
msgstr " APP name %s already exists "

#: paasng/platform/modules/serializers.py:180
<<<<<<< HEAD
#: paasng/platform/modules/serializers.py:299
msgid "模板 {} 不可用"
msgstr "Template {} is unavailable"

#: paasng/platform/modules/serializers.py:309
=======
#: paasng/platform/modules/serializers.py:286
msgid "模板 {} 不可用"
msgstr "Template {} is unavailable"

#: paasng/platform/modules/serializers.py:296
>>>>>>> 31bcb99a
msgid "新建代码仓库时，源码仓库类型不能为空"
msgstr ""
"When creating a new code repository, the source repository type cannot be "
"empty"

<<<<<<< HEAD
#: paasng/platform/modules/serializers.py:312
=======
#: paasng/platform/modules/serializers.py:299
>>>>>>> 31bcb99a
msgid "新建代码仓库时，源码仓库地址无效"
msgstr ""
"When creating a new code repository, the source code repository address is "
"invalid"

<<<<<<< HEAD
#: paasng/platform/modules/serializers.py:318
=======
#: paasng/platform/modules/serializers.py:305
>>>>>>> 31bcb99a
msgid "将模板代码初始化到代码仓库中时，必须选择应用模板"
msgstr ""
"When initializing the template code into the code repository, you must "
"select the application template"

<<<<<<< HEAD
#: paasng/platform/modules/serializers.py:408
msgid "镜像凭证信息"
msgstr "Image credential information"

#: paasng/platform/modules/serializers.py:448
msgid "源码配置"
msgstr "Source code configuration"

#: paasng/platform/modules/serializers.py:511
#: paasng/platform/modules/serializers.py:521
=======
#: paasng/platform/modules/serializers.py:395
msgid "镜像凭证信息"
msgstr "Image credential information"

#: paasng/platform/modules/serializers.py:435
msgid "源码配置"
msgstr "Source code configuration"

#: paasng/platform/modules/serializers.py:498
#: paasng/platform/modules/serializers.py:508
>>>>>>> 31bcb99a
msgid "指令不能以 'start ' 开头."
msgstr "The command cannot begin with 'start '."

#: paasng/platform/modules/views.py:206
msgid "主模块不允许被删除"
msgstr "The default module is not allowed to be deleted"

#: paasng/platform/modules/views.py:257
#, python-brace-format
msgid "{module_name} 模块已经被删除"
msgstr "The {module_name} module has been removed."

#: paasng/platform/modules/views.py:260
#, python-brace-format
msgid "{module_name} 模块已经是主模块"
msgstr "The {module_name} module is already the default module"

#: paasng/platform/modules/views.py:270
#, python-brace-format
msgid ""
"目标 {module_name} 模块未满足应用市场服务开启条件，切换主模块会导致应用在市场"
"中访问异常"
msgstr ""
"The target {module_name} module does not meet the conditions for opening the "
"Market service, switching the default module will cause the APP to be "
"exceptionally accessible in the marketplace"

#: paasng/platform/modules/views.py:364
msgid "当前应用所属的版本不允许创建新模块"
msgstr ""
"Creating new modules is not allowed for the current app due to its region"

#: paasng/platform/modules/views.py:367
msgid "当前应用下不允许创建新模块"
msgstr "New modules are not allowed to be created under the current APP"

#: paasng/platform/modules/views.py:372
#, python-brace-format
msgid "单个应用下最多能创建 {num} 个模块"
msgstr "Up to {num} modules can be created under a single APP"

#: paasng/platform/modules/views.py:455 paasng/platform/modules/views.py:556
msgid "构建工具不存在"
msgstr "The build tool does not exist"

#: paasng/platform/modules/views.py:544
msgid "不支持的构建方式"
msgstr "Unsupported build method"

#: paasng/platform/modules/views.py:551
msgid "当前模块不支持修改构建方式为 {}"
msgstr "The current module does not support modifying the build mode as {}"

#: paasng/platform/modules/views.py:660
msgid "当前应用不支持配置「启动命令」"
msgstr ""
"The current APP does not support the configuration of 「start commands」"

#: paasng/platform/smart_app/management/commands/smart_tool.py:60
#: paasng/platform/smart_app/views.py:216
#: paasng/platform/smart_app/views.py:293
msgid "缺失应用市场配置（market)!"
msgstr "Missing  Market  configuration (market)!"

#: paasng/platform/smart_app/management/commands/smart_tool.py:62
msgid "请检查源码包是否存在 app_desc.yaml 文件"
msgstr "Please check if the source package has an app_desc.yaml file"

#: paasng/platform/smart_app/serializers.py:51
msgid ""
"格式错误，只能包含字母(a-zA-Z)、数字(0-9)和半角连接符(-)、下划线(_)、空格( )"
"和点(.)"
msgstr ""
"Format error, can only contain letters (a-zA-Z), numbers (0-9) and half-"
"width connectors (-), underscores (), spaces ( ) and dot(.)"

#: paasng/platform/smart_app/services/app_desc.py:40
msgid "找不到任何有效的应用描述信息"
msgstr "No valid APP descriptions found"

#: paasng/platform/smart_app/services/detector.py:130
msgid "应用描述文件的所在目录不合法"
<<<<<<< HEAD
msgstr ""
=======
msgstr "Invalid application description file directory"
>>>>>>> 31bcb99a

#: paasng/platform/smart_app/services/detector.py:139
#: paasng/platform/smart_app/services/detector.py:140
msgid "应用描述文件内容不是有效 YAML 格式"
msgstr "The content of the app description file is not in valid YAML format"

#: paasng/platform/smart_app/services/detector.py:181
msgid "源码包文件格式错误，文件可能已经损坏"
msgstr "source package file format error, file may be damaged"

#: paasng/platform/smart_app/services/detector.py:183
#, fuzzy
#| msgid "源码包文件格式错误，文件可能已经损坏"
msgid "源码包文件格式错误，使用了不合法的符号链接"
msgstr "source package file format error, file may be damaged"

#: paasng/platform/smart_app/views.py:83 paasng/platform/smart_app/views.py:268
<<<<<<< HEAD
#: paasng/platform/sourcectl/views.py:278
=======
#: paasng/platform/sourcectl/views.py:262
>>>>>>> 31bcb99a
msgid "请联系管理员"
msgstr "Please contact administrator"

#: paasng/platform/smart_app/views.py:94
msgid "你无法创建 SMart 应用"
msgstr "You cannot create a S-mart APP"

#: paasng/platform/smart_app/views.py:138
msgid "你无法创建 S-Mart 应用"
msgstr "You cannot create a S-mart APP"

#: paasng/platform/smart_app/views.py:156
msgid "源码文件加载不完整，请重试或联系管理员"
msgstr ""
"The source code file is incomplete. Please try again or contact the "
"administrator."

#: paasng/platform/smart_app/views.py:232
msgid "自动生成应用 ID 失败，请重试或联系管理员"
msgstr ""
"Failed to automatically generate the application ID. Please try again or "
"contact the administrator."

#: paasng/platform/smart_app/views.py:237
#, python-brace-format
msgid "S-mart 包已用于创建应用（ID：{smart_app_code}），不允许重复创建!"
msgstr ""
"The S-mart package has been used to create the application (ID: "
"{smart_app_code}), duplication is not allowed!"

#: paasng/platform/smart_app/views.py:290
msgid "非云原生应用, 请使用 (spec_version: 2) 版本的应用描述文件"
msgstr ""
"Non-cloud native application, please use the app_desc.yaml with "
"version(spec_version: 2)"

#: paasng/platform/smart_app/views.py:297
#, python-brace-format
msgid "应用描述文件中声明的应用 ID({app_desc_code}) 未创建过 S-mart 应用"
msgstr ""
"The application ID ({app_desc_code}) declared in the application descriptor "
"file has not been used to create an S-mart application."

#: paasng/platform/smart_app/views.py:370
msgid "文件签名不一致"
msgstr "File signature mismatch."

#: paasng/platform/sourcectl/client.py:146
msgid "请求失败"
msgstr "Request failed"

#: paasng/platform/sourcectl/client.py:165
msgid "接口请求超时"
msgstr "Interface request timed out"

#: paasng/platform/sourcectl/client.py:168
msgid "接口请求异常"
msgstr "Interface request exception"

#: paasng/platform/sourcectl/client.py:173
msgid "解析接口返回结果失败"
msgstr "Failed to parse the interface response"

#: paasng/platform/sourcectl/constants.py:59
msgid "新增"
msgstr "Create"

#: paasng/platform/sourcectl/controllers/gitlab.py:163
msgid "GitLab API 不支持名称包含 '.' 的分支，请修改分支名"
msgstr ""
"GitLab API does not support branches whose names contain '.', please modify "
"the branch name"

#: paasng/platform/sourcectl/exceptions.py:82
#, python-brace-format
msgid "访问 Git<{fullname}> 项目异常"
msgstr "Access to Git<{fullname}> project error"

#: paasng/platform/sourcectl/gitee/client.py:62
#: paasng/platform/sourcectl/github/client.py:70
<<<<<<< HEAD
#: paasng/platform/sourcectl/tc_git/client.py:98
=======
>>>>>>> 31bcb99a
msgid "当前仅支持 base64 编码格式"
msgstr "Only base64 encoding format is supported"

#: paasng/platform/sourcectl/models.py:222
msgid "容器镜像仓库"
msgstr "Image repository"

#: paasng/platform/sourcectl/models.py:628
msgid "服务名称"
msgstr "Service Name"

#: paasng/platform/sourcectl/svn/admin.py:109
#, python-format
msgid "SVN注册服务异常, 状态码: %s"
msgstr "SVN registration service exception, status code: %s"

#: paasng/platform/sourcectl/type_specs.py:50
msgid "蓝鲸 SVN"
msgstr "BlueKing SVN"

#: paasng/platform/sourcectl/type_specs.py:52
msgid "蓝鲸 SVN 服务"
msgstr "BlueKing SVN"

#: paasng/platform/sourcectl/type_specs.py:53
msgid "（蓝鲸平台提供的源码托管服务）"
msgstr "(Source code hosting service provided by BlueKing)"

#: paasng/platform/sourcectl/type_specs.py:73
msgid "GitHub 服务"
msgstr "Github Services"

#: paasng/platform/sourcectl/type_specs.py:74
msgid "开源社区 GitHub"
msgstr "Open Source Community GitHub"

#: paasng/platform/sourcectl/type_specs.py:86
msgid "Gitee 服务"
msgstr "Gitee Services"

#: paasng/platform/sourcectl/type_specs.py:87
msgid "开源社区 Gitee"
msgstr "Open Source Community Gitee"

#: paasng/platform/sourcectl/type_specs.py:98
#: paasng/platform/sourcectl/type_specs.py:100
msgid "Git 代码库"
msgstr "Git repository"

#: paasng/platform/sourcectl/type_specs.py:101
#: paasng/platform/sourcectl/type_specs.py:115
msgid "（需要提供账号、密码等信息）"
msgstr "(need to provide account and password information)"

#: paasng/platform/sourcectl/type_specs.py:112
#: paasng/platform/sourcectl/type_specs.py:114
msgid "SVN 代码库"
msgstr "SVN repository"

<<<<<<< HEAD
#: paasng/platform/sourcectl/type_specs.py:146
=======
#: paasng/platform/sourcectl/type_specs.py:142
msgid "工蜂 Git"
msgstr "Tc_git"

#: paasng/platform/sourcectl/type_specs.py:144
>>>>>>> 31bcb99a
msgid "腾讯工蜂服务"
msgstr " tc_git Services"

#: paasng/platform/sourcectl/type_specs.py:147
msgid "（腾讯内部 Git 源码托管系统）"
msgstr "(Tencent's Git source code hosting system)"

#: paasng/platform/sourcectl/views.py:118
#, python-brace-format
msgid "您的蓝鲸开发账户, SVN账号是{account}, 密码是：{password}, 请妥善保管。"
msgstr ""
"Your BlueKing development account, SVN account is {account}, password is: "
"{password}, please keep it safe"

#: paasng/platform/sourcectl/views.py:178
msgid "用户未关联 oauth 授权"
msgstr "User not associated with oauth authorization"

#: paasng/platform/sourcectl/views.py:208
msgid "当前 AccessToken 无法获取到仓库列表，请检查后重试"
msgstr ""
"The current AccessToken cannot get the warehouse list, please check and try "
"again"

#: paasng/platform/sourcectl/views.py:215
msgid "访问源码仓库失败，请联系项目管理员"
msgstr ""
"Failed to access the source code repository, please contact the administrator"

#: paasng/platform/sourcectl/views.py:344
msgid "无引擎应用不支持切换源码类型"
msgstr "APP do not support switching source code types"

#: paasng/platform/sourcectl/views.py:367
msgid "不支持切换到蓝鲸 SVN 仓库"
msgstr "Switching to Blueking SVN repository is not supported"

#: paasng/platform/sourcectl/views.py:375
msgid "请稍候再试"
msgstr "Please try again later"

#: paasng/platform/sourcectl/views.py:393
msgid "仓库成功更改为 {}"
msgstr "Repo successfully changed to {}"

#: paasng/platform/sourcectl/views.py:429
#: paasng/platform/sourcectl/views.py:501
#: paasng/platform/sourcectl/views.py:566
msgid "AccessToken无权限访问该仓库, 请检查授权与其对应 Scope"
msgstr ""
"AccessToken does not have permission to access the warehouse, please check "
"the authorization and its corresponding Scope"

#: paasng/platform/sourcectl/views.py:431
msgid "无法获取 SVN 分支信息, 请检查仓库地址和鉴权信息"
msgstr ""
"Unable to get SVN branch information, please check the warehouse address and "
"authentication information"

#: paasng/platform/sourcectl/views.py:434
#, python-format
msgid "%s的仓库信息查询异常"
msgstr "The warehouse information query of %s is abnormal"

#: paasng/platform/sourcectl/views.py:488
#, fuzzy, python-brace-format
#| msgid "%s的仓库信息查询异常"
msgid "仓库信息查询异常: {e}"
msgstr "The warehouse information query of %s is abnormal"

#: paasng/platform/sourcectl/views.py:504
#, fuzzy, python-brace-format
#| msgid "%s的仓库信息查询异常"
msgid "仓库信息查询异常: {e}"
msgstr "The warehouse information query of %s is abnormal"

#: paasng/platform/sourcectl/views.py:520
#, python-brace-format
msgid "{source_type} 类型源码暂不支持打包操作"
msgstr "{source_type} source code does not currently support packaging"

#: paasng/platform/sourcectl/views.py:573
#, python-brace-format
msgid "{module} 的仓库信息查询异常"
msgstr "The warehouse information query of {module} is abnormal"

#: paasng/platform/templates/constants.py:25
msgid "普通应用"
msgstr "Normal Application"

#: paasng/platform/templates/constants.py:26
msgid "插件应用"
msgstr "Plugin Application"

#: paasng/platform/templates/models.py:38
msgid "模板类型"
msgstr "Template Type"

#: paasng/platform/templates/models.py:39
msgid "展示用名称"
msgstr "Display Name"

#: paasng/platform/templates/models.py:40
msgid "模板描述"
msgstr "Template Description"

#: paasng/platform/templates/models.py:41
msgid "开发语言"
msgstr "Programming Language"

#: paasng/platform/templates/models.py:42
msgid "能否发布到应用集市"
msgstr "Can be published to the App Marketplace"

#: paasng/platform/templates/models.py:43
msgid "预设增强服务配置"
msgstr "Preset Enhanced Service Configuration"

#: paasng/platform/templates/models.py:47
msgid "二进制包存储路径"
msgstr "Storage Path for Binary Packages"

#: paasng/platform/templates/models.py:49
msgid "必须的构建工具"
msgstr "Required Build Tools"

#: paasng/platform/templates/models.py:50
msgid "进程配置"
msgstr "Process Configuration"

#: paasng/platform/templates/models.py:51
msgid "标签"
msgstr "Tags"

#: paasng/platform/templates/models.py:54
msgid "代码仓库类型"
msgstr "Code Repository Address"

#: paasng/platform/templates/models.py:56
msgid "代码仓库地址"
msgstr "Code Repository Address"

#: paasng/platform/templates/models.py:57
msgid "模板代码所在目录"
msgstr "Template code directory"

#: paasng/platform/templates/models.py:59
msgid "模板渲染方式"
msgstr "Template rendering method"

#: paasng/platform/templates/models.py:60
msgid "运行时类型"
msgstr "Runtime Type"

#: paasng/platform/templates/models.py:62
msgid "是否隐藏"
msgstr "Is Hidden"

#: paasng/platform/templates/models.py:62
msgid "被隐藏的模板不会出现在创建应用时的列表中"
msgstr ""
"hidden templates will not appear in the list when creating new applications"

#: paasng/settings/__init__.py:888
msgid "蓝鲸权限中心旧版地址，建议切换为 BKPAAS_IAM_URL"
msgstr ""
"BlueKing old permission center URL, recommended to switch to BKPAAS_IAM_URL"

#: paasng/settings/__init__.py:892
msgid "蓝鲸权限中心的应用ID"
msgstr "BlueKing permission center APP ID"

#: paasng/settings/__init__.py:896
msgid "蓝鲸权限中心内网访问地址，建议切换为 BKPAAS_IAM_URL"
msgstr ""
"BlueKing permission center intranet access URL, recommended to switch to "
"BKPAAS_IAM_URL"

#: paasng/settings/__init__.py:898
msgid "蓝鲸配置平台访问地址，建议切换为 BKPAAS_CC_URL"
msgstr ""
"BlueKing configuration platform access URL, recommended to switch to "
"BKPAAS_CC_URL"

#: paasng/settings/__init__.py:899
msgid "蓝鲸作业平台访问地址，建议切换为 BKPAAS_JOB_URL"
msgstr ""
"BlueKing job platform access URL, recommended to switch to BKPAAS_JOB_URL"

#: paasng/utils/api_docs.py:28
msgid "操作成功后的空响应"
msgstr "Empty response after successful operation"

#: paasng/utils/error_codes.py:24
msgid "用户不存在"
msgstr "userProfile does not exist"

#: paasng/utils/error_codes.py:27
msgid "用户特性不存在"
msgstr "user feature does not exist"

#: paasng/utils/error_codes.py:28
msgid "用户特性已存在"
msgstr "user feature already exists"

#: paasng/utils/error_codes.py:31
msgid "应用不存在"
msgstr "application does not exist"

#: paasng/utils/error_codes.py:32
msgid "指定的 sysapi client 权限不存在"
msgstr "Permission denied for the current sysapi client"

#: paasng/utils/error_codes.py:33
msgid "请求未携带有效的 sysapi client 信息"
msgstr "No sysapi client found in the current request"

#: paasng/utils/error_codes.py:34
msgid "应用已经添加了授权关系"
msgstr "application has added authorization relationship"

#: paasng/utils/error_codes.py:35
msgid "指定的 sysapi client 已存在"
msgstr "specified sysapi client already exists"

#: paasng/utils/error_codes.py:36
msgid "当前的 sysapi client 无权访问"
msgstr "Permission denied for the current sysapi client"

#: paasng/utils/error_codes.py:39
msgid "发送通知消息失败，请稍候重试"
msgstr "Failed to send notification message, please wait and try again"

#: paasng/utils/error_codes.py:40
msgid "暂不支持发送通知"
msgstr "Sending notification is not supported at the moment"

#: paasng/utils/error_codes.py:42
msgid "应用应该至少拥有一个管理员"
msgstr "The APP should have at least one admin"

#: paasng/utils/error_codes.py:43
msgid "成员创建失败"
msgstr "Member creation failed"

#: paasng/utils/error_codes.py:44
msgid "应用所有者不能执行该操作"
msgstr "The APP owner cannot perform the operation"

#: paasng/utils/error_codes.py:46
msgid "查询API列表失败"
msgstr "Failed to query API list"

#: paasng/utils/error_codes.py:47
msgid "应用身份凭证缺失"
msgstr "Missing APP identification credentials"

#: paasng/utils/error_codes.py:49
msgid "应用创建失败"
msgstr "APP creation failure"

#: paasng/utils/error_codes.py:50
msgid "初始化应用源码模板失败"
msgstr "Failed to initialise APP source code template"

#: paasng/utils/error_codes.py:51
msgid "应用删除失败"
msgstr "APP deletion failed"

#: paasng/utils/error_codes.py:52
msgid "访问受保护资源失败"
msgstr "Failed to access protected resources"

#: paasng/utils/error_codes.py:53
msgid "无法彻底删除应用"
msgstr "cannot delete cluster"

#: paasng/utils/error_codes.py:55
msgid "模块创建失败"
msgstr "Creating module failed"

#: paasng/utils/error_codes.py:56
msgid "设置默认访问模块失败"
msgstr "Failed to set the default access module"

#: paasng/utils/error_codes.py:57
msgid "删除模块失败"
msgstr "Failed to delete module"

#: paasng/utils/error_codes.py:58
msgid "模块创建数量已达到配额上限"
msgstr "The number of modules created has reached the quota limit"

#: paasng/utils/error_codes.py:61
msgid "获取进程信息失败"
msgstr "Failed to get process information"

#: paasng/utils/error_codes.py:64
msgid "增强服务绑定失败"
msgstr "Add-ons binding failure"

#: paasng/utils/error_codes.py:65
msgid "配置资源实例失败"
msgstr "Failed to configure a resource instance"

#: paasng/utils/error_codes.py:66
msgid "获取集群信息失败"
msgstr "Failed to get cluster information"

#: paasng/utils/error_codes.py:67
msgid "资源池为空"
msgstr "Resource pool is empty"

#: paasng/utils/error_codes.py:68
msgid "服务删除失败"
msgstr "Service deletion failed"

#: paasng/utils/error_codes.py:69
msgid "共享增强服务失败"
msgstr "Shared Add-ons failure"

#: paasng/utils/error_codes.py:70
msgid "CI相关资源删除失败"
msgstr "CI-related resource deletion failed"

#: paasng/utils/error_codes.py:71
msgid "读取增强服务实例信息失败"
msgstr "Failed to read Add-ons Instance information"

#: paasng/utils/error_codes.py:72
msgid "增强服务暂时不支持该操作"
msgstr "The addons service does not currently support this operation."

#: paasng/utils/error_codes.py:74
msgid "查询部署信息失败"
msgstr "Failed to query deployment information"

#: paasng/utils/error_codes.py:75
msgid "查询部署阶段信息失败"
msgstr "Failed to query deployment phase information"

#: paasng/utils/error_codes.py:76
msgid "部署失败"
msgstr "Deployment failure"

#: paasng/utils/error_codes.py:77
msgid "部署失败，已有部署任务进行中，请刷新查看"
msgstr ""
"Deployment failed, existing deployment in progress, please refresh to see"

#: paasng/utils/error_codes.py:78
msgid "应用尚未在该环境发布过"
msgstr "The APP has not been released in this environment"

#: paasng/utils/error_codes.py:79
msgid "已开启部署权限控制，仅管理员可以操作"
msgstr "Deployment rights control is enabled, only administrators can operate"

#: paasng/utils/error_codes.py:80
msgid "日志流管道不存在"
msgstr "Log flow pipeline does not exist"

#: paasng/utils/error_codes.py:81
msgid "中止部署失败"
msgstr "Aborting deployment failure"

#: paasng/utils/error_codes.py:83
msgid "CI 相关资源尚未创建，无法获取授权链接"
msgstr ""
"CI related resources have not been created yet, no license link available"

#: paasng/utils/error_codes.py:84
msgid "获取授权链接失败"
msgstr "Failed to get authorization link"

#: paasng/utils/error_codes.py:86
msgid "仓库绑定失败"
msgstr "Warehouse binding failed"

#: paasng/utils/error_codes.py:87
msgid "无法获取源码信息"
msgstr "Unable to get source code information"

#: paasng/utils/error_codes.py:88
msgid "尚未绑定 OAUTH 授权信息"
msgstr "Not yet bound OAUTH authorization information"

#: paasng/utils/error_codes.py:89
msgid "无法获取代码版本"
msgstr "Code version not available"

#: paasng/utils/error_codes.py:90
msgid "无法切换源码仓库类型"
msgstr "Unable to switch source code repository types"

#: paasng/utils/error_codes.py:91
msgid "无法创建 Svn tag"
msgstr "Unable to create Svn tag"

#: paasng/utils/error_codes.py:92
msgid "未支持的源码类型"
msgstr "Unsupported source code types"

#: paasng/utils/error_codes.py:93
msgid "未支持的源码来源"
msgstr "Unsupported source code sources"

#: paasng/utils/error_codes.py:94
msgid "源码包已存在"
msgstr "Source code package already exists"

#: paasng/utils/error_codes.py:95
msgid "缺失版本信息"
msgstr "Missing version information"

#: paasng/utils/error_codes.py:96
msgid "对象存储服务异常"
msgstr "Object Storage Service Exception"

#: paasng/utils/error_codes.py:97
msgid "代码提交失败"
msgstr "Code submission failed"

#: paasng/utils/error_codes.py:98
msgid "创建代码库配置失败"
msgstr "Failed to create code repository configuration"

#: paasng/utils/error_codes.py:100
msgid "绑定运行时失败"
msgstr "Failed to bind runtime"

#: paasng/utils/error_codes.py:104
msgid "日志平台-「自定义上报」配置不存在"
msgstr "Log platform - ‘Custom Reporting’ configuration does not exist"

#: paasng/utils/error_codes.py:105
msgid "删除日志采集规则失败"
msgstr "Failed to delete log collection rule"

#: paasng/utils/error_codes.py:106
msgid "暂不支持自定义日志采集"
msgstr "Custom log collection is not currently supported"

#: paasng/utils/error_codes.py:107
msgid "ElasticSearch 未配置"
msgstr "ElasticSearch is not configured"

#: paasng/utils/error_codes.py:109
msgid "当前项不允许变更"
msgstr "No changes are allowed to the current item"

#: paasng/utils/error_codes.py:111
msgid "应用尚未在任何环境部署"
msgstr "The APP has not been deployed in any environment"

#: paasng/utils/error_codes.py:112
msgid "应用迁移确认, 切换入口失败"
msgstr "APP migration confirmed, Switching portal failed"

#: paasng/utils/error_codes.py:113
msgid "应用在新版开发者中心未完全下架"
msgstr "APP not fully archive in new version of Developer Center"

#: paasng/utils/error_codes.py:114
msgid "应用在旧版开发者中心未完全下架"
msgstr "APP not fully archive from old  Developer Center"

#: paasng/utils/error_codes.py:115
msgid "应用迁移失败"
msgstr "Application migration failed"

#: paasng/utils/error_codes.py:116
msgid "应用回滚失败"
msgstr "APP rollback failed"

#: paasng/utils/error_codes.py:117
msgid "应用迁移确认失败"
msgstr "Application migration confirmation failed"

#: paasng/utils/error_codes.py:119
msgid "查询下线信息失败"
msgstr "Failed to check downline information"

#: paasng/utils/error_codes.py:120
msgid "下线失败"
msgstr "Failed to get offline"

#: paasng/utils/error_codes.py:122
msgid "未满足应用市场服务开启条件"
msgstr "The conditions for opening the market service have not been met"

#: paasng/utils/error_codes.py:124
msgid "应用资源 metrics 暂不支持"
msgstr "Unable to fetch APP resources metrics"

#: paasng/utils/error_codes.py:125
msgid "无法获取应用资源 metrics"
msgstr "Unable to fetch APP resources metrics"

#: paasng/utils/error_codes.py:127
msgid "初始化告警规则失败"
msgstr "Failed to initialize alert rules"

#: paasng/utils/error_codes.py:128
msgid "查询告警失败"
msgstr "Failed to query alert"

#: paasng/utils/error_codes.py:129
msgid "查询告警策略失败"
msgstr "Failed to query alert policies"

#: paasng/utils/error_codes.py:131
msgid "无法更新独立域名"
msgstr "Unable to update domain"

#: paasng/utils/error_codes.py:132
msgid "无法添加独立域名"
msgstr "Unable to add domain"

#: paasng/utils/error_codes.py:133
msgid "无法删除独立域名"
msgstr "Unable to delete domain"

#: paasng/utils/error_codes.py:135
msgid "应用引擎未开启"
msgstr "APP engine not turned on"

#: paasng/utils/error_codes.py:137
msgid "访问量统计接口异常"
msgstr "Exceptions to the access statistics interface"

#: paasng/utils/error_codes.py:138
msgid "更新统计功能状态失败"
msgstr "Failure to update the status of the statistics function"

#: paasng/utils/error_codes.py:140
msgid "不是yaml文件"
msgstr "Not a yaml file"

#: paasng/utils/error_codes.py:141
msgid "文件格式错误"
msgstr "Document format error"

#: paasng/utils/error_codes.py:143
msgid "文档模板不存在"
msgstr "Document template does not exist"

#: paasng/utils/error_codes.py:145
msgid "没找到任何待创建的 S-Mart 应用包"
msgstr "No S-mart APP packages were found to be created"

#: paasng/utils/error_codes.py:146
msgid "预处理 S-Mart 应用包异常"
msgstr "Preprocessing S-Mart application package exception"

#: paasng/utils/error_codes.py:147
msgid "缺失应用描述文件"
msgstr "Missing APP description file"

#: paasng/utils/error_codes.py:148
msgid "分析应用描述文件异常"
msgstr "Analyzing APP Description File Exceptions"

#: paasng/utils/error_codes.py:149
msgid "访问容器镜像仓库异常"
msgstr "Access to container image repository exception"

#: paasng/utils/error_codes.py:150
msgid "S-Mart 应用源码文件损坏"
msgstr "S-Mart application source file is corrupted"

#: paasng/utils/error_codes.py:152
msgid "无法获取用户凭证"
msgstr "Unable to obtain user credentials"

#: paasng/utils/error_codes.py:154
msgid "Oauth 后端类型无效"
msgstr "Oauth back-end type invalid"

#: paasng/utils/error_codes.py:156
msgid "暂不支持该功能"
msgstr "This feature is not supported at the moment"

#: paasng/utils/error_codes.py:158
msgid "请求第三方接口错误"
msgstr "Request for third party interface error"

#: paasng/utils/error_codes.py:160
msgid "云API相关接口路径错误"
msgstr "Cloud API related interface path error"

#: paasng/utils/error_codes.py:161
msgid "云API中Region对应的用户类型未配置"
msgstr ""
"The user type corresponding to the Region in the Cloud API is not configured"

#: paasng/utils/error_codes.py:164
msgid "应用不是“蓝鲸插件”类型"
msgstr "The application is not of the 'BlueKing Plugin' type"

#: paasng/utils/error_codes.py:165
msgid "无法设置插件使用方，请稍候重试"
msgstr "Unable to set plug-in user, please wait and try again"

#: paasng/utils/error_codes.py:167
msgid "指定的应用模板不存在或不可用"
msgstr "The specified application template does not exist or is unavailable"

#: paasng/utils/error_codes.py:168
msgid "无效的应用模板"
msgstr "Invalid application template"

#: paasng/utils/error_codes.py:169
msgid "创建应用模板失败"
msgstr "Failed to initialise APP source code template"

#: paasng/utils/error_codes.py:172
msgid "创建蓝鲸运维开发平台应用错误"
msgstr "Error creating BlueKing Operations Development Platform application"

#: paasng/utils/error_codes.py:173
#, fuzzy
#| msgid "创建应用模板失败"
msgid "创建应用失败"
msgstr "Failed to initialise APP source code template"

#: paasng/utils/error_codes.py:176
msgid "engine 服务错误"
msgstr "Engine service error"

#: paasng/utils/error_codes.py:179
msgid "初始化应用成员信息失败"
msgstr "Failed to initialize application member information"

#: paasng/utils/error_codes.py:180
msgid "添加应用成员失败"
msgstr "Failed to add application member"

#: paasng/utils/error_codes.py:181
msgid "修改应用成员失败"
msgstr "Failed to modify application member"

#: paasng/utils/error_codes.py:182
msgid "删除应用成员失败"
msgstr "Failed to delete application member"

#: paasng/utils/error_codes.py:185
msgid "指定环境的 Egress 配置不存在"
msgstr "The Egress configuration for the specified environment does not exist"

#: paasng/utils/error_codes.py:188
msgid "因该功能正在升级改造，操作暂不可用。"
msgstr ""
"Operation is temporarily unavailable as this function is being upgraded."

#: paasng/utils/error_codes.py:189
msgid "暂不支持修改该配置"
msgstr "Modifying this configuration is not supported at the moment"

#: paasng/utils/error_codes.py:204
msgid "导入应用模型失败"
msgstr "Failed to import application model"

#: paasng/utils/error_codes.py:207
msgid "无法创建应用集群"
msgstr "cannot create cluster"

#: paasng/utils/error_codes.py:208
msgid "无法更新应用集群"
msgstr "cannot update cluster"

#: paasng/utils/error_codes.py:209
msgid "无法删除应用集群"
msgstr "cannot delete cluster"

#: paasng/utils/error_codes.py:211
msgid "无法更新集群组件"
msgstr "cannot update cluster components"

#: paasng/utils/error_codes.py:214
msgid "创建开发沙箱失败"
msgstr "failed to create dev sandbox"

#: paasng/utils/error_codes.py:215
msgid "开发沙箱已存在"
msgstr "dev sandbox already exists"

#: paasng/utils/error_codes.py:216
msgid "指定的开发沙箱不存在"
msgstr "dev sandbox not found"

#: paasng/utils/error_codes.py:217
msgid "开发沙箱总数量超过上限"
msgstr "number of dev sandboxes exceeds the limit"

#: paasng/utils/error_codes.py:218
msgid "开发沙箱 API 请求异常"
msgstr "dev sandbox API request exception"

#: paasng/utils/error_message.py:91
#, python-brace-format
msgid "错误码: {code_num}, {msg}"
msgstr "Error code: {code_num}, {msg}"

#: paasng/utils/serializers.py:174
#, python-brace-format
msgid "\"{input}\" is not a valid bytes."
msgstr "\"{input}\" is not a valid bytes."

#: paasng/utils/serializers.py:175
#, python-brace-format
msgid "\"{input}\" is not a valid format, please startswith \"base64,\""
msgstr "\"{input}\" is not a valid format, please startswith \"base64,\""

#: paasng/utils/serializers.py:176
#, python-brace-format
msgid "\"{input}\" is not a valid base64, please check it."
msgstr "\"{input}\" is not a valid base64, please check it."

#: paasng/utils/serializers.py:297
#, python-brace-format
msgid "至多包含 {max_items} 个对象."
msgstr "Contains at most {max_items} objects."

#: paasng/utils/serializers.py:298
#, python-brace-format
msgid "至少包含 {min_items} 个对象."
msgstr "Contains at least {min_items} objects."

#: paasng/utils/serializers.py:331
#, python-brace-format
msgid "路径 {path} 不合法"
msgstr "path {path} invalid"

#: paasng/utils/serializers.py:332
#, python-brace-format
msgid "路径 {path} 存在逃逸风险"
msgstr "The path {path} has a path escape risk"

#: paasng/utils/views.py:43
msgid "参数格式错误"
msgstr "Parameter format error"

#: tests/paasng/bk_plugins/pluginscenter/test_serializers.py:101
#: tests/paasng/bk_plugins/pluginscenter/test_serializers.py:113
msgid "This value does not match the required pattern."
msgstr "This value does not match the required pattern."

#: tests/paasng/platform/sourcectl/packages/test_utils.py:42
msgid "zh-cn"
msgstr "zh-cn"

<<<<<<< HEAD
#~ msgid "当前版本下无法创建蓝鲸插件应用"
#~ msgstr "The bk-plugin APP cannot be created under the current version"
=======
#~ msgid "腾讯内部 Git 源码托管系统"
#~ msgstr "Tencent's internal Git source code hosting system"
>>>>>>> 31bcb99a

#, python-brace-format
#~ msgid ""
#~ "The source directory '{source_dir}' is not a legal directory,please check "
#~ "repository to confirm."
#~ msgstr ""
#~ "The source directory '{source_dir}' is not a legal directory,please check "
<<<<<<< HEAD
#~ "repository to confirm."
=======
#~ "repository to confirm."

#~ msgid "变更应用代码"
#~ msgstr "Change of APP code"

#~ msgid "部署到预发布环境和生产环境"
#~ msgstr "Deployment to s'tag and prod env"

#~ msgid "旧版本测试环境没有部署或者已经下架，跳过测试环境部署"
#~ msgstr ""
#~ "Older versions of the test environment are not deployed or have been "
#~ "archive, skip the test environment deployment"

#~ msgid "开始部署预发布环境"
#~ msgstr "Start deploying a stag e'nv"

#~ msgid "预发布环境部署失败"
#~ msgstr "stag env deployment failure"

#~ msgid "预发布环境部署成功"
#~ msgstr "stag env deployed successfully"

#~ msgid "旧版本正式环境没有部署或者已经下架，跳过正式环境部署"
#~ msgstr ""
#~ "Older versions of the test environment are not deployed or have been "
#~ "archive, Skip formal environment deployment"

#~ msgid "开始部署生产环境"
#~ msgstr "Start deploying a prod env"

#~ msgid "生产环境部署失败"
#~ msgstr "Failure to deploy to a prod env"

#~ msgid "生产环境部署成功"
#~ msgstr "Successful deployment in prod env"

#~ msgid "迁移权限管理: 用户白名单及IP白名单"
#~ msgstr "Relocation  Permissions : user whitelisting and IP whitelisting"

#~ msgid "开始迁移白名单"
#~ msgstr "Start migration whitelist"

#~ msgid "白名单迁移成功"
#~ msgstr "Whitelist migration successful"

#~ msgid "开始回滚白名单"
#~ msgstr "Start rolling back the whitelist"

#~ msgid "白名单回滚成功"
#~ msgstr "Whitelist rollback successful"

#~ msgid "同步 MySQL 配置"
#~ msgstr "Sync MySQL Configuration"

#~ msgid "同步 RabbitMQ 配置"
#~ msgstr "Sync the RabbitMQ Configuration"

#~ msgid "同步SVN版本库信息"
#~ msgstr "Sync SVN repository information"

#~ msgid "该项目没有trunk分支，请先添加trunk分支"
#~ msgstr "This project has no trunk branch, please add the trunk branch first"

#~ msgid "未知原因, 请联系管理员处理"
#~ msgstr "No known reason, please contact the administrator"

#~ msgid "该应用对外网开放，白名单禁止关闭"
#~ msgstr "The APP is open to the extranet, whitelisting is disabled"

#~ msgid "白名单禁止关闭"
#~ msgstr "Whitelist ban off"

#~ msgid "存在相同的策略"
#~ msgstr "The same strategy exists"

#~ msgid "已经在审核中,请勿重复申请"
#~ msgstr "Already under review, please do not repeat your APP"

#~ msgid "提交申请成功"
#~ msgstr "Submitted successfully"
>>>>>>> 31bcb99a
<|MERGE_RESOLUTION|>--- conflicted
+++ resolved
@@ -7,11 +7,7 @@
 msgstr ""
 "Project-Id-Version: PACKAGE VERSION\n"
 "Report-Msgid-Bugs-To: \n"
-<<<<<<< HEAD
 "POT-Creation-Date: 2025-07-30 14:45+0800\n"
-=======
-"POT-Creation-Date: 2025-07-22 10:31+0800\n"
->>>>>>> 31bcb99a
 "PO-Revision-Date: YEAR-MO-DA HO:MI+ZONE\n"
 "Last-Translator: FULL NAME <EMAIL@ADDRESS>\n"
 "Language-Team: LANGUAGE <LL@li.org>\n"
@@ -257,13 +253,8 @@
 #: paas_wl/bk_app/processes/controllers.py:50
 msgid "进程操作过于频繁，请间隔 {operation_interval.total_seconds()} 秒再试。"
 msgstr ""
-<<<<<<< HEAD
 "Process operation is too frequent. "
 "Please try again after {operation_interval.total_seconds()} seconds."
-=======
-"The process operation is too frequent, "
-"please try again after {operation_interval.total_seconds()} seconds."
->>>>>>> 31bcb99a
 
 #: paas_wl/bk_app/processes/serializers.py:322
 msgid "资源指标值/百分比"
@@ -374,11 +365,7 @@
 
 #: paas_wl/infras/cluster/constants.py:78
 msgid "Slugbuilder 资源配额"
-<<<<<<< HEAD
 msgstr "Slugbuilder resource quota"
-=======
-msgstr "Slugbuilder Resource Quota"
->>>>>>> 31bcb99a
 
 #: paas_wl/infras/cluster/constants.py:84
 msgid "统一分配"
@@ -517,13 +504,8 @@
 msgstr "Memory usage amount"
 
 #: paas_wl/workloads/images/views.py:59
-<<<<<<< HEAD
 #: paasng/platform/applications/views/creation.py:159
 #: paasng/platform/modules/views.py:381
-=======
-#: paasng/platform/applications/views/creation.py:154
-#: paasng/platform/modules/views.py:362
->>>>>>> 31bcb99a
 msgid "同名凭证已存在"
 msgstr "Credential with the same name already exists"
 
@@ -607,13 +589,7 @@
 #: paasng/accessories/app_secret/views.py:83
 #, python-brace-format
 msgid "密钥已达到上限，应用仅允许有 {MAX_SECRET_COUNT} 个密钥"
-<<<<<<< HEAD
-msgstr ""
-"The key limit has been reached, "
-"only {MAX_SECRET_COUNT} keys are allowed for the application"
-=======
 msgstr "The key limit has been reached, only {MAX_SECRET_COUNT} keys are allowed for the application"
->>>>>>> 31bcb99a
 
 #: paasng/accessories/app_secret/views.py:109
 msgid "当前密钥为内置密钥，不允许被禁用"
@@ -868,11 +844,7 @@
 msgstr "{url} is not an access entry for the {module_name} module"
 
 #: paasng/accessories/publish/market/serializers.py:442
-<<<<<<< HEAD
 #: paasng/platform/modules/serializers.py:369
-=======
-#: paasng/platform/modules/serializers.py:356
->>>>>>> 31bcb99a
 msgid "This field is required."
 msgstr "This field is required."
 
@@ -940,13 +912,10 @@
 msgid "已找到解决方案"
 msgstr "Solution found"
 
-<<<<<<< HEAD
 #: paasng/bk_plugins/bk_plugins/models.py:193
 msgid "插件已绑定的 API 网关名称"
 msgstr "The name of the API gateway to which the plugin is bound"
 
-=======
->>>>>>> 31bcb99a
 #: paasng/bk_plugins/bk_plugins/pluginscenter_views.py:224
 #: paasng/platform/engine/views/deploy.py:221
 msgid "部署请求异常，请稍候再试"
@@ -1489,18 +1458,12 @@
 msgstr "A repository with the same name already exists"
 
 #: paasng/bk_plugins/pluginscenter/sourcectl/tencent.py:82
-<<<<<<< HEAD
 #: paasng/platform/sourcectl/tc_git/client.py:355
-=======
->>>>>>> 31bcb99a
 msgid "工蜂接口请求超时"
 msgstr "Tc_git interface request timeout"
 
 #: paasng/bk_plugins/pluginscenter/sourcectl/tencent.py:85
-<<<<<<< HEAD
 #: paasng/platform/sourcectl/tc_git/client.py:358
-=======
->>>>>>> 31bcb99a
 msgid "工蜂接口请求异常"
 msgstr "Tc_git interface request exception"
 
@@ -1676,7 +1639,6 @@
 msgid "users"
 msgstr "users"
 
-<<<<<<< HEAD
 #: paasng/infras/accounts/oauth/backends_ext.py:15
 #: paasng/platform/sourcectl/type_specs.py:144
 msgid "工蜂 Git"
@@ -1686,8 +1648,6 @@
 msgid "腾讯内部 Git 源码托管系统"
 msgstr "Tencent's internal Git source code hosting system"
 
-=======
->>>>>>> 31bcb99a
 #: paasng/infras/accounts/permissions/constants.py:25
 msgid "平台页面查看"
 msgstr "View platform pages"
@@ -1755,11 +1715,7 @@
 #: paasng/infras/iam/exceptions.py:59
 #, python-brace-format
 msgid "用户 {user} 在蓝鲸权限中心的角色数已经超出了 {quota} 个的限制"
-<<<<<<< HEAD
-msgstr "The number of roles for user {user} in the Blue Whale Permission Center has exceeded the limit of {quota}"
-=======
 msgstr "The number of roles for user {user} in the bk-iam has exceeded the limit of {quota}"
->>>>>>> 31bcb99a
 
 #: paasng/infras/iam/permissions/resources/application.py:41
 msgid "基础信息查看"
@@ -1969,11 +1925,7 @@
 msgid "应用成员"
 msgstr "APP Member"
 
-<<<<<<< HEAD
 #: paasng/misc/audit/constants.py:69 paasng/platform/modules/serializers.py:430
-=======
-#: paasng/misc/audit/constants.py:69 paasng/platform/modules/serializers.py:417
->>>>>>> 31bcb99a
 msgid "构建配置"
 msgstr "Build Configuration"
 
@@ -2833,7 +2785,6 @@
 msgid "删除应用前, 请先从到「应用市场」下架该应用"
 msgstr "Before deleting an APP, please archive it from the App Market."
 
-<<<<<<< HEAD
 #: paasng/platform/applications/views/creation.py:181
 #: paasng/platform/modules/views.py:335
 #, fuzzy
@@ -2842,9 +2793,6 @@
 msgstr "Failed to create code repository configuration"
 
 #: paasng/platform/applications/views/creation.py:352
-=======
-#: paasng/platform/applications/views/creation.py:334
->>>>>>> 31bcb99a
 msgid "集群未配置默认的根域名, 请检查集群配置是否合理."
 msgstr ""
 "The cluster is not configured with a default root domain. Please check if "
@@ -2953,7 +2901,6 @@
 msgstr ""
 "This operation is not supported by the APP defined by the description file"
 
-<<<<<<< HEAD
 #: paasng/platform/engine/configurations/config_var.py:192
 msgid "蓝鲸应用ID"
 msgstr "BK APP ID"
@@ -2971,14 +2918,10 @@
 msgstr "[Deprecated] Application Code, historical variables are retained for compatibility"
 
 #: paasng/platform/engine/configurations/config_var.py:213
-=======
-#: paasng/platform/engine/configurations/config_var.py:244
->>>>>>> 31bcb99a
 msgid "平台提供的静态资源地址前缀，不推荐使用"
 msgstr ""
 "Static resource URL prefix provided by the platform, not recommended for use"
 
-<<<<<<< HEAD
 #: paasng/platform/engine/configurations/config_var.py:214
 msgid "蓝鲸统一登录访问地址"
 msgstr "BlueKing login service URL"
@@ -2988,22 +2931,10 @@
 msgstr "BlueKing login service domain"
 
 #: paasng/platform/engine/configurations/config_var.py:216
-=======
-#: paasng/platform/engine/configurations/config_var.py:245
-msgid "蓝鲸统一登录访问地址"
-msgstr "BlueKing login service URL"
-
-#: paasng/platform/engine/configurations/config_var.py:246
-msgid "蓝鲸统一登录服务域名"
-msgstr "BlueKing login service domain"
-
-#: paasng/platform/engine/configurations/config_var.py:247
->>>>>>> 31bcb99a
 msgid "蓝鲸 APIGW 提供的 OAuth 服务，不推荐使用"
 msgstr ""
 "OAuth services provided by the BlueKing API Gateway, not recommended for use"
 
-<<<<<<< HEAD
 #: paasng/platform/engine/configurations/config_var.py:228
 msgid "应用移动端访问地址，不推荐使用"
 msgstr "Mobile access URL of the APP, not recommended for use"
@@ -3017,27 +2948,11 @@
 msgstr "BlueKing login service URL, recommended to switch to BKPAAS_LOGIN_URL"
 
 #: paasng/platform/engine/configurations/config_var.py:262
-=======
-#: paasng/platform/engine/configurations/config_var.py:263
-msgid "应用移动端访问地址，不推荐使用"
-msgstr "Mobile access URL of the APP, not recommended for use"
-
-#: paasng/platform/engine/configurations/config_var.py:269
-msgid "应用移动端静态资源地址前缀，不推荐使用"
-msgstr "Mobile static resource URL prefix of the APP, not recommended for use"
-
-#: paasng/platform/engine/configurations/config_var.py:286
-msgid "蓝鲸统一登录访问地址，建议切换为 BKPAAS_LOGIN_URL"
-msgstr "BlueKing login service URL, recommended to switch to BKPAAS_LOGIN_URL"
-
-#: paasng/platform/engine/configurations/config_var.py:305
->>>>>>> 31bcb99a
 msgid "蓝鲸根域，用于获取登录票据、国际化语言等 cookie 信息"
 msgstr ""
 "BlueKing root domain, used to obtain login tickets, international language "
 "cookies, etc."
 
-<<<<<<< HEAD
 #: paasng/platform/engine/configurations/config_var.py:263
 msgid "蓝鲸PaaS平台访问URL"
 msgstr "BlueKing PaaS platform access URL"
@@ -3107,87 +3022,12 @@
 msgstr "BlueKing Audit Center Address"
 
 #: paasng/platform/engine/configurations/config_var.py:281
-=======
-#: paasng/platform/engine/configurations/config_var.py:309
-msgid "蓝鲸PaaS平台访问URL"
-msgstr "BlueKing PaaS platform access URL"
-
-#: paasng/platform/engine/configurations/config_var.py:314
-msgid "蓝鲸桌面访问地址"
-msgstr "BlueKing desktop access URL"
-
-#: paasng/platform/engine/configurations/config_var.py:318
-msgid "蓝鲸配置平台访问地址"
-msgstr "BlueKing configuration platform access URL"
-
-#: paasng/platform/engine/configurations/config_var.py:321
-msgid "蓝鲸作业平台访问地址"
-msgstr "BlueKing job platform access URL"
-
-#: paasng/platform/engine/configurations/config_var.py:324
-msgid "蓝鲸权限中心访问地址"
-msgstr "BlueKing permission center access URL"
-
-#: paasng/platform/engine/configurations/config_var.py:329
-msgid "蓝鲸用户管理访问地址"
-msgstr "BlueKing user management access URL"
-
-#: paasng/platform/engine/configurations/config_var.py:335
-msgid "蓝鲸监控平台访问地址"
-msgstr "BlueKing monitoring platform access URL"
-
-#: paasng/platform/engine/configurations/config_var.py:339
-msgid "蓝鲸日志平台访问地址"
-msgstr "BlueKing log platform access URL"
-
-#: paasng/platform/engine/configurations/config_var.py:342
-msgid "蓝鲸制品库访问地址"
-msgstr "BlueKing artifact repository access URL"
-
-#: paasng/platform/engine/configurations/config_var.py:347
-msgid "蓝鲸持续集成平台（蓝盾）访问地址"
-msgstr "BlueKing continuous integration platform access URL"
-
-#: paasng/platform/engine/configurations/config_var.py:353
-msgid "蓝鲸代码检查平台访问地址"
-msgstr "BlueKing code inspection platform access URL"
-
-#: paasng/platform/engine/configurations/config_var.py:359
-msgid "蓝鲸编译加速平台访问地址"
-msgstr "BlueKing build acceleration platform access URL"
-
-#: paasng/platform/engine/configurations/config_var.py:365
-msgid "蓝鲸流水线访问地址"
-msgstr "BlueKing pipeline access URL"
-
-#: paasng/platform/engine/configurations/config_var.py:371
-msgid "蓝鲸节点管理平台地址"
-msgstr "BlueKing Node Management Platform Address"
-
-#: paasng/platform/engine/configurations/config_var.py:377
-msgid "蓝鲸容器管理平台地址"
-msgstr "BlueKing Container Management Platform Address"
-
-#: paasng/platform/engine/configurations/config_var.py:383
-msgid "蓝鲸服务配置中心地址"
-msgstr "BlueKing Service Configuration Center Address"
-
-#: paasng/platform/engine/configurations/config_var.py:389
-msgid "蓝鲸审计中心地址"
-msgstr "BlueKing Audit Center Address"
-
-#: paasng/platform/engine/configurations/config_var.py:395
->>>>>>> 31bcb99a
 msgid "蓝鲸产品 title/footer/name/logo 等资源自定义配置的路径"
 msgstr ""
 "Path for custom configuration of BlueKing product title/footer/name/logo, "
 "etc."
 
-<<<<<<< HEAD
-#: paasng/platform/engine/configurations/config_var.py:286
-=======
 #: paasng/platform/engine/configurations/config_var.py:401
->>>>>>> 31bcb99a
 msgid ""
 "加密数据库内容的推荐算法有：SHANGMI（对应 SM4CTR 算法）和 CLASSIC（对应 "
 "Fernet 算法）"
@@ -3195,63 +3035,6 @@
 "Recommended algorithms for database encryption: SHANGMI (corresponding to "
 "the SM4CTR algorithm) and CLASSIC (corresponding to the Fernet algorithm)"
 
-<<<<<<< HEAD
-#: paasng/platform/engine/configurations/config_var.py:288
-msgid "是否开启多租户模式"
-msgstr "Is multi-tenant mode enabled"
-
-#: paasng/platform/engine/configurations/config_var.py:294
-msgid "网关 API 访问地址模板"
-msgstr "API Gateway API access URL template"
-
-#: paasng/platform/engine/configurations/config_var.py:297
-msgid "组件 API 访问地址"
-msgstr "Component API access URL"
-
-#: paasng/platform/engine/configurations/config_var.py:299
-msgid "PaaS2.0 开发者中心地址"
-msgstr "PaaS 2.0 developer center URL"
-
-#: paasng/platform/engine/configurations/config_var.py:354
-msgid "应用当前模块名"
-msgstr "Current Module Name"
-
-#: paasng/platform/engine/configurations/config_var.py:355
-msgid "应用当前环境，预发布环境为 stag、生产环境为 prod"
-msgstr ""
-"Current environment, the pre-release environment is stag, and the production "
-"environment is prod"
-
-#: paasng/platform/engine/configurations/config_var.py:356
-msgid "应用当前运行的开发者中心版本，值为 3"
-msgstr "The currently running Dev Center version, the value is 3"
-
-#: paasng/platform/engine/configurations/config_var.py:357
-msgid "应用版本，默认版本为 default"
-msgstr "APP version, the default version is default"
-
-#: paasng/platform/engine/configurations/config_var.py:358
-msgid "应用日志文件存放路径"
-msgstr "Application log file storage path"
-
-#: paasng/platform/engine/configurations/config_var.py:359
-msgid "目标端口号，值为 5000"
-msgstr "Destination port number, the value is 5000"
-
-#: paasng/platform/engine/configurations/config_var.py:365
-msgid "[不推荐使用] 内部变量，不推荐使用"
-msgstr "[Deprecated] Internal variable, not recommended for use"
-
-#: paasng/platform/engine/configurations/config_var.py:369
-msgid "日志文件推荐使用的前缀"
-msgstr "Recommended prefix for log files"
-
-#: paasng/platform/engine/configurations/config_var.py:371
-msgid "[不推荐使用] 当前进程类型"
-msgstr "[Deprecated] Current process type"
-
-#: paasng/platform/engine/configurations/config_var.py:375
-=======
 #: paasng/platform/engine/configurations/config_var.py:407
 msgid "是否开启多租户模式"
 msgstr "Is multi-tenant mode enabled"
@@ -3285,7 +3068,6 @@
 msgstr "[Deprecated] Current process type"
 
 #: paasng/platform/engine/configurations/config_var.py:510
->>>>>>> 31bcb99a
 msgid "[不推荐使用] 基于规则拼接的应用访问子路径，仅适合向前兼容时使用"
 msgstr ""
 "[Deprecated] Rule-based application access sub-path, suitable for backward "
@@ -3348,8 +3130,6 @@
 msgid "使用 Dockerfile 构建"
 msgstr "Build using Dockerfile"
 
-<<<<<<< HEAD
-=======
 #: paasng/platform/engine/constants.py:150
 msgid "蓝鲸应用ID"
 msgstr "BK APP ID"
@@ -3388,7 +3168,6 @@
 "Access URLs for different environments of the application modules, such as "
 "{\"stag\": \"http://stag.com\", \"prod\": \"http://prod.com\"}"
 
->>>>>>> 31bcb99a
 #: paasng/platform/engine/deploy/archive/base.py:67
 msgid "存在正在进行的下架任务"
 msgstr "Ongoing archive tasks exist"
@@ -3546,11 +3325,7 @@
 msgid "无效的排序选项：%s"
 msgstr "Invalid sort option: %s"
 
-<<<<<<< HEAD
 #: paasng/platform/engine/utils/source.py:313
-=======
-#: paasng/platform/engine/utils/source.py:319
->>>>>>> 31bcb99a
 #, python-brace-format
 msgid ""
 "WARNING: 应用源码包体积过大（>{warning_threshold}MB），将严重影响部署性能，请"
@@ -3790,18 +3565,14 @@
 "The current APP has not been deployed to the prod env, skip creating a "
 "database instance for the prod env."
 
-<<<<<<< HEAD
 #: paasng/platform/mgrlegacy/app_migrations/service_mysql_te.py:15
 msgid "同步 MySQL 配置"
 msgstr "Sync MySQL Configuration"
 
-=======
->>>>>>> 31bcb99a
 #: paasng/platform/mgrlegacy/app_migrations/service_rabbitmq.py:59
 #, python-brace-format
 msgid "正在为 {environment} 环境创建 RabbitMQ 服务实例..."
 msgstr "Creating RabbitMQ service instance for {environment} environment..."
-<<<<<<< HEAD
 
 #: paasng/platform/mgrlegacy/app_migrations/service_rabbitmq_te.py:13
 msgid "同步 RabbitMQ 配置"
@@ -3810,8 +3581,6 @@
 #: paasng/platform/mgrlegacy/app_migrations/sourcectl_te.py:20
 msgid "同步SVN版本库信息"
 msgstr "Sync SVN repository information"
-=======
->>>>>>> 31bcb99a
 
 #: paasng/platform/mgrlegacy/legacy_proxy.py:79
 msgid "暂不支持轻应用迁移"
@@ -3922,54 +3691,33 @@
 msgstr "SourceDir"
 
 #: paasng/platform/modules/serializers.py:174
-<<<<<<< HEAD
 #: paasng/platform/modules/serializers.py:469
-=======
-#: paasng/platform/modules/serializers.py:456
->>>>>>> 31bcb99a
 msgid "名称为 {} 的模块已存在"
 msgstr " APP name %s already exists "
 
 #: paasng/platform/modules/serializers.py:180
-<<<<<<< HEAD
 #: paasng/platform/modules/serializers.py:299
 msgid "模板 {} 不可用"
 msgstr "Template {} is unavailable"
 
 #: paasng/platform/modules/serializers.py:309
-=======
-#: paasng/platform/modules/serializers.py:286
-msgid "模板 {} 不可用"
-msgstr "Template {} is unavailable"
-
-#: paasng/platform/modules/serializers.py:296
->>>>>>> 31bcb99a
 msgid "新建代码仓库时，源码仓库类型不能为空"
 msgstr ""
 "When creating a new code repository, the source repository type cannot be "
 "empty"
 
-<<<<<<< HEAD
 #: paasng/platform/modules/serializers.py:312
-=======
-#: paasng/platform/modules/serializers.py:299
->>>>>>> 31bcb99a
 msgid "新建代码仓库时，源码仓库地址无效"
 msgstr ""
 "When creating a new code repository, the source code repository address is "
 "invalid"
 
-<<<<<<< HEAD
 #: paasng/platform/modules/serializers.py:318
-=======
-#: paasng/platform/modules/serializers.py:305
->>>>>>> 31bcb99a
 msgid "将模板代码初始化到代码仓库中时，必须选择应用模板"
 msgstr ""
 "When initializing the template code into the code repository, you must "
 "select the application template"
 
-<<<<<<< HEAD
 #: paasng/platform/modules/serializers.py:408
 msgid "镜像凭证信息"
 msgstr "Image credential information"
@@ -3980,18 +3728,6 @@
 
 #: paasng/platform/modules/serializers.py:511
 #: paasng/platform/modules/serializers.py:521
-=======
-#: paasng/platform/modules/serializers.py:395
-msgid "镜像凭证信息"
-msgstr "Image credential information"
-
-#: paasng/platform/modules/serializers.py:435
-msgid "源码配置"
-msgstr "Source code configuration"
-
-#: paasng/platform/modules/serializers.py:498
-#: paasng/platform/modules/serializers.py:508
->>>>>>> 31bcb99a
 msgid "指令不能以 'start ' 开头."
 msgstr "The command cannot begin with 'start '."
 
@@ -4074,11 +3810,7 @@
 
 #: paasng/platform/smart_app/services/detector.py:130
 msgid "应用描述文件的所在目录不合法"
-<<<<<<< HEAD
-msgstr ""
-=======
 msgstr "Invalid application description file directory"
->>>>>>> 31bcb99a
 
 #: paasng/platform/smart_app/services/detector.py:139
 #: paasng/platform/smart_app/services/detector.py:140
@@ -4096,11 +3828,7 @@
 msgstr "source package file format error, file may be damaged"
 
 #: paasng/platform/smart_app/views.py:83 paasng/platform/smart_app/views.py:268
-<<<<<<< HEAD
 #: paasng/platform/sourcectl/views.py:278
-=======
-#: paasng/platform/sourcectl/views.py:262
->>>>>>> 31bcb99a
 msgid "请联系管理员"
 msgstr "Please contact administrator"
 
@@ -4181,10 +3909,7 @@
 
 #: paasng/platform/sourcectl/gitee/client.py:62
 #: paasng/platform/sourcectl/github/client.py:70
-<<<<<<< HEAD
 #: paasng/platform/sourcectl/tc_git/client.py:98
-=======
->>>>>>> 31bcb99a
 msgid "当前仅支持 base64 编码格式"
 msgstr "Only base64 encoding format is supported"
 
@@ -4244,15 +3969,7 @@
 msgid "SVN 代码库"
 msgstr "SVN repository"
 
-<<<<<<< HEAD
 #: paasng/platform/sourcectl/type_specs.py:146
-=======
-#: paasng/platform/sourcectl/type_specs.py:142
-msgid "工蜂 Git"
-msgstr "Tc_git"
-
-#: paasng/platform/sourcectl/type_specs.py:144
->>>>>>> 31bcb99a
 msgid "腾讯工蜂服务"
 msgstr " tc_git Services"
 
@@ -5005,13 +4722,8 @@
 msgid "zh-cn"
 msgstr "zh-cn"
 
-<<<<<<< HEAD
 #~ msgid "当前版本下无法创建蓝鲸插件应用"
 #~ msgstr "The bk-plugin APP cannot be created under the current version"
-=======
-#~ msgid "腾讯内部 Git 源码托管系统"
-#~ msgstr "Tencent's internal Git source code hosting system"
->>>>>>> 31bcb99a
 
 #, python-brace-format
 #~ msgid ""
@@ -5019,87 +4731,4 @@
 #~ "repository to confirm."
 #~ msgstr ""
 #~ "The source directory '{source_dir}' is not a legal directory,please check "
-<<<<<<< HEAD
-#~ "repository to confirm."
-=======
-#~ "repository to confirm."
-
-#~ msgid "变更应用代码"
-#~ msgstr "Change of APP code"
-
-#~ msgid "部署到预发布环境和生产环境"
-#~ msgstr "Deployment to s'tag and prod env"
-
-#~ msgid "旧版本测试环境没有部署或者已经下架，跳过测试环境部署"
-#~ msgstr ""
-#~ "Older versions of the test environment are not deployed or have been "
-#~ "archive, skip the test environment deployment"
-
-#~ msgid "开始部署预发布环境"
-#~ msgstr "Start deploying a stag e'nv"
-
-#~ msgid "预发布环境部署失败"
-#~ msgstr "stag env deployment failure"
-
-#~ msgid "预发布环境部署成功"
-#~ msgstr "stag env deployed successfully"
-
-#~ msgid "旧版本正式环境没有部署或者已经下架，跳过正式环境部署"
-#~ msgstr ""
-#~ "Older versions of the test environment are not deployed or have been "
-#~ "archive, Skip formal environment deployment"
-
-#~ msgid "开始部署生产环境"
-#~ msgstr "Start deploying a prod env"
-
-#~ msgid "生产环境部署失败"
-#~ msgstr "Failure to deploy to a prod env"
-
-#~ msgid "生产环境部署成功"
-#~ msgstr "Successful deployment in prod env"
-
-#~ msgid "迁移权限管理: 用户白名单及IP白名单"
-#~ msgstr "Relocation  Permissions : user whitelisting and IP whitelisting"
-
-#~ msgid "开始迁移白名单"
-#~ msgstr "Start migration whitelist"
-
-#~ msgid "白名单迁移成功"
-#~ msgstr "Whitelist migration successful"
-
-#~ msgid "开始回滚白名单"
-#~ msgstr "Start rolling back the whitelist"
-
-#~ msgid "白名单回滚成功"
-#~ msgstr "Whitelist rollback successful"
-
-#~ msgid "同步 MySQL 配置"
-#~ msgstr "Sync MySQL Configuration"
-
-#~ msgid "同步 RabbitMQ 配置"
-#~ msgstr "Sync the RabbitMQ Configuration"
-
-#~ msgid "同步SVN版本库信息"
-#~ msgstr "Sync SVN repository information"
-
-#~ msgid "该项目没有trunk分支，请先添加trunk分支"
-#~ msgstr "This project has no trunk branch, please add the trunk branch first"
-
-#~ msgid "未知原因, 请联系管理员处理"
-#~ msgstr "No known reason, please contact the administrator"
-
-#~ msgid "该应用对外网开放，白名单禁止关闭"
-#~ msgstr "The APP is open to the extranet, whitelisting is disabled"
-
-#~ msgid "白名单禁止关闭"
-#~ msgstr "Whitelist ban off"
-
-#~ msgid "存在相同的策略"
-#~ msgstr "The same strategy exists"
-
-#~ msgid "已经在审核中,请勿重复申请"
-#~ msgstr "Already under review, please do not repeat your APP"
-
-#~ msgid "提交申请成功"
-#~ msgstr "Submitted successfully"
->>>>>>> 31bcb99a
+#~ "repository to confirm."