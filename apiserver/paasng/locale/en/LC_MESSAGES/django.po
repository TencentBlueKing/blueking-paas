--- conflicted
+++ resolved
@@ -7,11 +7,7 @@
 msgstr ""
 "Project-Id-Version: PACKAGE VERSION\n"
 "Report-Msgid-Bugs-To: \n"
-<<<<<<< HEAD
-"POT-Creation-Date: 2025-06-11 16:01+0800\n"
-=======
 "POT-Creation-Date: 2025-06-18 16:24+0800\n"
->>>>>>> 9f7dbdde
 "PO-Revision-Date: YEAR-MO-DA HO:MI+ZONE\n"
 "Last-Translator: FULL NAME <EMAIL@ADDRESS>\n"
 "Language-Team: LANGUAGE <LL@li.org>\n"
@@ -1131,11 +1127,7 @@
 msgstr "The previous gray release has not yet been approved."
 
 #: paasng/bk_plugins/pluginscenter/exceptions.py:78
-<<<<<<< HEAD
 #: paasng/utils/error_codes.py:227
-=======
-#: paasng/utils/error_codes.py:226
->>>>>>> 9f7dbdde
 msgid "| 错误码 | 描述 |"
 msgstr "| Error Code | Description |"
 
@@ -2372,11 +2364,7 @@
 msgstr ""
 "There are no unallocated instances of Add-ons in the current environment"
 
-<<<<<<< HEAD
 #: paasng/plat_admin/admin42/views/services.py:135
-=======
-#: paasng/plat_admin/admin42/views/services.py:134
->>>>>>> 9f7dbdde
 #: paasng/plat_mgt/applications/views/services.py:199
 msgid "迁移应用不支持回收增强服务实例"
 msgstr ""
@@ -2408,11 +2396,7 @@
 msgid "于{time}{operation}{status}"
 msgstr " {operation} {status} at {time}"
 
-<<<<<<< HEAD
-#: paasng/plat_mgt/applications/serializers/application.py:237
-=======
 #: paasng/plat_mgt/applications/serializers/application.py:239
->>>>>>> 9f7dbdde
 #, python-brace-format
 msgid "现有的分配策略下未找到匹配的集群(集群名: {name})"
 msgstr ""
@@ -2540,13 +2524,8 @@
 msgid "最后一条分配规则必须是 else 条件"
 msgstr "The last assignment rule must be an else condition"
 
-<<<<<<< HEAD
-#: paasng/plat_mgt/infras/clusters/views/clusters.py:144
-#: paasng/plat_mgt/infras/clusters/views/clusters.py:229
-=======
 #: paasng/plat_mgt/infras/clusters/views/clusters.py:147
 #: paasng/plat_mgt/infras/clusters/views/clusters.py:243
->>>>>>> 9f7dbdde
 msgid "集群连通性测试失败，请检查 Server，Token 等配置是否准确"
 msgstr ""
 "The cluster connectivity test failed. Please check whether the Server, Token "
@@ -4124,14 +4103,8 @@
 msgstr "The APP should have at least one admin"
 
 #: paasng/utils/error_codes.py:43
-<<<<<<< HEAD
-#, fuzzy
-msgid "成员创建失败"
-msgstr "Creating module failed"
-=======
 msgid "成员创建失败"
 msgstr "Member creation failed"
->>>>>>> 9f7dbdde
 
 #: paasng/utils/error_codes.py:44
 msgid "应用所有者不能执行该操作"
@@ -4162,10 +4135,6 @@
 msgstr "Failed to access protected resources"
 
 #: paasng/utils/error_codes.py:54
-<<<<<<< HEAD
-#, fuzzy
-=======
->>>>>>> 9f7dbdde
 msgid "模块创建失败"
 msgstr "Creating module failed"
 
@@ -4496,7 +4465,6 @@
 msgid "无效的应用模板"
 msgstr "Invalid application template"
 
-<<<<<<< HEAD
 #: paasng/utils/error_codes.py:167
 #, fuzzy
 #| msgid "初始化应用源码模板失败"
@@ -4532,42 +4500,10 @@
 msgstr "The Egress configuration for the specified environment does not exist"
 
 #: paasng/utils/error_codes.py:185
-=======
-#: paasng/utils/error_codes.py:169
-msgid "创建蓝鲸运维开发平台应用错误"
-msgstr "Error creating BlueKing Operations Development Platform application"
-
-#: paasng/utils/error_codes.py:172
-msgid "engine 服务错误"
-msgstr "Engine service error"
-
-#: paasng/utils/error_codes.py:175
-msgid "初始化应用成员信息失败"
-msgstr "Failed to initialize application member information"
-
-#: paasng/utils/error_codes.py:176
-msgid "添加应用成员失败"
-msgstr "Failed to add application member"
-
-#: paasng/utils/error_codes.py:177
-msgid "修改应用成员失败"
-msgstr "Failed to modify application member"
-
-#: paasng/utils/error_codes.py:178
-msgid "删除应用成员失败"
-msgstr "Failed to delete application member"
-
-#: paasng/utils/error_codes.py:181
-msgid "指定环境的 Egress 配置不存在"
-msgstr "The Egress configuration for the specified environment does not exist"
-
-#: paasng/utils/error_codes.py:184
->>>>>>> 9f7dbdde
 msgid "因该功能正在升级改造，操作暂不可用。"
 msgstr ""
 "Operation is temporarily unavailable as this function is being upgraded."
 
-<<<<<<< HEAD
 #: paasng/utils/error_codes.py:186
 msgid "暂不支持修改该配置"
 msgstr "Modifying this configuration is not supported at the moment"
@@ -4609,49 +4545,6 @@
 msgstr "number of dev sandboxes exceeds the limit"
 
 #: paasng/utils/error_codes.py:215
-=======
-#: paasng/utils/error_codes.py:185
-msgid "暂不支持修改该配置"
-msgstr "Modifying this configuration is not supported at the moment"
-
-#: paasng/utils/error_codes.py:200
-msgid "导入应用模型失败"
-msgstr "Failed to import application model"
-
-#: paasng/utils/error_codes.py:203
-msgid "无法创建应用集群"
-msgstr "cannot create cluster"
-
-#: paasng/utils/error_codes.py:204
-msgid "无法更新应用集群"
-msgstr "cannot update cluster"
-
-#: paasng/utils/error_codes.py:205
-msgid "无法删除应用集群"
-msgstr "cannot delete cluster"
-
-#: paasng/utils/error_codes.py:207
-msgid "无法更新集群组件"
-msgstr "cannot update cluster components"
-
-#: paasng/utils/error_codes.py:210
-msgid "创建开发沙箱失败"
-msgstr "failed to create dev sandbox"
-
-#: paasng/utils/error_codes.py:211
-msgid "开发沙箱已存在"
-msgstr "dev sandbox already exists"
-
-#: paasng/utils/error_codes.py:212
-msgid "指定的开发沙箱不存在"
-msgstr "dev sandbox not found"
-
-#: paasng/utils/error_codes.py:213
-msgid "开发沙箱总数量超过上限"
-msgstr "number of dev sandboxes exceeds the limit"
-
-#: paasng/utils/error_codes.py:214
->>>>>>> 9f7dbdde
 msgid "开发沙箱 API 请求异常"
 msgstr "dev sandbox API request exception"
 
