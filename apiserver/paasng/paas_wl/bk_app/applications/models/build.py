--- conflicted
+++ resolved
@@ -45,21 +45,11 @@
 # TODO: 需验证存量所有镜像是否都设置了默认的 entrypoint, 如是, 即可移除所有 DEFAULT_SLUG_RUNNER_ENTRYPOINT
 DEFAULT_SLUG_RUNNER_ENTRYPOINT = ["bash", "/runner/init"]
 
-<<<<<<< HEAD
 # CNB runner 默认的 entrypoint
 # see: https://buildpacks.io/docs/for-platform-operators/concepts/lifecycle/launch/
 DEFAULT_CNB_RUNNER_ENTRYPOINT = ["launcher"]
 
-
-def get_app_docker_registry_client() -> DockerRegistryV2Client:
-    return DockerRegistryV2Client.from_api_endpoint(
-        api_endpoint=APIEndpoint(url=settings.APP_DOCKER_REGISTRY_HOST),
-        username=settings.APP_DOCKER_REGISTRY_USERNAME,
-        password=settings.APP_DOCKER_REGISTRY_PASSWORD,
-    )
-=======
 logger = logging.getLogger(__name__)
->>>>>>> 507c33ae
 
 
 class Build(UuidAuditedModel):
