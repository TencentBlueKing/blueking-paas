# -*- coding: utf-8 -*-
"""
TencentBlueKing is pleased to support the open source community by making
蓝鲸智云 - PaaS 平台 (BlueKing - PaaS System) available.
Copyright (C) 2017 THL A29 Limited, a Tencent company. All rights reserved.
Licensed under the MIT License (the "License"); you may not use this file except
in compliance with the License. You may obtain a copy of the License at

    http://opensource.org/licenses/MIT

Unless required by applicable law or agreed to in writing, software distributed under
the License is distributed on an "AS IS" BASIS, WITHOUT WARRANTIES OR CONDITIONS OF ANY KIND,
either express or implied. See the License for the specific language governing permissions and
limitations under the License.

We undertake not to change the open source license (MIT license) applicable
to the current version of the project delivered to anyone in the future.
"""
import logging

from django.utils.translation import gettext_lazy as _
from rest_framework import serializers

from paas_wl.bk_app.cnative.specs.constants import MountEnvName, PersistentStorageSize, VolumeSourceType
from paas_wl.bk_app.cnative.specs.exceptions import GetSourceConfigDataError
from paas_wl.bk_app.cnative.specs.mounts import init_volume_source_controller

<<<<<<< HEAD
from .constants import DeployStatus
from .models import AppModelDeploy, AppModelRevision, ConfigMapSource, Mount, PersistentStorageSource
=======
from .models import AppModelRevision, Mount
>>>>>>> 1c983402

logger = logging.getLogger(__name__)


class AppModelRevisionSerializer(serializers.ModelSerializer):
    """Serializer for representing detailed AppModelRevision object"""

    class Meta:
        model = AppModelRevision
        exclude = ("module_id", "yaml_value")


class ResourceQuotaSLZ(serializers.Serializer):
    cpu = serializers.CharField()
    memory = serializers.CharField()


class ResQuotaPlanSLZ(serializers.Serializer):
    """Serializer for ResQuotaPlan option"""

    name = serializers.CharField(help_text="选项名称")
    value = serializers.CharField(help_text="选项值")
    request = ResourceQuotaSLZ(help_text="资源请求")
    limit = ResourceQuotaSLZ(help_text="资源限制")


class ConfigMapSLZ(serializers.Serializer):
    source_config_data = serializers.DictField(
        help_text=_(
            "挂载卷内容为一个字典，其中键表示文件名称，值表示文件内容。"
            "例如：{'file1.yaml': 'file1 content', 'file2.yaml': 'file2 content'}"
        ),
        child=serializers.CharField(),
        allow_null=True,
    )

    def validate_source_config_data(self, data):
        if not data:
            return None
        for key in data:
            if not key:
                raise serializers.ValidationError("key cannot be empty")
        return data


class PersistentStorageSLZ(serializers.Serializer):
    storage_size = serializers.ChoiceField(choices=PersistentStorageSize.get_choices(), allow_null=True)


class UpsertMountSLZ(serializers.Serializer):
    environment_name = serializers.ChoiceField(choices=MountEnvName.get_choices(), required=True)
    name = serializers.RegexField(
        help_text=_("挂载卷名称"), regex=r"^[a-z0-9]([-a-z0-9]*[a-z0-9])?$", max_length=63, required=True
    )
    # 该正则匹配以'/'开头，不包含空字符(\0)和连续'/'的文件路径，且根目录'/'不合法
    # 合法路径：/xxx/ 和 /xxx  非法路径：/ 和 /xxx//
    mount_path = serializers.RegexField(regex=r"^/([^/\0]+(/)?)+$", required=True)
    source_type = serializers.ChoiceField(choices=VolumeSourceType.get_choices(), required=True)
    source_name = serializers.CharField(help_text="共享挂载资源的名称", allow_blank=True, required=False)
    configmap_source = ConfigMapSLZ(required=False, allow_null=True)
    persistent_storage_source = PersistentStorageSLZ(required=False, allow_null=True)

    def validate(self, attrs):
        environment_name = attrs["environment_name"]
        name = attrs["name"]

        module_id = self.context.get("module_id")

        # 验证重名挂载卷
        filtered_mounts = Mount.objects.filter(
            module_id=module_id,
            name=name,
            environment_name__in=[environment_name, MountEnvName.GLOBAL.value],
        )
        # 传入了 mount_instance 表示更新操作，否则表示创建操作。更新操作时候，排除被更新 mount 对象
        if mount_id := self.context.get("mount_id", None):
            filtered_mounts = filtered_mounts.exclude(id=mount_id)

        if filtered_mounts.exists():
            raise serializers.ValidationError(_("该环境(包括 global )中已存在同名挂载卷"))

        # 根据 source_type 验证 source_config_data
        source_type = attrs["source_type"]
        configmap_source = attrs.get("configmap_source") or {}
        if source_type == VolumeSourceType.ConfigMap.value and not configmap_source.get("source_config_data"):
            raise serializers.ValidationError(_("挂载卷内容不可为空"))

        # 如果传入了 source_name ，需要校验 source_name 对应的资源是否存在
        if source_name := attrs.get("source_name"):
            controller = init_volume_source_controller(attrs["source_type"])
            if not controller.model_class.objects.filter(name=source_name, environment_name=environment_name).exists():
                raise serializers.ValidationError(_(f"挂载资源 {source_name} 不存在"))
        return attrs


class MountSLZ(serializers.ModelSerializer):
    configmap_source = serializers.SerializerMethodField(label=_("configmap 挂载"))
    persistent_storage_source = serializers.SerializerMethodField(label=_("持久存储资源"))

    class Meta:
        model = Mount
        fields = (
            "id",
            "region",
            "created",
            "updated",
            "module_id",
            "environment_name",
            "name",
            "mount_path",
            "source_type",
            "source_config",
            "configmap_source",
            "persistent_storage_source",
        )

    def get_configmap_source(self, obj):
        if obj.source_type != VolumeSourceType.ConfigMap.value:
            return None
        try:
            controller = init_volume_source_controller(obj.source_type)
            source = controller.get_by_env(
                app_id=obj.module.application.id,
                env_name=obj.environment_name,
                source_name=obj.get_source_name,
            )
        except ValueError as e:
            raise GetSourceConfigDataError(_("获取挂载卷内容信息失败")) from e
        return {"source_config_data": source.data}

    def get_persistent_storage_source(self, obj):
        if obj.source_type != VolumeSourceType.PersistentStorage.value:
            return None
        try:
            controller = init_volume_source_controller(obj.source_type)
            source = controller.get_by_env(
                app_id=obj.module.application.id,
                env_name=obj.environment_name,
                source_name=obj.get_source_name,
            )
        except ValueError as e:
            raise GetSourceConfigDataError(_("获取挂载卷内容信息失败")) from e

        mounts = Mount.objects.filter(
            source_config=controller.build_volume_source(source.name),
        )
        bound_modules = [{"module": mount.name, "path": mount.mount_path} for mount in mounts]
        return {
            "name": source.name,
            "storage_size": source.storage_size,
            "bound_modules": bound_modules,
        }


class QueryMountsSLZ(serializers.Serializer):
    environment_name = serializers.ChoiceField(choices=MountEnvName.get_choices(), required=False)
    source_type = serializers.ChoiceField(choices=VolumeSourceType.get_choices(), required=False)


class QueryMountSourcesSLZ(serializers.Serializer):
    environment_name = serializers.ChoiceField(choices=MountEnvName.get_choices(), required=False)
    source_type = serializers.ChoiceField(choices=VolumeSourceType.get_choices(), required=True)


class CreateMountSourceSLZ(serializers.Serializer):
    environment_name = serializers.ChoiceField(choices=MountEnvName.get_choices(), required=True)
    source_type = serializers.ChoiceField(choices=VolumeSourceType.get_choices(), required=True)
    configmap_source = ConfigMapSLZ(required=False, allow_null=True)
    persistent_storage_source = PersistentStorageSLZ(required=False, allow_null=True)


class DeleteMountSourcesSLZ(serializers.Serializer):
    source_name = serializers.CharField(help_text=_("挂载资源的名称"), required=True)
    source_type = serializers.ChoiceField(choices=VolumeSourceType.get_choices(), required=True)


class MountSourceSLZ(serializers.Serializer):
    application_id = serializers.UUIDField(required=True)
    environment_name = serializers.ChoiceField(choices=MountEnvName.get_choices(), required=False)
    name = serializers.CharField(max_length=63, required=True)
    source_type = serializers.SerializerMethodField(label=_("挂载卷资源类型"))
    bound_modules = serializers.SerializerMethodField(label=_("已绑定模块信息"))
    data = serializers.JSONField(required=False)
    storage_size = serializers.CharField(required=False)
    storage_class_name = serializers.CharField(required=False)

    def get_source_type(self, obj):
        if isinstance(obj, ConfigMapSource):
            return VolumeSourceType.ConfigMap.value
        elif isinstance(obj, PersistentStorageSource):
            return VolumeSourceType.PersistentStorage.value
        return None

    def get_bound_modules(self, obj):
        """返回已绑定的模块"""
        source_type = self.get_source_type(obj)
        controller = init_volume_source_controller(source_type)
        mounts = Mount.objects.filter(
            source_config=controller.build_volume_source(obj.name),
        )
        return [{"module": mount.name, "path": mount.mount_path} for mount in mounts]<|MERGE_RESOLUTION|>--- conflicted
+++ resolved
@@ -25,12 +25,7 @@
 from paas_wl.bk_app.cnative.specs.exceptions import GetSourceConfigDataError
 from paas_wl.bk_app.cnative.specs.mounts import init_volume_source_controller
 
-<<<<<<< HEAD
-from .constants import DeployStatus
-from .models import AppModelDeploy, AppModelRevision, ConfigMapSource, Mount, PersistentStorageSource
-=======
-from .models import AppModelRevision, Mount
->>>>>>> 1c983402
+from .models import AppModelRevision, ConfigMapSource, Mount, PersistentStorageSource
 
 logger = logging.getLogger(__name__)
 
@@ -117,12 +112,6 @@
         configmap_source = attrs.get("configmap_source") or {}
         if source_type == VolumeSourceType.ConfigMap.value and not configmap_source.get("source_config_data"):
             raise serializers.ValidationError(_("挂载卷内容不可为空"))
-
-        # 如果传入了 source_name ，需要校验 source_name 对应的资源是否存在
-        if source_name := attrs.get("source_name"):
-            controller = init_volume_source_controller(attrs["source_type"])
-            if not controller.model_class.objects.filter(name=source_name, environment_name=environment_name).exists():
-                raise serializers.ValidationError(_(f"挂载资源 {source_name} 不存在"))
         return attrs
 
 
