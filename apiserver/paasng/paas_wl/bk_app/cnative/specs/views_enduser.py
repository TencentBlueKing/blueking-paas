--- conflicted
+++ resolved
@@ -17,7 +17,6 @@
 to the current version of the project delivered to anyone in the future.
 """
 import logging
-from contextlib import suppress
 from urllib.parse import quote
 
 from bkpaas_auth.models import user_id_encoder
@@ -46,13 +45,7 @@
 from paas_wl.bk_app.cnative.specs.models import (
     AppModelDeploy,
     AppModelResource,
-<<<<<<< HEAD
-    DomainResolution,
     Mount,
-    SvcDiscConfig,
-=======
-    Mount,
->>>>>>> 2dbbb821
     to_error_string,
     update_app_resource,
 )
@@ -66,13 +59,11 @@
     DeployDetailSerializer,
     DeployPrepResultSLZ,
     DeploySerializer,
-    DomainResolutionSLZ,
     MountSLZ,
     MresStatusSLZ,
     QueryDeploysSerializer,
     QueryMountsSLZ,
     ResQuotaPlanSLZ,
-    SvcDiscConfigSLZ,
     UpsertMountSLZ,
 )
 from paas_wl.utils.error_codes import error_codes
@@ -306,17 +297,6 @@
 
 
 class ImageRepositoryView(GenericViewSet, ApplicationCodeInPathMixin):
-    def _validate_registry_permission(self, registry_service: DockerRegistryController):
-        """Validates the registry permission by attempting to touch it.
-
-        :raise: error_codes.INVALID_CREDENTIALS: If the credentials are invalid or the repository is unreachable.
-        """
-        with suppress(Exception):
-            # bkrepo 的 docker 仓库，镜像凭证没有填写正确时，.touch() 时会抛出异常
-            if registry_service.touch():
-                return
-            raise error_codes.INVALID_CREDENTIALS.f(_("权限不足或仓库不可达"))
-
     @swagger_auto_schema(response_serializer=AlternativeVersionSLZ(many=True))
     def list_tags(self, request, code, module_name):
         """列举 bkapp 声明的镜像仓库中的所有 tag, 仅支持 v1alpha2 版本的云原生应用"""
@@ -344,12 +324,13 @@
             username, password = credential.username, credential.password
 
         endpoint, slash, repo = repository.partition("/")
-        registry_service = DockerRegistryController(endpoint=endpoint, repo=repo, username=username, password=password)
-
-        self._validate_registry_permission(registry_service)
-
-        try:
-            alternative_versions = AlternativeVersionSLZ(registry_service.list_alternative_versions(), many=True).data
+        version_service = DockerRegistryController(endpoint=endpoint, repo=repo, username=username, password=password)
+
+        if not version_service.touch():
+            raise error_codes.INVALID_CREDENTIALS.f(_("权限不足或仓库不可达"))
+
+        try:
+            alternative_versions = AlternativeVersionSLZ(version_service.list_alternative_versions(), many=True).data
         except Exception:
             if endpoint == "mirrors.tencent.com":
                 # 镜像源迁移期间不能保证 registry 所有接口可用, 迁移期间增量镜像仓库无法查询 tag
@@ -405,7 +386,7 @@
     def create(self, request, code, module_name):
         application = self.get_application()
         module = self.get_module_via_path()
-        slz = UpsertMountSLZ(data=request.data, context={'module_id': module.id})
+        slz = UpsertMountSLZ(data=request.data)
         slz.is_valid(raise_exception=True)
         validated_data = slz.validated_data
 
@@ -438,16 +419,15 @@
         module = self.get_module_via_path()
         mount_instance = get_object_or_404(Mount, id=mount_id, module_id=module.id)
 
-        slz = UpsertMountSLZ(data=request.data, context={'module_id': module.id})
+        slz = UpsertMountSLZ(data=request.data)
         slz.is_valid(raise_exception=True)
         validated_data = slz.validated_data
 
         # 更新 Mount
-        mount_instance.name = validated_data['name']
         mount_instance.environment_name = validated_data['environment_name']
         mount_instance.mount_path = validated_data['mount_path']
         try:
-            mount_instance.save(update_fields=['name', 'environment_name', 'mount_path'])
+            mount_instance.save(update_fields=['environment_name', 'mount_path'])
         except IntegrityError:
             raise error_codes.UPDATE_VOLUME_MOUNT_FAILED.f(_("同环境和路径挂载卷已存在"))
 
@@ -481,60 +461,4 @@
         mount_instance.source.delete()
         mount_instance.delete()
 
-        return Response(status=status.HTTP_204_NO_CONTENT)
-
-
-class SvcDiscConfigViewSet(GenericViewSet, ApplicationCodeInPathMixin):
-    permission_classes = [IsAuthenticated, application_perm_class(AppAction.VIEW_BASIC_INFO)]
-
-    @swagger_auto_schema(responses={200: SvcDiscConfigSLZ()}, request_body=SvcDiscConfigSLZ)
-    def retrieve(self, request, code):
-        application = self.get_application()
-
-        svc_disc = get_object_or_404(SvcDiscConfig, application_id=application.id)
-        return Response(SvcDiscConfigSLZ(svc_disc).data, status=status.HTTP_200_OK)
-
-    @swagger_auto_schema(responses={200: SvcDiscConfigSLZ()}, request_body=SvcDiscConfigSLZ)
-    def upsert(self, request, code):
-        application = self.get_application()
-
-        slz = SvcDiscConfigSLZ(data=request.data)
-        slz.is_valid(raise_exception=True)
-        validated_data = slz.validated_data
-
-        svc_disc, _ = SvcDiscConfig.objects.update_or_create(
-            application_id=application.id,
-            defaults={
-                'bk_saas': validated_data['bk_saas'],
-            },
-        )
-        svc_disc.refresh_from_db()
-        return Response(SvcDiscConfigSLZ(svc_disc).data, status=status.HTTP_200_OK)
-
-
-class DomainResolutionViewSet(GenericViewSet, ApplicationCodeInPathMixin):
-    permission_classes = [IsAuthenticated, application_perm_class(AppAction.VIEW_BASIC_INFO)]
-
-    @swagger_auto_schema(responses={200: DomainResolutionSLZ()}, request_body=DomainResolutionSLZ)
-    def retrieve(self, request, code):
-        application = self.get_application()
-
-        domain_res = get_object_or_404(DomainResolution, application_id=application.id)
-        return Response(DomainResolutionSLZ(domain_res).data, status=status.HTTP_200_OK)
-
-    @swagger_auto_schema(responses={200: DomainResolutionSLZ()}, request_body=DomainResolutionSLZ)
-    def upsert(self, request, code):
-        application = self.get_application()
-
-        slz = DomainResolutionSLZ(data=request.data)
-        slz.is_valid(raise_exception=True)
-        validated_data = slz.validated_data
-
-        domain_res, _ = DomainResolution.objects.update_or_create(
-            application_id=application.id,
-            defaults={
-                'nameservers': validated_data['nameservers'],
-                'host_aliases': validated_data['host_aliases'],
-            },
-        )
-        return Response(DomainResolutionSLZ(domain_res).data, status=status.HTTP_200_OK)+        return Response(status=status.HTTP_204_NO_CONTENT)