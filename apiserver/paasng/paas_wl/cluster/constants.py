--- conflicted
+++ resolved
@@ -49,10 +49,6 @@
     INGRESS_USE_REGEX = FeatureFlagField(label=_("Ingress路径是否使用正则表达式"), default=False)
     # 低于 k8s 1.12 的集群不支持蓝鲸监控
     ENABLE_BK_MONITOR = FeatureFlagField(label=_("支持蓝鲸监控"), default=False)
-<<<<<<< HEAD
-    # 低于 k8s 1.9 的集群无法支持 GPA
-    ENABLE_AUTOSCALING = FeatureFlagField(label=_("支持自动扩容"), default=False)
-=======
     # 低于 k8s 1.12 的集群不支持蓝鲸日志平台采集器
     ENABLE_BK_LOG_COLLECTOR = FeatureFlagField(
         # 如果 LOG_COLLECTOR_TYPE 设置成 BK_LOG(即只用蓝鲸日志采集链路)
@@ -60,7 +56,8 @@
         label=_("使用蓝鲸日志平台方案采集日志"),
         default=settings.LOG_COLLECTOR_TYPE == LogCollectorType.BK_LOG,
     )
->>>>>>> 3cdf2236
+    # 低于 k8s 1.9 的集群无法支持 GPA
+    ENABLE_AUTOSCALING = FeatureFlagField(label=_("支持自动扩容"), default=False)
 
     @classmethod
     def get_default_flags_by_cluster_type(cls, cluster_type: ClusterType) -> Dict[str, bool]:
