# -*- coding: utf-8 -*-
"""
TencentBlueKing is pleased to support the open source community by making
蓝鲸智云 - PaaS 平台 (BlueKing - PaaS System) available.
Copyright (C) 2017 THL A29 Limited, a Tencent company. All rights reserved.
Licensed under the MIT License (the "License"); you may not use this file except
in compliance with the License. You may obtain a copy of the License at

    http://opensource.org/licenses/MIT

Unless required by applicable law or agreed to in writing, software distributed under
the License is distributed on an "AS IS" BASIS, WITHOUT WARRANTIES OR CONDITIONS OF ANY KIND,
either express or implied. See the License for the specific language governing permissions and
limitations under the License.

We undertake not to change the open source license (MIT license) applicable
to the current version of the project delivered to anyone in the future.
"""
import logging
from typing import Dict, List, Optional, Union, overload

import yaml
from django.db import models
from django.utils.translation import gettext_lazy as _
from pydantic import ValidationError as PDValidationError
from pydantic.error_wrappers import display_errors
from rest_framework.exceptions import ValidationError

from paas_wl.platform.applications.relationship import ModuleAttrFromID, ModuleEnvAttrFromName
from paas_wl.utils.models import BkUserField, TimestampedModel
from paasng.engine.constants import AppEnvName
from paasng.platform.applications.models import Application, ModuleEnvironment
from paasng.platform.modules.constants import ModuleName
from paasng.platform.modules.models import Module

from .constants import DEFAULT_PROCESS_NAME, DeployStatus
from .crd.bk_app import BkAppBuildConfig, BkAppProcess, BkAppResource, BkAppSpec, ObjectMetadata

logger = logging.getLogger(__name__)


class AppModelResourceManager(models.Manager):
    """A custom manager for `AppModelResource`, provides useful utility functions"""

    def get_json(self, application: Application, module: Module) -> Dict:
        """Get the JSON value of app model resource by application"""
        return AppModelResource.objects.get(application_id=application.id, module_id=module.id).revision.json_value

    def create_from_resource(self, region: str, application_id: str, module_id: str, resource: 'BkAppResource'):
        """Create a model resource object from `BkAppResource` object

        :param region: Application region
        :param application_id: ID of bk application object
        :param module_id: ID of Module object
        :param resource: `BkAppResource` object
        """
        json_value = resource.to_deployable()
        revision = AppModelRevision.objects.create(
            region=region,
            application_id=application_id,
            module_id=module_id,
            version=resource.apiVersion,
            json_value=json_value,
            yaml_value=yaml.dump(json_value, allow_unicode=True, default_flow_style=False),
        )
        model_resource = AppModelResource.objects.create(
            region=region, application_id=application_id, module_id=module_id, revision=revision
        )
        return model_resource


class AppModelResource(TimestampedModel):
    """Cloud-native Application's Model Resource"""

    application_id = models.UUIDField(verbose_name=_('所属应用'), null=False)
    module_id = models.UUIDField(verbose_name=_('所属模块'), unique=True, null=False)
    module = ModuleAttrFromID()
    revision = models.OneToOneField(verbose_name='当前 revision', to='AppModelRevision', on_delete=models.CASCADE)

    objects = AppModelResourceManager()

    class Meta:
        indexes = [models.Index(fields=['application_id', 'module_id'])]

    def use_resource(self, resource: 'BkAppResource'):
        """Let current `AppModelResource` use a new resource

        :param resource: `BkAppResource` object
        """
        json_value = resource.to_deployable()
        self.revision = AppModelRevision.objects.create(
            region=self.region,
            application_id=self.application_id,
            module_id=self.module_id,
            version=resource.apiVersion,
            json_value=json_value,
            yaml_value=yaml.dump(json_value, allow_unicode=True, default_flow_style=False),
        )
        self.save(update_fields=['revision'])


class AppModelRevision(TimestampedModel):
    """Revisions of cloud-native Application's Model Resource"""

    application_id = models.UUIDField(verbose_name=_('所属应用'), null=False)
    module_id = models.UUIDField(verbose_name=_('所属模块'), null=False)
    module = ModuleAttrFromID()

    # data fields
    version = models.CharField(verbose_name=_('模型版本'), max_length=64)
    yaml_value = models.TextField(verbose_name=_('应用模型（YAML 格式）'))
    # `json_value` is a duplication with `yaml_value`
    json_value = models.JSONField(verbose_name=_('应用模型（JSON 格式）'))

    # status fields
    deployed_value = models.JSONField(verbose_name=_("已部署的应用模型（JSON 格式）"), null=True)
    has_deployed = models.BooleanField(verbose_name=_('是否已部署'), default=False)
    is_draft = models.BooleanField(verbose_name=_('是否草稿'), default=False)
    is_deleted = models.BooleanField(verbose_name=_('是否已删除'), default=False)

    class Meta:
        indexes = [models.Index(fields=['application_id', 'module_id'])]


class AppModelDeployQuerySet(models.QuerySet):
    """Custom QuerySet for AppModelDeploy"""

    def filter_by_env(self, env: ModuleEnvironment):
        """Get all deploys under an env"""
        return self.filter(
            application_id=env.application_id,
            module_id=env.module_id,
            environment_name=env.environment,
        )

    def filter_succeeded(self):
        """return a queryset filter by status=READY"""
        return self.filter(status=DeployStatus.READY)

    def latest_succeeded(self):
        """Return the latest succeeded deployment of queryset"""
        return self.filter_succeeded().latest('created')

    def any_successful(self, env: ModuleEnvironment) -> bool:
        """Check if there are any successful deploys in given env"""
        return self.filter_by_env(env).filter_succeeded().exists()


class AppModelDeploy(TimestampedModel):
    """Cloud-native App's deployments

    TODO: Add wl_app field so we can operate this model using wl_app directly
    instead of the combination of (application_id, module_id, environment_name).
    """

    application_id = models.UUIDField(verbose_name=_('所属应用'), null=False)
    module_id = models.UUIDField(verbose_name=_('所属模块'), null=False)
    module = ModuleAttrFromID()
    environment_name = models.CharField(
        verbose_name=_('环境名称'), choices=AppEnvName.get_choices(), null=False, max_length=16
    )
    environment = ModuleEnvAttrFromName()

    name = models.CharField(verbose_name=_('Deploy 名称'), max_length=32)
    revision = models.ForeignKey(to='AppModelRevision', on_delete=models.CASCADE)

    # The status and related fields are a brief abstraction of BkApp's status and "status.conditions".
    status = models.CharField(
        verbose_name=_('状态'), choices=DeployStatus.get_choices(), max_length=32, null=True, blank=True
    )
    reason = models.CharField(verbose_name=_('状态原因'), max_length=128, null=True, blank=True)
    message = models.TextField(verbose_name=_('状态描述文字'), null=True, blank=True)
    last_transition_time = models.DateTimeField(verbose_name=_('状态最近变更时间'), null=True)

    operator = BkUserField(verbose_name=_('操作者'))

    objects = AppModelDeployQuerySet.as_manager()

    class Meta:
        unique_together = ('application_id', 'module_id', 'environment_name', 'name')

    def has_succeeded(self):
        return self.status == DeployStatus.READY


def create_app_resource(
    name: str,
    image: str,
    command: Optional[List[str]] = None,
    args: Optional[List[str]] = None,
    target_port: Optional[int] = None,
) -> BkAppResource:
    """Create a new BkApp Resource with simple parameters

    :param name: Resource name
    :returns: `BkAppResource` object
    """
    obj = BkAppResource(
        metadata=ObjectMetadata(name=name),
        spec=BkAppSpec(
            build=BkAppBuildConfig(
                image=image,
            ),
            processes=[
                BkAppProcess(
                    name=DEFAULT_PROCESS_NAME,
                    command=command or [],
                    args=args or [],
                    targetPort=target_port or None,
                )
            ],
        ),
    )
    # TODO: Allow the default fields to be skipped, such as empty "command" and "args"
    return obj


def update_app_resource(app: Application, module: Module, payload: Dict):
    """Update application's resource

    :param payload: application model resource JSON
    :raise: `ValidationError` when payload is invalid
    :raise: `ValueError` if model resource has not been initialized for given application
    """
    # force replace metadata.name with app_code to avoid user modify
    payload['metadata']['name'] = app.code

    try:
        obj = BkAppResource(**payload)
    except PDValidationError as e:
        raise ValidationError(to_error_string(e))

    # Get current resource payload
    try:
        # Only the default module is supported currently, so `module_id` is ignored in query
        # conditions.
        model_resource = AppModelResource.objects.get(application_id=app.id, module_id=module.id)
    except AppModelResource.DoesNotExist:
        raise ValueError(f'{app.id} not initialized')

    model_resource.use_resource(obj)


def to_error_string(exc: PDValidationError) -> str:
    """Transform a pydantic Exception object to a one-line string"""
    # TODO: Improve error message format
    return display_errors(exc.errors()).replace('\n', ' ')


@overload
def generate_bkapp_name(obj: Module) -> str:
    ...


@overload
def generate_bkapp_name(obj: ModuleEnvironment) -> str:
    ...
<<<<<<< HEAD


def generate_bkapp_name(obj: Union[Module, ModuleEnvironment]) -> str:
    """Generate name of the BkApp resource by env.
=======


def generate_bkapp_name(obj: Union[Module, ModuleEnvironment]) -> str:
    """Generate name of the BkApp resource by env.

>>>>>>> ec6c9e57
    :param obj: Union[Module, ModuleEnvironment] object
    :return: BkApp resource name
    """
    if isinstance(obj, Module):
        module_name = obj.name
        code = obj.application.code
    else:
        module_name = obj.module.name
        code = obj.application.code
    # 兼容考虑，如果模块名为 default 则不在 BkApp 名字中插入 module 名
    if module_name == ModuleName.DEFAULT.value:
        name = f'{code}'
    else:
        name = f'{code}-m-{module_name}'
    return name.replace("_", "0us0")<|MERGE_RESOLUTION|>--- conflicted
+++ resolved
@@ -33,7 +33,7 @@
 from paasng.platform.modules.constants import ModuleName
 from paasng.platform.modules.models import Module
 
-from .constants import DEFAULT_PROCESS_NAME, DeployStatus
+from .constants import DEFAULT_PROCESS_NAME, ApiVersion, DeployStatus
 from .crd.bk_app import BkAppBuildConfig, BkAppProcess, BkAppResource, BkAppSpec, ObjectMetadata
 
 logger = logging.getLogger(__name__)
@@ -186,6 +186,7 @@
 def create_app_resource(
     name: str,
     image: str,
+    api_version: Optional[str] = ApiVersion.V1ALPHA2,
     command: Optional[List[str]] = None,
     args: Optional[List[str]] = None,
     target_port: Optional[int] = None,
@@ -211,7 +212,11 @@
             ],
         ),
     )
-    # TODO: Allow the default fields to be skipped, such as empty "command" and "args"
+    # 兼容 v1alpha1 版本逻辑
+    if api_version == ApiVersion.V1ALPHA1:
+        obj.spec.build = None
+        obj.spec.processes[0].image = image
+
     return obj
 
 
@@ -255,18 +260,11 @@
 @overload
 def generate_bkapp_name(obj: ModuleEnvironment) -> str:
     ...
-<<<<<<< HEAD
 
 
 def generate_bkapp_name(obj: Union[Module, ModuleEnvironment]) -> str:
     """Generate name of the BkApp resource by env.
-=======
-
-
-def generate_bkapp_name(obj: Union[Module, ModuleEnvironment]) -> str:
-    """Generate name of the BkApp resource by env.
-
->>>>>>> ec6c9e57
+
     :param obj: Union[Module, ModuleEnvironment] object
     :return: BkApp resource name
     """
