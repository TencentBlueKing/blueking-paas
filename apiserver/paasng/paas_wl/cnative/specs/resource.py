--- conflicted
+++ resolved
@@ -89,14 +89,8 @@
             credentials.ImageCredentialsManager(client).upsert(image_credentials)
 
         # 创建或更新 BkApp
-<<<<<<< HEAD
-        # TODO 确定多版本交互后解除版本锁定
-        bkapp, _ = crd.BkApp(client, api_version=ApiVersion.V1ALPHA1).create_or_update(
+        bkapp, _ = crd.BkApp(client, api_version=manifest["apiVersion"]).create_or_update(
             generate_bkapp_name(env),
-=======
-        bkapp, _ = crd.BkApp(client, api_version=manifest["apiVersion"]).create_or_update(
-            default_bkapp_name(env),
->>>>>>> d3bed75a
             namespace=wl_app.namespace,
             body=manifest,
             update_method='patch',
