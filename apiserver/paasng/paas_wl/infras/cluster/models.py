--- conflicted
+++ resolved
@@ -20,7 +20,6 @@
 
 from blue_krill.models.fields import EncryptField
 from django.db import models, transaction
-from django.utils.translation import gettext as _
 from jsonfield import JSONField
 
 from paas_wl.infras.cluster.constants import (
@@ -36,15 +35,10 @@
     SwitchDefaultClusterError,
 )
 from paas_wl.infras.cluster.validators import validate_ingress_config
-<<<<<<< HEAD
 from paas_wl.utils.models import UuidAuditedModel
 from paasng.core.tenant.user import DEFAULT_TENANT_ID
+from paasng.platform.modules.constants import ExposedURLType
 from paasng.utils.models import make_json_field
-=======
-from paas_wl.utils.dns import custom_resolver
-from paas_wl.utils.models import UuidAuditedModel, make_json_field
-from paasng.platform.modules.constants import ExposedURLType
->>>>>>> e7954231
 
 logger = logging.getLogger(__name__)
 
@@ -160,19 +154,14 @@
     tenant_id = models.CharField(help_text="所属租户", max_length=128, default=DEFAULT_TENANT_ID)
     available_tenant_ids = models.JSONField(help_text="可用的租户 ID 列表", default=list)
 
-<<<<<<< HEAD
     name = models.CharField(help_text="集群名称", max_length=32, unique=True)
     type = models.CharField(max_length=32, help_text="集群类型", default=ClusterType.NORMAL)
     description = models.TextField(help_text="集群描述", blank=True)
     is_default = models.BooleanField(
         help_text="是否为默认集群（deprecated，后续由分配策略替代）", default=False, null=True
     )
-=======
-    exposed_url_type = models.IntegerField(verbose_name=_("应用的访问地址类型"), default=ExposedURLType.SUBPATH.value)
-    ingress_config: IngressConfig = IngressConfigField()
-    annotations = JSONField(default={}, help_text="Annotations are used to add metadata to describe the cluster.")
->>>>>>> e7954231
-
+
+    exposed_url_type = models.IntegerField(help_test="应用的访问地址类型", default=ExposedURLType.SUBPATH.value)
     ingress_config: IngressConfig = IngressConfigField(help_text="ingress 配置")
     annotations = JSONField(help_text="集群元数据，如 BCS 项目，集群，业务信息等", default=dict)
 
