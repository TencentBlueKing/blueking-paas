# -*- coding: utf-8 -*-
# TencentBlueKing is pleased to support the open source community by making
# 蓝鲸智云 - PaaS 平台 (BlueKing - PaaS System) available.
# Copyright (C) 2017 THL A29 Limited, a Tencent company. All rights reserved.
# Licensed under the MIT License (the "License"); you may not use this file except
# in compliance with the License. You may obtain a copy of the License at
#
#     http://opensource.org/licenses/MIT
#
# Unless required by applicable law or agreed to in writing, software distributed under
# the License is distributed on an "AS IS" BASIS, WITHOUT WARRANTIES OR CONDITIONS OF ANY KIND,
# either express or implied. See the License for the specific language governing permissions and
# limitations under the License.
#
# We undertake not to change the open source license (MIT license) applicable
# to the current version of the project delivered to anyone in the future.

import datetime
import logging
import operator
import uuid
from typing import Callable, Dict, Generator, Iterable, Iterator, List, NamedTuple, Optional, TypeVar, cast

from attrs import define
from django.http import Http404

from paasng.accessories.servicehub.constants import ServiceBindingType, ServiceType
from paasng.accessories.servicehub.exceptions import (
    DuplicatedServiceBoundError,
    ServiceObjNotFound,
    SvcAttachmentDoesNotExist,
    UnboundSvcAttachmentDoesNotExist,
)
from paasng.accessories.servicehub.local.manager import LocalPlanMgr, LocalServiceMgr, LocalServiceObj
from paasng.accessories.servicehub.models import (
    LocalServiceDBProperties,
    RemoteServiceDBProperties,
    ServiceDBProperties,
)
from paasng.accessories.servicehub.remote.manager import RemotePlanMgr, RemoteServiceMgr, RemoteServiceObj
from paasng.accessories.servicehub.remote.store import get_remote_store
from paasng.accessories.servicehub.services import (
    EngineAppInstanceRel,
    PlanObj,
    ServiceObj,
    UnboundEngineAppInstanceRel,
)
from paasng.accessories.services.models import ServiceCategory
from paasng.core.region.models import set_service_categories_loader
from paasng.platform.engine.models import EngineApp
from paasng.platform.modules.models import Module

logger = logging.getLogger(__name__)


def _fetch_service_categories() -> List[ServiceCategory]:
    """Fetch service categories."""
    category_ids = {obj.category_id for obj in mixed_service_mgr.list_visible()}
    categories = ServiceCategory.objects.filter(pk__in=category_ids).order_by("-sort_priority")
    return list(categories)


set_service_categories_loader(_fetch_service_categories)


def _proxied_svc_dispatcher(method_name: str):
    """Dispatch a method call by service type"""

    def func(self, service: ServiceObj, *args, **kwargs):
        for mgr in self.mgr_instances:
            if isinstance(service, mgr.service_obj_cls):
                method = getattr(mgr, method_name)
                return method(service, *args, **kwargs)
        raise ValueError(f"{service} is an invalid service")

    return func


def _proxied_chained_generator(method_name: str):
    def func(self, *args, **kwargs):
        for mgr in self.mgr_instances:
            method = getattr(mgr, method_name)
            yield from method(*args, **kwargs)

    return func


class SharedServiceInfo(NamedTuple):
    """Shared service information object

    :param service: Shared service object
    :param module: Module which shares service from other modules
    :param ref_module: Module which was referenced(shared)
    """

    service: ServiceObj
    module: Module
    ref_module: Module


def get_db_properties(service: ServiceObj) -> ServiceDBProperties:
    """Get database properties object by service"""
    if isinstance(service, RemoteServiceObj):
        return RemoteServiceDBProperties()
    elif isinstance(service, LocalServiceObj):
        return LocalServiceDBProperties()
    raise ValueError(f"Unknown service obj type: {type(service)}")


def get_db_properties_by_service_type(service_type: str) -> ServiceDBProperties:
    """Get database properties object by service type"""
    if service_type == ServiceType.REMOTE:
        return RemoteServiceDBProperties()
    elif service_type == ServiceType.LOCAL:
        return LocalServiceDBProperties()
    raise ValueError(f"Unknown service type: {service_type}")


T = TypeVar("T", bound="MixedServiceMgr")


class MixedServiceMgr:
    """A hub for managing services of mixed sources: database and remote REST services"""

    def __init__(self):
        store = get_remote_store()
        self.mgr_instances = [LocalServiceMgr(), RemoteServiceMgr(store)]

    def get(self, uuid: str) -> ServiceObj:
        for mgr in self.mgr_instances:
            try:
                return mgr.get(uuid)
            except ServiceObjNotFound:
                continue
        raise ServiceObjNotFound(f"service with uuid {uuid} was not found")

    def find_by_name(self, name: str, include_invisible: bool = False) -> ServiceObj:
        for mgr in self.mgr_instances:
            try:
                obj = mgr.find_by_name(name)
                if include_invisible or obj.is_visible:
                    return obj
            except ServiceObjNotFound:
                continue
        raise ServiceObjNotFound(f"service with name {name} was not found")

    def get_or_404(self, *args, **kwargs) -> ServiceObj:
        """Get a ServiceObj object or raise 404

        :raises: Http404 if service was not found
        """
        try:
            return self.get(*args, **kwargs)
        except ServiceObjNotFound:
            raise Http404

    def get_module_rel(self, service_id: str, module_id: str):
        for mgr in self.mgr_instances:
            try:
                rel = mgr.get_module_rel(service_id=service_id, module_id=module_id)
            except SvcAttachmentDoesNotExist:
                # 由于 remote service 没有真正的建模，所以这里不容易直接判断是否真正存在，故略过
                logger.info(f"module<{module_id}> has no attachment with service<{service_id}>, try next mgr")
                continue
            else:
                return rel
        # 所有 mgr 都无法找到具体条目
        raise SvcAttachmentDoesNotExist(f"module<{module_id}> has no attachment with service<{service_id}>")

    def bind_service(
        self,
        service: ServiceObj,
        module: Module,
        plan_id: str | None = None,
        env_plan_id_map: Dict[str, str] | None = None,
    ) -> str:
        """Create bind relationship for given module and service object.

        Use this method when the user can manually select a plan to bind, if this
        condition is not met, use `bind_service_use_first_plan` instead.
        """
        DuplicatedBindingValidator(module, ServiceBindingType.NORMAL).validate(service)
        return _proxied_svc_dispatcher("bind_service")(
            self, service, module, plan_id=plan_id, env_plan_id_map=env_plan_id_map
        )

    def bind_service_use_first_plan(self, service: ServiceObj, module: Module) -> str:
        """Create bind relationship for given module and service object.

        The difference between this method and `bind_service` is that this method will
        use the first plan when multiple plans are available instead of raising an exception.
        """
        DuplicatedBindingValidator(module, ServiceBindingType.NORMAL).validate(service)
        return _proxied_svc_dispatcher("bind_service_use_first_plan")(self, service, module)

    # Dispatch via service type start

    get_attachment_by_instance_id = _proxied_svc_dispatcher("get_attachment_by_instance_id")
    get_instance_rel_by_instance_id = cast(
        Callable[..., EngineAppInstanceRel], _proxied_svc_dispatcher("get_instance_rel_by_instance_id")
    )
    get_provisioned_queryset = _proxied_svc_dispatcher("get_provisioned_queryset")
    get_provisioned_envs = _proxied_svc_dispatcher("get_provisioned_envs")
    module_is_bound_with = _proxied_svc_dispatcher("module_is_bound_with")
    update = _proxied_svc_dispatcher("update")
    destroy = _proxied_svc_dispatcher("destroy")

    # Dispatch via service type end

    # Proxied generator methods start

    list_by_category = _proxied_chained_generator("list_by_category")
    list_binded: Callable[..., Iterable["ServiceObj"]] = _proxied_chained_generator("list_binded")
    list_all_rels = cast(
        Callable[..., Generator[EngineAppInstanceRel, None, None]], _proxied_chained_generator("list_all_rels")
    )
    list_unprovisioned_rels = cast(
        Callable[..., Iterator[EngineAppInstanceRel]], _proxied_chained_generator("list_unprovisioned_rels")
    )
    list_provisioned_rels = cast(
        Callable[..., Iterable[EngineAppInstanceRel]], _proxied_chained_generator("list_provisioned_rels")
    )
    list = cast(Callable[..., Iterable[ServiceObj]], _proxied_chained_generator("list"))
    list_unbound_instance_rels = cast(
        Callable[..., Iterable[UnboundEngineAppInstanceRel]], _proxied_chained_generator("list_unbound_instance_rels")
    )
    list_visible = cast(Callable[..., Iterable[ServiceObj]], _proxied_chained_generator("list_visible"))

    # Proxied generator methods end

    def get_env_vars(
        self,
        engine_app: EngineApp,
        service: Optional[ServiceObj] = None,
        filter_enabled: bool = False,
        enabled_addons_services: List[str] | None = None,
    ) -> Dict[str, str]:
        """Get all provisioned services env variables

        :param engine_app: EngineApp object
        :param service: Optional service object. if given, will only return credentials of the specified service,
            otherwise return the credentials of all services.
        :param filter_enabled: Whether to filter enabled service instances
        :param enabled_addons_services: Optional list of addons services to filter services
        :returns: Dict of env variables.
        """
<<<<<<< HEAD
        rels = list(self.list_provisioned_rels(engine_app, service=service))

        if enabled_addons_services:
            rels = [rel for rel in rels if rel.get_service().name in enabled_addons_services]

        if filter_enabled:
            instances = [rel.get_instance() for rel in rels if rel.db_obj.credentials_enabled]
        else:
            instances = [rel.get_instance() for rel in rels]

        # 新的覆盖旧的
        instances.sort(key=operator.attrgetter("create_time"))
=======
        groups = self.get_env_var_groups(engine_app, service=service, filter_enabled=filter_enabled)
        # 如果存在同名环境变量，以较新的为准
        groups.sort(key=operator.attrgetter("created_at"))

>>>>>>> 63d8d7fc
        result = {}
        for g in groups:
            result.update(g.data)
        return result

    def get_env_var_groups(
        self, engine_app: EngineApp, service: Optional[ServiceObj] = None, filter_enabled: bool = False
    ) -> "List[EnvVariableGroup]":
        """Get all provisioned services env variable groups. A group is a collection of environment variables
        that belong to a specific service instance.

        :param engine_app: EngineApp object
        :param service: Optional service object. if given, will only return credentials of the specified service,
            otherwise return the credentials of all services.
        :param filter_enabled: Whether to filter enabled service instances
        :returns: List of env variable groups.
        """
        results = []
        for rel in self.list_provisioned_rels(engine_app, service=service):
            if filter_enabled and not rel.db_obj.credentials_enabled:
                continue

            inst = rel.get_instance()
            results.append(
                EnvVariableGroup(service=rel.get_service(), data=inst.credentials, created_at=inst.create_time)
            )
        return results

    def get_attachment_by_engine_app(self, service: ServiceObj, engine_app: EngineApp):
        for mgr in self.mgr_instances:
            try:
                return mgr.get_attachment_by_engine_app(service, engine_app)
            except SvcAttachmentDoesNotExist:
                continue
        raise SvcAttachmentDoesNotExist(f"engine_app<{engine_app}> has no attachment with service<{service.uuid}>")

    def get_unbound_instance_rel_by_instance_id(self, service: ServiceObj, service_instance_id: uuid.UUID):
        for mgr in self.mgr_instances:
            try:
                return mgr.get_unbound_instance_rel_by_instance_id(service, service_instance_id)
            except UnboundSvcAttachmentDoesNotExist:
                continue
        raise UnboundSvcAttachmentDoesNotExist(
            f"service<{service}> has no attachment with service_instance_id<{service_instance_id}>"
        )


class MixedPlanMgr:
    """A hub for managing plans of mixed sources: database and remote REST plans"""

    def __init__(self):
        store = get_remote_store()
        self.mgr_instances = [LocalPlanMgr(), RemotePlanMgr(store)]

    list = cast(Callable[..., Generator[PlanObj, None, None]], _proxied_chained_generator("list_plans"))
    create = _proxied_svc_dispatcher("create_plan")
    update = _proxied_svc_dispatcher("update_plan")
    delete = _proxied_svc_dispatcher("delete_plan")


mixed_service_mgr = MixedServiceMgr()
mixed_plan_mgr = MixedPlanMgr()


class DuplicatedBindingValidator:
    """Validate duplicated service bindings

    :param module: Module which is trying to create new binding relationship
    :param current_type: Type of current service binding
    """

    def __init__(self, module: Module, current_type: ServiceBindingType):
        self.module = module
        self.current_type = current_type

    def validate(self, service: ServiceObj) -> None:
        """Raise error when try to bind and share a service in the same time

        :raises: DuplicatedServiceBoundError when validation fails
        """
        if self.current_type == ServiceBindingType.NORMAL:
            self._check_duplicated_sharing(service)
        elif self.current_type == ServiceBindingType.SHARING:
            self._check_duplicated_normal(service)

    def _check_duplicated_normal(self, service: ServiceObj):
        if service in mixed_service_mgr.list_binded(self.module):
            raise DuplicatedServiceBoundError(f"Module: {self.module.name} already bound with service {service.name}")

    def _check_duplicated_sharing(self, service: ServiceObj):
        from .sharing import ServiceSharingManager

        infos = ServiceSharingManager(self.module).list_all_shared_info()
        for info in infos:
            if info.service == service:
                raise DuplicatedServiceBoundError(
                    f"Module: {self.module.name} already shared an attachment in service: {service.name}"
                )


@define
class EnvVariableGroup:
    """An env variable group.

    :param service: The owner service object.
    :param data: The environment variables.
    :param created_at: The time when the var group was created.
    """

    service: ServiceObj
    data: Dict[str, str]
    created_at: datetime.datetime | None<|MERGE_RESOLUTION|>--- conflicted
+++ resolved
@@ -244,25 +244,11 @@
         :param enabled_addons_services: Optional list of addons services to filter services
         :returns: Dict of env variables.
         """
-<<<<<<< HEAD
-        rels = list(self.list_provisioned_rels(engine_app, service=service))
-
-        if enabled_addons_services:
-            rels = [rel for rel in rels if rel.get_service().name in enabled_addons_services]
-
-        if filter_enabled:
-            instances = [rel.get_instance() for rel in rels if rel.db_obj.credentials_enabled]
-        else:
-            instances = [rel.get_instance() for rel in rels]
-
-        # 新的覆盖旧的
-        instances.sort(key=operator.attrgetter("create_time"))
-=======
+
         groups = self.get_env_var_groups(engine_app, service=service, filter_enabled=filter_enabled)
         # 如果存在同名环境变量，以较新的为准
         groups.sort(key=operator.attrgetter("created_at"))
 
->>>>>>> 63d8d7fc
         result = {}
         for g in groups:
             result.update(g.data)
