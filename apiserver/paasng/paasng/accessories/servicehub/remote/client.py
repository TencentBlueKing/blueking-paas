# -*- coding: utf-8 -*-
# TencentBlueKing is pleased to support the open source community by making
# 蓝鲸智云 - PaaS 平台 (BlueKing - PaaS System) available.
# Copyright (C) 2017 THL A29 Limited, a Tencent company. All rights reserved.
# Licensed under the MIT License (the "License"); you may not use this file except
# in compliance with the License. You may obtain a copy of the License at
#
#     http://opensource.org/licenses/MIT
#
# Unless required by applicable law or agreed to in writing, software distributed under
# the License is distributed on an "AS IS" BASIS, WITHOUT WARRANTIES OR CONDITIONS OF ANY KIND,
# either express or implied. See the License for the specific language governing permissions and
# limitations under the License.
#
# We undertake not to change the open source license (MIT license) applicable
# to the current version of the project delivered to anyone in the future.

"""Client for remote services"""

<<<<<<< HEAD
import json
=======
>>>>>>> b2c843a9
import logging
from contextlib import contextmanager
from dataclasses import MISSING, dataclass
from typing import Dict, List
from urllib.parse import urljoin

import requests
from blue_krill.auth.jwt import ClientJWTAuth, JWTAuthConf
from blue_krill.text import desensitize_url
from requests.exceptions import RequestException

from .exceptions import RClientResponseError, RemoteClientError

logger = logging.getLogger(__name__)


@dataclass
class RemoteSvcConfig:
    # 名称应该是唯一的
    name: str
    endpoint_url: str
    provision_params_tmpl: Dict
    jwt_auth_conf: Dict
    prefer_async_delete: bool = True
    is_ready: bool = True

    @classmethod
    def from_json(cls, data):
        fields = cls.__dataclass_fields__  # type: ignore
        for k in data.keys() ^ fields.keys():
            if k not in fields:
                raise ValueError(f"config data is not valid, {k} is an unexpected argument")

            field = fields[k]
            if field.default is MISSING and field.default_factory is MISSING:
                raise ValueError(f"config data is not valid, {k} is missing")

        try:
            return cls(**data)
        except TypeError as e:
            raise ValueError(f"config data is not valid, {e}")

    def to_json(self) -> Dict:
        return {f: getattr(self, f) for f in self.__dataclass_fields__}  # type: ignore

    def get_jwt_auth_conf(self) -> JWTAuthConf:
        return JWTAuthConf(
            iss=self.jwt_auth_conf["iss"],
            key=self.jwt_auth_conf["key"],
            role="internal_platform",
        )

    def __post_init__(self):
        self.meta_info_url = urljoin(self.endpoint_url, "meta_info/")

        self.index_url = urljoin(self.endpoint_url, "services/")
        self.create_service_url = urljoin(self.endpoint_url, "services/")
        self.update_service_url = urljoin(self.endpoint_url, "services/{service_id}/")

        self.create_plan_url = urljoin(self.endpoint_url, "plans/")
        self.update_plan_url = urljoin(self.endpoint_url, "plans/{plan_id}/")

        self.retrieve_instance_url = urljoin(self.endpoint_url, "instances/{instance_id}/")
        self.retrieve_instance_to_be_delete_url = urljoin(
            self.endpoint_url, "instances/{instance_id}/?to_be_delete={to_be_delete}"
        )
        self.retrieve_instance_by_name_url = urljoin(self.endpoint_url, "services/{service_id}/instances/?name={name}")
        self.update_inst_config_url = urljoin(self.endpoint_url, "instances/{instance_id}/config/")
        self.create_instance_url = urljoin(self.endpoint_url, "services/{service_id}/instances/{instance_id}/")
        self.delete_instance_url = urljoin(self.endpoint_url, "instances/{instance_id}/")
        self.async_delete_instance_url = urljoin(self.endpoint_url, "instances/{instance_id}/async_delete")
        # 增强服务绑定
        self.create_client_side_instance_url = urljoin(
            self.endpoint_url, "services/{service_id}/client-side-instances/{instance_id}/"
        )
        self.destroy_client_side_instance_url = urljoin(self.endpoint_url, "client-side-instances/{instance_id}/")

    def __str__(self):
        return f"{self.name} [{self.endpoint_url}]"


@contextmanager
def wrap_request_exc(client: "RemoteServiceClient"):
    try:
        logger.debug("[servicehub] calling remote service<%s>", client.config)
        yield
    except requests.JSONDecodeError as e:
        logger.exception(f"invalid json response from {client.config.index_url}")
        raise RemoteClientError(f"invalid json response: {e}") from e
    except RequestException as e:
        logger.exception(f"unable to fetch remote services from {client.config.index_url}")
        raise RemoteClientError(f"unable to fetch remote services: {e}") from e


class RemoteServiceClient:
    """Client for remote services"""

    REQUEST_LIST_TIMEOUT = 15
    REQUEST_DELETE_TIMEOUT = 30
    REQUEST_CREATE_TIMEOUT = 300

    def __init__(self, config: RemoteSvcConfig):
        self.config = config
        self.auth = ClientJWTAuth(config.get_jwt_auth_conf())

    @staticmethod
    def validate_resp(resp: requests.Response):
        """Validate response status code"""
        if not (resp.status_code >= 200 and resp.status_code < 300):
            raise RClientResponseError(
                f"request_url: {desensitize_url(resp.url)}, status code is invalid: {resp.status_code}",
                status_code=resp.status_code,
                response_text=resp.text,
            )

    def get_meta_info(self) -> Dict:
        """Get service's meta info

        :raises: RemoteClientError
        :return: {"version": ...}
        """
        with wrap_request_exc(self):
            resp = requests.get(self.config.meta_info_url, auth=self.auth, timeout=self.REQUEST_LIST_TIMEOUT)
            self.validate_resp(resp)
            return resp.json()

    def list_services(self) -> List[Dict]:
        """List all services infos

        :raises: RemoteClientError
        :return: [<service dict>, ...]
        """
        with wrap_request_exc(self):
            resp = requests.get(self.config.index_url, auth=self.auth, timeout=self.REQUEST_LIST_TIMEOUT)
            self.validate_resp(resp)
            return resp.json()

    def create_service(self, data: Dict):
        """Create a new service

        :raises: RemoteClientError
        :return: None
        """
        with wrap_request_exc(self):
            resp = requests.put(
                self.config.create_service_url, json=data, auth=self.auth, timeout=self.REQUEST_CREATE_TIMEOUT
            )
            self.validate_resp(resp)

    def update_service(self, service_id: str, data: Dict):
        """Update the service

        :raises: RemoteClientError
        :return: None
        """
        url = self.config.update_service_url.format(service_id=service_id)
        with wrap_request_exc(self):
            resp = requests.put(url, json=data, auth=self.auth, timeout=self.REQUEST_CREATE_TIMEOUT)
            self.validate_resp(resp)

    def create_plan(self, service_id: str, data: Dict):
        """Create a new Plan for service

        :raises: RemoteClientError
        :return: None
        """
        url = self.config.create_plan_url
        data["service"] = service_id
        with wrap_request_exc(self):
            resp = requests.post(url, json=data, auth=self.auth, timeout=self.REQUEST_CREATE_TIMEOUT)
            self.validate_resp(resp)

    def update_plan(self, service_id: str, plan_id: str, data: Dict):
        """Update the Plan

        :raises: RemoteClientError
        :return: None
        """
        url = self.config.update_plan_url.format(plan_id=plan_id)
        data["service"] = service_id
        with wrap_request_exc(self):
            resp = requests.put(url, json=data, auth=self.auth, timeout=self.REQUEST_CREATE_TIMEOUT)
            self.validate_resp(resp)

    def provision_instance(self, service_id: str, plan_id: str, instance_id: str, params: Dict) -> Dict:
        """Provision a new instance

        :raises: RemoteClientError
        :return: <instance dict>
        """
        url = self.config.create_instance_url.format(service_id=service_id, instance_id=instance_id)
        payload = {"plan_id": plan_id, "params": params}
        with wrap_request_exc(self):
            resp = requests.post(url, json=payload, auth=self.auth, timeout=self.REQUEST_CREATE_TIMEOUT)
            self.validate_resp(resp)
            return resp.json()

    def retrieve_instance(self, instance_id: str) -> Dict:
        """Retrieve a provisioned instance info

        :raises: RemoteClientError
        :return: <instance dict>
        """
        url = self.config.retrieve_instance_url.format(instance_id=instance_id)
        with wrap_request_exc(self):
            resp = requests.get(url, auth=self.auth, timeout=self.REQUEST_LIST_TIMEOUT)
            self.validate_resp(resp)
            return resp.json()

    def retrieve_instance_to_be_delete(self, instance_id: str) -> Dict:
        """Retrieve a provisioned instance info

        :raises: RemoteClientError
        :return: <instance dict>
        """
        url = self.config.retrieve_instance_to_be_delete_url.format(instance_id=instance_id, to_be_delete=True)
        with wrap_request_exc(self):
            resp = requests.get(url, auth=self.auth, timeout=self.REQUEST_LIST_TIMEOUT)
            self.validate_resp(resp)
            return resp.json()

    def retrieve_instance_by_name(self, service_id: str, instance_name: str) -> Dict:
        """Retrieve a provisioned instance info by name

        :raises: RemoteClientError
        :return: <instance dict>
        """
        url = self.config.retrieve_instance_by_name_url.format(service_id=service_id, name=instance_name)
        with wrap_request_exc(self):
            resp = requests.get(url, auth=self.auth, timeout=self.REQUEST_LIST_TIMEOUT)
            self.validate_resp(resp)
            return resp.json()

    def delete_instance(self, instance_id: str):
        """Delete a provisioned instance

        We assume the remote service is already able to recycle resources
        """
        if self.config.prefer_async_delete:
            url = self.config.async_delete_instance_url.format(instance_id=instance_id)
        else:
            url = self.config.delete_instance_url.format(instance_id=instance_id)

        with wrap_request_exc(self):
            resp = requests.delete(url, auth=self.auth, timeout=self.REQUEST_DELETE_TIMEOUT)
            self.validate_resp(resp)
            return

    def delete_instance_synchronously(self, instance_id: str):
        """Delete a provisioned instance synchronously

        We assume the remote service is already able to recycle resources
        """
        url = self.config.delete_instance_url.format(instance_id=instance_id)

        with wrap_request_exc(self):
            resp = requests.delete(url, auth=self.auth, timeout=self.REQUEST_DELETE_TIMEOUT)
            self.validate_resp(resp)
            return

    def update_instance_config(self, instance_id: str, config: Dict):
        """Update an provisioned instance's config

        :raises: RemoteClientError
        """
        url = self.config.update_inst_config_url.format(instance_id=instance_id)
        with wrap_request_exc(self):
            resp = requests.put(url, json=config, auth=self.auth, timeout=self.REQUEST_CREATE_TIMEOUT)
            self.validate_resp(resp)
            return resp.json()

    def create_client_side_instance(self, service_id: str, instance_id: str, params: Dict):
        url = self.config.create_client_side_instance_url.format(service_id=service_id, instance_id=instance_id)
        with wrap_request_exc(self):
            resp = requests.post(url, json=params, auth=self.auth, timeout=self.REQUEST_CREATE_TIMEOUT)
            self.validate_resp(resp)
            return resp.json()

    def destroy_client_side_instance(self, instance_id: str):
        url = self.config.destroy_client_side_instance_url.format(instance_id=instance_id)
        with wrap_request_exc(self):
            resp = requests.delete(url, auth=self.auth, timeout=self.REQUEST_DELETE_TIMEOUT)
            self.validate_resp(resp)
            return<|MERGE_RESOLUTION|>--- conflicted
+++ resolved
@@ -17,10 +17,6 @@
 
 """Client for remote services"""
 
-<<<<<<< HEAD
-import json
-=======
->>>>>>> b2c843a9
 import logging
 from contextlib import contextmanager
 from dataclasses import MISSING, dataclass
