# -*- coding: utf-8 -*-
# TencentBlueKing is pleased to support the open source community by making
# 蓝鲸智云 - PaaS 平台 (BlueKing - PaaS System) available.
# Copyright (C) 2017 THL A29 Limited, a Tencent company. All rights reserved.
# Licensed under the MIT License (the "License"); you may not use this file except
# in compliance with the License. You may obtain a copy of the License at
#
#     http://opensource.org/licenses/MIT
#
# Unless required by applicable law or agreed to in writing, software distributed under
# the License is distributed on an "AS IS" BASIS, WITHOUT WARRANTIES OR CONDITIONS OF ANY KIND,
# either express or implied. See the License for the specific language governing permissions and
# limitations under the License.
#
# We undertake not to change the open source license (MIT license) applicable
# to the current version of the project delivered to anyone in the future.

"""The universal services module, handles both services from database and remote REST API"""

import json
import logging
import uuid
from dataclasses import asdict, dataclass, field
from typing import TYPE_CHECKING, Any, Dict, Generator, Iterable, Iterator, List, Optional, cast

import arrow
import cattrs
from django.db.models import QuerySet
from django.db.transaction import atomic
from django.utils.functional import cached_property
from django.utils.translation import gettext_lazy as _

from paas_wl.infras.cluster.shim import EnvClusterService
from paas_wl.workloads.networking.egress.shim import get_cluster_egress_info
from paasng.accessories.servicehub import constants, exceptions
from paasng.accessories.servicehub.binding_policy.selector import PlanSelector, get_plan_by_env
from paasng.accessories.servicehub.exceptions import (
    BindServicePlanError,
    UnboundSvcAttachmentDoesNotExist,
)
from paasng.accessories.servicehub.models import (
    RemoteServiceEngineAppAttachment,
    RemoteServiceModuleAttachment,
    UnboundRemoteServiceEngineAppAttachment,
)
from paasng.accessories.servicehub.remote.client import RemoteServiceClient
from paasng.accessories.servicehub.remote.collector import refresh_remote_service
from paasng.accessories.servicehub.remote.exceptions import (
    GetClusterEgressInfoError,
    RClientResponseError,
    ServiceNotFound,
    UnsupportedOperationError,
)
from paasng.accessories.servicehub.remote.store import RemoteServiceStore
from paasng.accessories.servicehub.services import (
    NOTSET,
    BasePlanMgr,
    BaseServiceMgr,
    EngineAppInstanceRel,
    PlainInstanceMgr,
    PlanObj,
    ServiceInstanceObj,
    ServiceObj,
    UnboundEngineAppInstanceRel,
)
from paasng.accessories.services.models import ServiceCategory
from paasng.core.tenant.user import DEFAULT_TENANT_ID
from paasng.infras.bkmonitorv3.shim import get_or_create_bk_monitor_space
from paasng.misc.metrics import SERVICE_PROVISION_COUNTER
from paasng.platform.applications.models import Application, ApplicationEnvironment, ModuleEnvironment
from paasng.platform.engine.models import EngineApp
from paasng.platform.modules.models import Module

if TYPE_CHECKING:
    import datetime

    from paasng.platform.engine.constants import AppEnvName

logger = logging.getLogger(__name__)


@dataclass
class MetaInfo:
    """Remote service's meta info, including `version` and other information.

    We could use it to archive a lot of things. such as checking if a feature was available in current service.
    """

    version: Optional[str]

    def semantic_version_gte(self, version: str) -> bool:
        """Check if version is greater than or equal with given version

        - '0.12.3' >= '0.3.4'
        """
        if not self.version:
            return False

        parts = self.version.split(".")
        given_parts = version.split(".")
        for i, j in zip(parts, given_parts):
            if int(i) > int(j):
                return True
            if int(i) < int(j):
                return False
        return parts == given_parts


DEFAULT_META_INFO = MetaInfo(version=None)
VERSION_WITH_INST_CONFIG = "0.1.0"
VERSION_WITH_REST_UPSERT = "0.2.0"


@dataclass
class RemotePlanObj(PlanObj):
    @classmethod
    def from_data(cls, data: Dict):
        data.setdefault("is_active", True)
        properties = data.get("properties") or {}
        is_eager = data.pop("is_eager", False)
        config = data.pop("config", {})
        # Handle malformed config data used by some legacy services
        if config == "不支持":
            config = {}
        # Configure a default tenant_id for the planObj when the remote service is not upgraded.
        tenant_id = data.pop("tenant_id", DEFAULT_TENANT_ID)
        return cattrs.structure(
<<<<<<< HEAD
            {"is_eager": properties.get("is_eager", is_eager), "config": config, "tenant_id": tenant_id} | data,
            cls,
=======
            {"is_eager": properties.get("is_eager", is_eager), "config": config, "tenant_id": tenant_id} | data, cls
>>>>>>> fc7d3bc7
        )


@dataclass
class RemoteServiceObj(ServiceObj):
    plans: List[RemotePlanObj] = field(default_factory=list)
    meta_info: MetaInfo = field(default_factory=lambda: MetaInfo(version=None))

    _data = None
    category_id = None

    @classmethod
    def from_data(cls, service: Dict) -> "RemoteServiceObj":
        field_names = list(cls.__dataclass_fields__.keys())  # type: ignore
        fields: Dict[str, Any] = {k: service.get(k) for k in field_names if k in service}
        fields["plans"] = [asdict(RemotePlanObj.from_data(i)) for i in fields.get("plans") or ()]

        # Set up meta info
        meta_info_data = service.get("_meta_info")
        if not meta_info_data:
            fields["meta_info"] = {"version": None}
        else:
            fields["meta_info"] = {"version": meta_info_data["version"]}

        result = cattrs.structure(fields, cls)
        result._data = service
        result.category_id = service["category"]
        return result

    @property
    def category(self):
        if not self._data:
            raise RuntimeError('RemoteServiceObj requires "_data" attribute')
        return ServiceCategory.objects.get(pk=self._data["category"])

    def get_plans(self, is_active=True) -> List["PlanObj"]:
        return [plan.with_service(self) for plan in self.plans if (plan.is_active == is_active or is_active is NOTSET)]

    def supports_inst_config(self) -> bool:
        """Check if current service supports Feature: InstanceConfig"""
        return self.meta_info.semantic_version_gte(VERSION_WITH_INST_CONFIG)

    def supports_rest_upsert(self) -> bool:
        """Check if current service supports Feature: RestFul upsert Service/Plan"""
        return self.meta_info.semantic_version_gte(VERSION_WITH_REST_UPSERT)


@dataclass
class EnvClusterInfo:
    env: "ModuleEnvironment"

    def get_egress_info(self):
        """Get current app cluster egress info
        {"egress_ips": [<IP>, ], "digest_version": <DIGEST_VERSION>}
        """
        try:
            return get_cluster_egress_info(EnvClusterService(self.env).get_cluster_name())
        except Exception as e:
            logger.exception("Can not get app cluster egress info")
            raise GetClusterEgressInfoError(str(e))

    @cached_property
    def egress_info_json(self):
        egress_info = self.get_egress_info()
        return json.dumps(egress_info)


class RemoteEngineAppInstanceRel(EngineAppInstanceRel):
    """A relationship between EngineApp and Provisioned instance"""

    def __init__(self, db_obj: RemoteServiceEngineAppAttachment, mgr: "RemoteServiceMgr", store: RemoteServiceStore):
        self.store = store
        self.mgr = mgr

        # Database objects
        self.db_obj = db_obj
        self.db_env = ModuleEnvironment.objects.get(engine_app=self.db_obj.engine_app)
        self.db_engine_app = self.db_obj.engine_app
        self.db_application = self.db_env.application
        self.db_module = self.db_env.module

        # Client components
        self.remote_config = self.store.get_source_config(str(self.db_obj.service_id))
        self.remote_client = RemoteServiceClient(self.remote_config)

    def get_service(self) -> RemoteServiceObj:
        return self.mgr.get(str(self.db_obj.service_id))

    def is_provisioned(self) -> bool:
        return self.db_obj.service_instance_id is not None

    def provision(self):
        """Provision a real service instance

        :raises: ProvisionInstanceError
        """
        if self.is_provisioned():
            logger.warning(f"remote instance {self.db_obj.pk} already provisioned, skip")
            return

        if not self.remote_config.is_ready:
            logger.warning(f"remote service {self.get_service().name} is not ready, skip")
            return

        instance_id = str(uuid.uuid4())
        try:
            params = self.render_params(self.remote_config.provision_params_tmpl)
            self.remote_client.provision_instance(
                str(self.db_obj.service_id), str(self.db_obj.plan_id), instance_id, params=params
            )
        except Exception as e:
            logger.exception(f"Error provisioning new instance for {self.db_application.name}")
            raise exceptions.ProvisionInstanceError(
                _("配置资源实例异常: unable to provision instance for services<{service_name}>").format(
                    service_name=self.get_service().name
                )
            ) from e

        service_obj = self.get_service()

        # Write back to database
        self.db_obj.service_instance_id = instance_id
        self.db_obj.save(update_fields=["service_instance_id"])

        # Update instance config
        if service_obj.supports_inst_config():
            self.sync_instance_config()

        SERVICE_PROVISION_COUNTER.labels(
            environment=self.db_env.environment,
            service=service_obj.name,
            # TODO: get plan from remote service
            plan="",
        ).inc()

    def sync_instance_config(self):
        """Sync instance config with remote service"""
        paas_app_info: Dict[str, str] = {
            "app_id": str(self.db_application.id),
            "app_code": str(self.db_application.code),
            "app_name": str(self.db_application.name),
            "module": self.db_module.name,
            "environment": self.db_env.environment,
        }
        instance_id = self.db_obj.service_instance_id
        if not instance_id:
            raise ValueError("Relationship not provisioned, no instance_id can be found")

        try:
            self.remote_client.update_instance_config(instance_id, config={"paas_app_info": paas_app_info})
        except Exception:
            logger.exception(f"Error when updating instance config for {instance_id}")

    def recycle_resource(self):
        """对于 remote service 我们默认其已经具备了回收的能力"""
        if self.is_provisioned():
            try:
                self.remote_client.delete_instance(instance_id=str(self.db_obj.service_instance_id))
            except Exception as e:
                logger.exception("Error occurs during recycling")
                raise exceptions.SvcInstanceDeleteError("unable to delete instance") from e

            if self.remote_client.config.prefer_async_delete:
                UnboundRemoteServiceEngineAppAttachment.objects.create(
                    region=self.db_obj.region,
                    owner=self.db_obj.owner,
                    engine_app=self.db_engine_app,
                    service_id=self.db_obj.service_id,
                    service_instance_id=self.db_obj.service_instance_id,
                    tenant_id=self.db_obj.tenant_id,
                )

        self.db_obj.service_instance_id = None
        self.db_obj.save()

    def get_instance(self) -> ServiceInstanceObj:
        """Get service instance object"""
        if not self.is_provisioned():
            raise ValueError("relationship is not provisioned yet")

        # TODO: failure tolerance
        instance_data = self.remote_client.retrieve_instance(str(self.db_obj.service_instance_id))
        # TODO: More data validations
        if not instance_data.get("uuid") == str(self.db_obj.service_instance_id):
            raise exceptions.SvcInstanceNotAvailableError("uuid in data does not match")

        svc_obj = self.get_service()
        create_time = arrow.get(instance_data.get("created"))  # type: ignore
        return create_svc_instance_obj_from_remote(
            uuid=str(self.db_obj.service_instance_id),
            credentials=instance_data["credentials"],
            config=instance_data["config"],
            tenant_id=instance_data.get("tenant_id", DEFAULT_TENANT_ID),
            field_prefix=svc_obj.name,
            create_time=create_time.datetime,
        )

    def render_params(self, params_tmpl: Dict) -> Dict:
        """ "Render params dict by current rel's context, Available keys:

        Database objects:

        - `engine_app`: current EngineApp object
        - `application`: current Application object
        - `module`: current Module object
        - `env`: current ModuleEnvironment object
        """
        result = {}
        cluster_info = EnvClusterInfo(self.db_env)

        bk_monitor_space_id = ""
        # 增强服务参数中声明了需要蓝鲸监控命名空间，则需要创建应用对应的蓝鲸监控命名空间
        if "bk_monitor_space_id" in params_tmpl:
            # 蓝鲸监控命名空间的成员只能初始化一个成员，默认初始化应用的创建者
            # 已测试用离职用户也能创建成功
            space, _ = get_or_create_bk_monitor_space(self.db_application)
            # TODO: 统一术语
            bk_monitor_space_id = space.space_uid

        for key, tmpl_str in params_tmpl.items():
            result[key] = tmpl_str.format(
                engine_app=self.db_engine_app,
                application=self.db_application,
                module=self.db_module,
                env=self.db_env,
                cluster_info=cluster_info,
                app_developers=json.dumps(self.db_application.get_developers()),
                bk_monitor_space_id=bk_monitor_space_id,
            )
        return result

    def get_plan(self) -> RemotePlanObj:
        plan_id = str(self.db_obj.plan_id)
        # 兼容从v2迁移至v3的增强服务, 避免前端因此出现异常
        if plan_id == str(constants.LEGACY_PLAN_ID):
            return RemotePlanObj.from_data(constants.LEGACY_PLAN_INSTANCE)

        svc_data = self.store.get(str(self.db_obj.service_id))
        for d in svc_data["plans"]:
            if d["uuid"] == plan_id:
                return RemotePlanObj.from_data(d)

        raise RuntimeError("Plan not found")


class UnboundRemoteEngineAppInstanceRel(UnboundEngineAppInstanceRel):
    """Unbound relationship between EngineApp and remote provisioned instance"""

    def __init__(
        self, db_obj: UnboundRemoteServiceEngineAppAttachment, mgr: "RemoteServiceMgr", store: RemoteServiceStore
    ):
        self.store = store
        self.mgr = mgr

        # Database objects
        self.db_obj = db_obj
        self.db_env = ModuleEnvironment.objects.get(engine_app=self.db_obj.engine_app)
        self.db_application = self.db_env.application

        # Client components
        self.remote_config = self.store.get_source_config(str(self.db_obj.service_id))
        self.remote_client = RemoteServiceClient(self.remote_config)

    def _retrieve_instance_to_be_deleted(self) -> dict:
        try:
            instance_data = self.remote_client.retrieve_instance_to_be_deleted(str(self.db_obj.service_instance_id))
        except RClientResponseError as e:
            # If not found service instance by instance id, which means it has been recycled, remote will return 404.
            if e.status_code == 404:
                self.db_obj.delete()
                return {}
            raise
        return instance_data

    def get_instance(self) -> Optional[ServiceInstanceObj]:
        """Get service instance object"""
        instance_data = self._retrieve_instance_to_be_deleted()
        if not instance_data:
            return None
        svc_obj = self.mgr.get(str(self.db_obj.service_id))
        create_time = arrow.get(instance_data.get("created"))  # type: ignore

        return create_svc_instance_obj_from_remote(
            uuid=str(self.db_obj.service_instance_id),
            credentials=instance_data["credentials"],
            config=instance_data["config"],
            tenant_id=instance_data.get("tenant_id", DEFAULT_TENANT_ID),
            field_prefix=svc_obj.name,
            create_time=create_time.datetime,
        )

    def recycle_resource(self) -> None:
        """Recycle unbound service instance resource synchronously"""
        try:
            self.remote_client.delete_instance_synchronously(instance_id=str(self.db_obj.service_instance_id))
        except RClientResponseError as e:
            # If not found service instance by instance id, which means it has been recycled, remote will return 404.
            if e.status_code == 404:
                pass
            else:
                logger.exception("Error occurs during recycling")
                raise exceptions.SvcInstanceDeleteError("unable to delete instance") from e

        self.db_obj.delete()
        logger.info(
            f"Manually recycled unbound remote service instance, service_id: {self.db_obj.service_id}, service_instance_id: {self.db_obj.service_instance_id}"
        )


class RemotePlainInstanceMgr(PlainInstanceMgr):
    """纯粹的远程增强服务实例的管理器, 仅调用远程接口创建增强服务实例, 不涉及增强服务资源申请的流程"""

    def __init__(self, db_obj: RemoteServiceEngineAppAttachment, mgr: "RemoteServiceMgr"):
        self.mgr = mgr
        # Database objects
        self.db_obj = db_obj
        self.db_env = ModuleEnvironment.objects.get(engine_app=self.db_obj.engine_app)
        self.db_engine_app = self.db_obj.engine_app
        self.db_application = self.db_env.application
        self.db_module = self.db_env.module

        self.remote_client = self.get_remote_client()

    def get_service(self) -> RemoteServiceObj:
        return self.mgr.get(str(self.db_obj.service_id))

    def get_remote_client(self):
        remote_config = self.mgr.store.get_source_config(str(self.db_obj.service_id))
        remote_client = RemoteServiceClient(remote_config)
        return remote_client

    def sync_instance_config(self):
        """Sync instance config with remote service"""
        paas_app_info: Dict[str, str] = {
            "app_id": str(self.db_application.id),
            "app_code": str(self.db_application.code),
            "app_name": str(self.db_application.name),
            "module": self.db_module.name,
            "environment": self.db_env.environment,
        }
        instance_id = self.db_obj.service_instance_id
        if not instance_id:
            raise ValueError("Relationship not provisioned, no instance_id can be found")

        try:
            self.remote_client.update_instance_config(str(instance_id), config={"paas_app_info": paas_app_info})
        except Exception:
            logger.exception(f"Error when updating instance config for {instance_id}")

    def is_provisioned(self):
        return self.db_obj.service_instance_id is not None

    def create(self, credentials: Dict, config: Dict):
        """根据提供的 config, credentials 创建增强服务实例"""
        if self.is_provisioned():
            return

        service_obj = self.get_service()
        instance_id = str(uuid.uuid4())

        try:
            self.remote_client.create_client_side_instance(
                service_id=self.db_obj.service_id,
                instance_id=instance_id,
                params={"credentials": credentials, "config": config},
            )
        except Exception as e:
            logger.exception(f"Error bind instance for {self.db_application.name}")
            raise exceptions.BaseServicesException(
                _("绑定实例异常: unable to provision instance for services<{service_obj_name}>").format(
                    service_obj_name=service_obj.name
                )
            ) from e

        # Write back to database
        self.db_obj.service_instance_id = instance_id
        self.db_obj.save(update_fields=["service_instance_id", "updated"])

        # Update instance config
        if service_obj.supports_inst_config():
            self.sync_instance_config()

    def destroy(self):
        """删除增强服务实例记录, 但不回收资源"""
        if not self.is_provisioned():
            return

        self.remote_client.destroy_client_side_instance(instance_id=str(self.db_obj.service_instance_id))
        logger.info("going to delete remote service attachment from db")
        # delete rel itself from real db
        self.db_obj.delete()


def create_svc_instance_obj_from_remote(
    uuid: str, credentials: Dict, config: Dict, field_prefix: str, create_time: "datetime.datetime", tenant_id: str
) -> ServiceInstanceObj:
    """Create a Service Instance object for remote service

    special fields:

    - `config.__meta__`: if "should_hidden_fields" or "should_remove_fields" was included in this
        field, the value will be popped for instance initializing.
    """

    def _format_key(val):
        """Turn credential keys in to upper case and with prefix"""
        return f"{field_prefix}_{val}".upper()

    _credentials = {_format_key(key): value for key, value in credentials.items()}

    # Parse and process meta configs
    meta_config = config.pop("__meta__", {})
    should_hidden_fields = list(map(_format_key, meta_config.get("should_hidden_fields", [])))
    should_remove_fields = list(map(_format_key, meta_config.get("should_remove_fields", [])))
    return ServiceInstanceObj(
        uuid, _credentials, config, tenant_id, should_hidden_fields, should_remove_fields, create_time
    )


class RemoteServiceMgr(BaseServiceMgr):
    """Remote REST services manager"""

    service_obj_cls = RemoteServiceObj

    def __init__(self, store: RemoteServiceStore):
        self.store = store

    def get(self, uuid: str) -> RemoteServiceObj:
        """Get a single service by given uuid

        :raises: ServiceObjNotFound
        """
        try:
            obj = self.store.get(uuid)
        except (ServiceNotFound, RuntimeError) as e:
            raise exceptions.ServiceObjNotFound(f"Service with id={uuid} not found in remote") from e
        return RemoteServiceObj.from_data(obj)

    def find_by_name(self, name: str) -> RemoteServiceObj:
        """Find a single service by service name

        :raises: ServiceObjNotFound
        """
        objs = self.store.filter(conditions={"name": name})
        if not objs:
            raise exceptions.ServiceObjNotFound(f"Service with name={name} not found in remote")
        # Use the first matched services objects
        return RemoteServiceObj.from_data(objs[0])

    def list_by_category(self, category_id: int, include_hidden=False) -> Generator[ServiceObj, None, None]:
        """query a list of services by category"""
        items = self.store.filter(conditions={"category": category_id})
        for svc in items:
            obj = RemoteServiceObj.from_data(svc)
            # Ignore services which is_visible field is False
            if not include_hidden and not svc["is_visible"]:
                continue
            yield obj

    def list_visible(self) -> Iterable[ServiceObj]:
        """list visible services."""
        items = self.store.all()
        for svc in items:
            if not svc["is_visible"]:
                continue
            yield RemoteServiceObj.from_data(svc)

    def list(self) -> Iterable[ServiceObj]:
        """List all services"""
        items = self.store.all()
        for svc in items:
            yield RemoteServiceObj.from_data(svc)

    def _handle_service_data(self, data: Dict) -> Dict:
        # 由于远程增强服务在存储 category_id 的字段命名为 category, 因此这里需要做个重命名
        data["category"] = data.pop("category_id")
        return data

    def update(self, service: ServiceObj, data: Dict):
        """update the service"""
        if not isinstance(service, RemoteServiceObj) or not service.supports_rest_upsert():
            raise UnsupportedOperationError("This service does not support update.")

        service_id = str(service.uuid)
        remote_config = self.store.get_source_config(service_id)
        remote_client = RemoteServiceClient(remote_config)

        data = self._handle_service_data(data)
        remote_client.update_service(service_id=service_id, data=data)
        # 更新 store 中的信息
        refresh_remote_service(self.store, service_id)

    def destroy(self, service: ServiceObj):
        raise UnsupportedOperationError("Remote Service does not support delete.")

    def list_binded(self, module: Module, category_id: Optional[int] = None) -> Iterator[ServiceObj]:
        """List application's bound services"""
        attachments = RemoteServiceModuleAttachment.objects.filter(module=module).values("service_id")
        service_ids = [str(obj["service_id"]) for obj in attachments]
        for svc in self.store.bulk_get(service_ids):
            if svc:
                obj = RemoteServiceObj.from_data(svc)
                if category_id and category_id != obj.category_id:
                    continue
                yield obj

    def bind_service(
        self,
        service: ServiceObj,
        module: Module,
        plan_id: str | None = None,
        env_plan_id_map: Dict[str, str] | None = None,
    ) -> str:
        """Bind a service to module"""
        binder = RemoteServiceBinder(service)
        return binder.bind(module, plan_id, env_plan_id_map).pk

    def bind_service_use_first_plan(self, service: ServiceObj, module: Module) -> str:
        """Bind a service to module, use the first plan when multiple plans are available"""
        binder = RemoteServiceBinder(service)
        return binder.bind_use_first_plan(module).pk

    def bind_service_partial(self, service: ServiceObj, module: Module) -> str:
        """Bind a service to module, without binding to engine app"""
        binder = RemoteServiceBinder(service)
        return binder.bind_without_plan(module).pk

    def list_all_rels(
        self, engine_app: EngineApp, service_id: Optional[str] = None
    ) -> Generator[RemoteEngineAppInstanceRel, None, None]:
        """Return all attachments with engine_app"""
        qs = engine_app.remote_service_attachment.all()
        if service_id:
            qs = qs.filter(service_id=service_id)

        for attachment in qs:
            yield RemoteEngineAppInstanceRel(attachment, self, self.store)

    def get_module_rel(self, service_id: str, module_id: str) -> Any:
        try:
            attachment = RemoteServiceModuleAttachment.objects.get(module_id=module_id, service_id=service_id)
        except RemoteServiceModuleAttachment.DoesNotExist:
            raise exceptions.SvcAttachmentDoesNotExist("service attachment does not exist.")
        return attachment

    def list_unprovisioned_rels(
        self, engine_app: EngineApp, service: Optional[ServiceObj] = None
    ) -> Generator[RemoteEngineAppInstanceRel, None, None]:
        """Return all unprovisioned engine_app <-> remote service instances"""
        qs = engine_app.remote_service_attachment.filter(service_instance_id__isnull=True)
        if service:
            qs = qs.filter(service_id=service.uuid)
        for attachment in qs:
            yield self.transform_rel_db_obj(attachment)

    def list_provisioned_rels(
        self, engine_app: EngineApp, service: Optional[ServiceObj] = None
    ) -> Generator[RemoteEngineAppInstanceRel, None, None]:
        """Return all provisioned engine_app <-> remote service instances"""
        qs = engine_app.remote_service_attachment.exclude(service_instance_id__isnull=True)
        if service:
            qs = qs.filter(service_id=service.uuid)
        for attachment in qs:
            yield self.transform_rel_db_obj(attachment)

    def list_unbound_instance_rels(
        self, engine_app: EngineApp, service: Optional[ServiceObj] = None
    ) -> Generator[UnboundRemoteEngineAppInstanceRel, None, None]:
        """Return all unbound remote service instances, filter by specific service (None for all)"""
        qs = engine_app.unbound_remote_service_attachment.all()
        if service:
            qs = qs.filter(service_id=service.uuid)
        for attachment in qs:
            yield UnboundRemoteEngineAppInstanceRel(attachment, self, self.store)

    def get_attachment_by_instance_id(self, service: ServiceObj, service_instance_id: uuid.UUID):
        try:
            return RemoteServiceEngineAppAttachment.objects.get(
                service_id=service.uuid, service_instance_id=service_instance_id
            )
        except RemoteServiceEngineAppAttachment.DoesNotExist as e:
            raise exceptions.SvcAttachmentDoesNotExist from e

    def get_instance_rel_by_instance_id(self, service: ServiceObj, service_instance_id: uuid.UUID):
        return self.transform_rel_db_obj(self.get_attachment_by_instance_id(service, service_instance_id))

    def get_provisioned_queryset(self, service: ServiceObj, application_ids: List[str]) -> QuerySet:
        """Return the queryset of provisioned db queryset by query condition"""
        modules = Module.objects.filter(application_id__in=application_ids)
        return RemoteServiceModuleAttachment.objects.filter(
            service_id=service.uuid,
            module__in=modules,
        )

    def transform_rel_db_obj(self, obj: RemoteServiceEngineAppAttachment) -> RemoteEngineAppInstanceRel:
        """Transform a db attachment to rel instance"""
        return RemoteEngineAppInstanceRel(obj, self, self.store)

    def module_is_bound_with(self, service: ServiceObj, module: Module) -> bool:
        """Check if a module is bound with a service"""
        return RemoteServiceModuleAttachment.objects.filter(module=module, service_id=service.uuid).exists()

    def get_provisioned_envs(self, service: ServiceObj, module: Module) -> List["AppEnvName"]:
        """Get a list of bound envs"""
        env_list = []
        for env in module.get_envs():
            if RemoteServiceEngineAppAttachment.objects.filter(
                engine_app=env.get_engine_app(), service_id=service.uuid, service_instance_id__isnull=False
            ).exists():
                env_list.append(env.environment)
        return env_list

    def get_mysql_services(self) -> List[RemoteServiceObj]:
        """Get all remote mysql services"""
        service_objects = []
        seen_uuids = set()
        for service_name in ["gcs_mysql", "mysql"]:
            try:
                svc = self.find_by_name(name=service_name)
            except exceptions.ServiceObjNotFound:
                continue
            if svc.uuid in seen_uuids:
                continue
            seen_uuids.add(svc.uuid)
            service_objects.append(svc)
        return service_objects

    def get_attachment_by_engine_app(self, service: ServiceObj, engine_app: EngineApp):
        """Get RemoteServiceEngineAppAttachment"""
        try:
            return RemoteServiceEngineAppAttachment.objects.get(service_id=service.uuid, engine_app=engine_app)
        except RemoteServiceEngineAppAttachment.DoesNotExist as e:
            raise exceptions.SvcAttachmentDoesNotExist from e

    def get_unbound_instance_rel_by_instance_id(self, service: ServiceObj, service_instance_id: uuid.UUID):
        """Return a unbound remote service instances, filter by specific service and service instance id"""
        try:
            instance = UnboundRemoteServiceEngineAppAttachment.objects.get(
                service_id=service.uuid,
                service_instance_id=service_instance_id,
            )
        except UnboundRemoteServiceEngineAppAttachment.DoesNotExist as e:
            raise UnboundSvcAttachmentDoesNotExist from e
        return UnboundRemoteEngineAppInstanceRel(instance, self, self.store)


class RemotePlanMgr(BasePlanMgr):
    """Remote REST plans manager"""

    service_obj_cls = RemoteServiceObj

    def __init__(self, store: RemoteServiceStore):
        self.store = store
        self.service_mgr = RemoteServiceMgr(self.store)

    def list_plans(
        self, service: Optional[ServiceObj] = None, tenant_id: Optional[str] = None
    ) -> Generator[PlanObj, None, None]:
        for svc in self.service_mgr.list():
            if service and svc.uuid != service.uuid:
                continue
            plans = svc.get_plans(is_active=NOTSET)
            if tenant_id:
                plans = [plan for plan in plans if plan.tenant_id == tenant_id]
            yield from plans

    def create_plan(self, service: ServiceObj, plan_data: Dict):
        if not isinstance(service, RemoteServiceObj) or not service.supports_rest_upsert():
            raise UnsupportedOperationError("This service does not support the creation of plans.")

        plan_data["config"] = json.dumps(plan_data["config"])
        client = self._get_remote_client(service)
        client.create_plan(service_id=service.uuid, data=plan_data)
        # 更新 store 中的信息
        refresh_remote_service(self.store, service.uuid)

    def update_plan(self, service: ServiceObj, plan_id: str, plan_data: Dict):
        if not isinstance(service, RemoteServiceObj) or not service.supports_rest_upsert():
            raise UnsupportedOperationError("This service does not support the update of plans.")

        plan_data["config"] = json.dumps(plan_data["config"])
        client = self._get_remote_client(service)
        client.update_plan(service_id=service.uuid, plan_id=plan_id, data=plan_data)
        # 更新 store 中的信息
        refresh_remote_service(self.store, service.uuid)

    def delete_plan(self, service: ServiceObj, plan_id: str):
        raise UnsupportedOperationError("Remote Services does not support the deletion of plans.")

    def _get_remote_client(self, service: ServiceObj):
        remote_config = self.store.get_source_config(str(service.uuid))
        remote_client = RemoteServiceClient(remote_config)
        return remote_client


class RemoteServiceBinder:
    """Service binder for remote services"""

    def __init__(self, service: ServiceObj):
        self.service = service

    @atomic()
    def bind(self, module: Module, plan_id: str | None = None, env_plan_id_map: Dict[str, str] | None = None):
        """Create the binding relationship in local database.

        :raises BindServicePlanError: When no appropriate plans can be found.
        """
        svc_module_attachment, _ = RemoteServiceModuleAttachment.objects.get_or_create(
            module=module,
            service_id=self.service.uuid,
            defaults={"tenant_id": module.tenant_id},
        )

        # bind plans to each engineApp without creating
        for env in module.envs.all():
            try:
                plan = get_plan_by_env(self.service, env, plan_id, env_plan_id_map)
            except ValueError as e:
                raise BindServicePlanError(str(e))

            plan = cast(RemotePlanObj, plan)
            self._bind_for_env(env, plan)
        return svc_module_attachment

    @atomic()
    def bind_use_first_plan(self, module: Module):
        """Create the binding relationship in local database. Use the first plan
        if multiple plans are available.

        :raises BindServicePlanError: When no appropriate plans can be found.
        """
        svc_module_attachment, _ = RemoteServiceModuleAttachment.objects.get_or_create(
            module=module,
            service_id=self.service.uuid,
            defaults={"tenant_id": module.tenant_id},
        )

        # bind plans to each environment
        for env in module.envs.all():
            plans = PlanSelector().list(self.service, env)
            if not plans:
                raise BindServicePlanError("no plans found")

            # Use the first plan
            plan = cast(RemotePlanObj, plans[0])
            self._bind_for_env(env, plan)
        return svc_module_attachment

    @atomic()
    def bind_without_plan(self, module: Module):
        """bind the Service to Module, without binding any RemoteServiceEngineAppAttachment"""
        attachment, _ = RemoteServiceModuleAttachment.objects.get_or_create(
            service_id=self.service.uuid, module=module, defaults={"tenant_id": module.tenant_id}
        )
        return attachment

    def _bind_for_env(self, env: ModuleEnvironment, plan: RemotePlanObj):
        attachment, created = RemoteServiceEngineAppAttachment.objects.get_or_create(
            engine_app=env.engine_app,
            service_id=self.service.uuid,
            defaults={"plan_id": plan.uuid, "tenant_id": env.tenant_id},
        )

        if created or attachment.plan_id == constants.LEGACY_PLAN_ID:
            # 新创建的实例或者迁移实例不支持修改 plan
            return

        if attachment.service_instance_id is None:
            attachment.plan_id = plan.uuid
            attachment.save(update_fields=["plan_id"])
        else:
            # 已创建的实例不允许修改
            raise exceptions.CanNotModifyPlan(f"service {self.service.name} already provided")


class RemoteServiceInstanceMgr:
    """Remote REST service instance manager"""

    def __init__(self, store: RemoteServiceStore, service: RemoteServiceObj):
        self.store = store
        self.service_mgr = RemoteServiceMgr(self.store)
        self.service = service

    def get_instance_by_name(self, instance_name: str) -> str:
        service_id = str(self.service.uuid)
        client = self._get_remote_client(service_id=service_id)
        try:
            instance_data = client.retrieve_instance_by_name(service_id, instance_name)
        except Exception as e:
            raise exceptions.SvcInstanceNotFound(f"service instance {instance_name} not found") from e
        return instance_data.get("uuid")

    def _get_remote_client(self, service_id: str):
        remote_config = self.store.get_source_config(service_id)
        remote_client = RemoteServiceClient(remote_config)
        return remote_client


def get_app_by_instance_name(mgr: RemoteServiceInstanceMgr, instance_name: str) -> Optional[Application]:
    try:
        service_instance_id = mgr.get_instance_by_name(instance_name=instance_name)
    except exceptions.SvcInstanceNotFound:
        return None
    attachment = RemoteServiceEngineAppAttachment.objects.get(service_instance_id=service_instance_id)
    env = ApplicationEnvironment.objects.get(engine_app=attachment.engine_app)
    return env.application<|MERGE_RESOLUTION|>--- conflicted
+++ resolved
@@ -125,12 +125,7 @@
         # Configure a default tenant_id for the planObj when the remote service is not upgraded.
         tenant_id = data.pop("tenant_id", DEFAULT_TENANT_ID)
         return cattrs.structure(
-<<<<<<< HEAD
-            {"is_eager": properties.get("is_eager", is_eager), "config": config, "tenant_id": tenant_id} | data,
-            cls,
-=======
             {"is_eager": properties.get("is_eager", is_eager), "config": config, "tenant_id": tenant_id} | data, cls
->>>>>>> fc7d3bc7
         )
 
 
