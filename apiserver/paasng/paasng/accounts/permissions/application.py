# -*- coding: utf-8 -*-
"""
TencentBlueKing is pleased to support the open source community by making
蓝鲸智云 - PaaS 平台 (BlueKing - PaaS System) available.
Copyright (C) 2017 THL A29 Limited, a Tencent company. All rights reserved.
Licensed under the MIT License (the "License"); you may not use this file except
in compliance with the License. You may obtain a copy of the License at

    http://opensource.org/licenses/MIT

Unless required by applicable law or agreed to in writing, software distributed under
the License is distributed on an "AS IS" BASIS, WITHOUT WARRANTIES OR CONDITIONS OF ANY KIND,
either express or implied. See the License for the specific language governing permissions and
limitations under the License.

We undertake not to change the open source license (MIT license) applicable
to the current version of the project delivered to anyone in the future.
"""
import logging
import time

from iam.exceptions import AuthAPIError
from rest_framework.exceptions import PermissionDenied
from rest_framework.permissions import BasePermission

from paasng.accessories.iam.helpers import user_group_apply_url
from paasng.accessories.iam.permissions.resources.application import AppAction, ApplicationPermission, AppPermCtx
from paasng.accounts.permissions.constants import PERM_EXEMPT_TIME_FOR_OWNER_AFTER_CREATE_APP
from paasng.platform.applications.models import Application
from paasng.utils.basic import get_username_by_bkpaas_user_id

logger = logging.getLogger(__name__)


def application_perm_class(action: AppAction):
    """
    构建 DRF 可用的应用权限类

    注意：该权限类使用装饰器附加到 viewset 方法时，需要使用 paasng.utils.views.permission_classes 并指定 policy='merge'
    原因是 self.get_application() 时, check_object_permissions 用的是 self.get_permissions，会使用类的权限类
    而 drf 的装饰器只是修改 func.permission_classes，会导致鉴权失效
    """

    class Permission(BasePermission):
        def has_object_permission(self, request, view, obj):
            return user_has_app_action_perm(request.user, obj, action)

    return Permission


def check_application_perm(user, application: Application, action: AppAction):
    """检查指定用户是否对应用的某个操作具有权限"""
    if not user_has_app_action_perm(user, application, action):
<<<<<<< HEAD
        raise PermissionDenied(detail=user_group_apply_url(application.code))
=======
        raise PermissionDenied(
            {'message': 'You are not allowed to do this operation.', **user_group_apply_url(application.code)}
        )
>>>>>>> 60195439


def can_exempt_application_perm(user, application: Application) -> bool:
    # 由于权限中心的用户组授权为异步行为，即创建用户组，添加用户，对组授权后需要等待一段时间（10-20秒左右）才能鉴权
    # 因此需要在应用创建后的一定的时间内，对创建者（拥有应用最高权限）的操作进行权限豁免以保证功能可正常使用
    return (
        user.pk == application.owner
        and time.time() - application.created.timestamp() < PERM_EXEMPT_TIME_FOR_OWNER_AFTER_CREATE_APP
    )


def user_has_app_action_perm(user, application: Application, action: AppAction) -> bool:
    """
    检查指定用户是否对应用的某个操作具有权限

    # TODO 如果后续需要支持 无权限跳转权限中心申请，可以设置 raise_exception = True，PermissionDeniedError 会包含 apply_url 信息
    """
    if can_exempt_application_perm(user, application):
        return True

    perm_ctx = AppPermCtx(
        code=application.code,
        username=get_username_by_bkpaas_user_id(user.pk),
    )
    try:
        return ApplicationPermission().get_method_by_action(action)(perm_ctx, raise_exception=False)
    except AuthAPIError as e:
        logger.exception(f"check user has application perm error: {e}")

    return False<|MERGE_RESOLUTION|>--- conflicted
+++ resolved
@@ -51,13 +51,9 @@
 def check_application_perm(user, application: Application, action: AppAction):
     """检查指定用户是否对应用的某个操作具有权限"""
     if not user_has_app_action_perm(user, application, action):
-<<<<<<< HEAD
-        raise PermissionDenied(detail=user_group_apply_url(application.code))
-=======
         raise PermissionDenied(
             {'message': 'You are not allowed to do this operation.', **user_group_apply_url(application.code)}
         )
->>>>>>> 60195439
 
 
 def can_exempt_application_perm(user, application: Application) -> bool:
