# -*- coding: utf-8 -*-
# TencentBlueKing is pleased to support the open source community by making
# 蓝鲸智云 - PaaS 平台 (BlueKing - PaaS System) available.
# Copyright (C) 2017 THL A29 Limited, a Tencent company. All rights reserved.
# Licensed under the MIT License (the "License"); you may not use this file except
# in compliance with the License. You may obtain a copy of the License at
#
#     http://opensource.org/licenses/MIT
#
# Unless required by applicable law or agreed to in writing, software distributed under
# the License is distributed on an "AS IS" BASIS, WITHOUT WARRANTIES OR CONDITIONS OF ANY KIND,
# either express or implied. See the License for the specific language governing permissions and
# limitations under the License.
#
# We undertake not to change the open source license (MIT license) applicable
# to the current version of the project delivered to anyone in the future.

import typing
from typing import Dict, Union

from rest_framework import serializers

if typing.TYPE_CHECKING:
    from paasng.core.region.models import Region


class RegionSerializer:
    """Serializer for Region object"""

    def __init__(self, region: "Region"):
        self.region = region

    def serialize(self):
        data: Dict[str, Union[str, Dict]] = {"name": self.region.name}
        data["basic_info"] = BasicInfoSLZ(self.region.basic_info).data
        data["services"] = {"categories": ServiceCategorySLZ(self.region.service_categories, many=True).data}
        data["module_mobile_config"] = ModuleMobileConfigSLZ(self.region.module_mobile_config).data
        data["mul_modules_config"] = MulModulesConfigConfigSLZ(self.region.mul_modules_config).data
<<<<<<< HEAD
        data["module_custom_domain"] = ModuleCustomDomainSLZ(
            {"allow_user_modifications": self.region.allow_user_modify_custom_domain}
        ).data

        # Patch entrance_config to provide "app_root_domain" field
        # TODO: Remove this field because it's app related instead of region
        entrance_config = self.region.entrance_config
        data["entrance_config"] = EntranceConfigSLZ(entrance_config).data
=======
        data["entrance_config"] = {"manually_upgrade_to_subdomain_allowed": True}
>>>>>>> 75d64403
        return data


class BasicInfoSLZ(serializers.Serializer):
    description = serializers.CharField()


class ServiceCategorySLZ(serializers.Serializer):
    id = serializers.IntegerField()
    name = serializers.CharField()
    sort_priority = serializers.IntegerField()


class ModuleMobileConfigSLZ(serializers.Serializer):
    """Serializer for application mobile config"""

    enabled = serializers.BooleanField()


class MulModulesConfigConfigSLZ(serializers.Serializer):
<<<<<<< HEAD
    creation_allowed = serializers.BooleanField()


class EntranceConfigSLZ(serializers.Serializer):
    manually_upgrade_to_subdomain_allowed = serializers.BooleanField()


class ModuleCustomDomainSLZ(serializers.Serializer):
    """Serializer for application custom domain"""

    allow_user_modifications = serializers.BooleanField()
    # TODO：兼容前端的处理逻辑，前端访问管理页面去掉后缀判断的相关逻辑后，可以去掉该参数
    enabled = serializers.BooleanField(default=True)
    valid_domain_suffixes = serializers.ListField(default=[])
=======
    creation_allowed = serializers.BooleanField()
>>>>>>> 75d64403
<|MERGE_RESOLUTION|>--- conflicted
+++ resolved
@@ -36,18 +36,10 @@
         data["services"] = {"categories": ServiceCategorySLZ(self.region.service_categories, many=True).data}
         data["module_mobile_config"] = ModuleMobileConfigSLZ(self.region.module_mobile_config).data
         data["mul_modules_config"] = MulModulesConfigConfigSLZ(self.region.mul_modules_config).data
-<<<<<<< HEAD
         data["module_custom_domain"] = ModuleCustomDomainSLZ(
             {"allow_user_modifications": self.region.allow_user_modify_custom_domain}
         ).data
-
-        # Patch entrance_config to provide "app_root_domain" field
-        # TODO: Remove this field because it's app related instead of region
-        entrance_config = self.region.entrance_config
-        data["entrance_config"] = EntranceConfigSLZ(entrance_config).data
-=======
         data["entrance_config"] = {"manually_upgrade_to_subdomain_allowed": True}
->>>>>>> 75d64403
         return data
 
 
@@ -68,12 +60,7 @@
 
 
 class MulModulesConfigConfigSLZ(serializers.Serializer):
-<<<<<<< HEAD
     creation_allowed = serializers.BooleanField()
-
-
-class EntranceConfigSLZ(serializers.Serializer):
-    manually_upgrade_to_subdomain_allowed = serializers.BooleanField()
 
 
 class ModuleCustomDomainSLZ(serializers.Serializer):
@@ -82,7 +69,4 @@
     allow_user_modifications = serializers.BooleanField()
     # TODO：兼容前端的处理逻辑，前端访问管理页面去掉后缀判断的相关逻辑后，可以去掉该参数
     enabled = serializers.BooleanField(default=True)
-    valid_domain_suffixes = serializers.ListField(default=[])
-=======
-    creation_allowed = serializers.BooleanField()
->>>>>>> 75d64403
+    valid_domain_suffixes = serializers.ListField(default=[])