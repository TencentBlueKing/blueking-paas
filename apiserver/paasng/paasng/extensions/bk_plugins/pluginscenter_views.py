--- conflicted
+++ resolved
@@ -130,11 +130,7 @@
     def update_plugin(self, request, code):
         application = self.get_application()
 
-<<<<<<< HEAD
-        slz = api_serializers.PluginSyncRequestSLZ(data=request.data)
-=======
         slz = api_serializers.PluginSyncRequestSLZ(data=request.data, instance=application)
->>>>>>> 36c61788
         slz.is_valid(raise_exception=True)
         data = slz.validated_data
 
@@ -158,13 +154,8 @@
         encoded_operator = user_id_encoder.encode(
             getattr(ProviderType, settings.BKAUTH_DEFAULT_PROVIDER_TYPE), data["operator"]
         )
-<<<<<<< HEAD
-
-        # TODO: 停用插件网关(需要网关提供相应的接口)
-=======
         # 更新网关状态, 停用网关
         safe_update_gateway_status(application, enabled=False)
->>>>>>> 36c61788
         archive_prod_env.apply_async(args=(application.code, encoded_operator))
         return Response(data={})
 
