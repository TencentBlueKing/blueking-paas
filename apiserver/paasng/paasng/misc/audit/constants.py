--- conflicted
+++ resolved
@@ -87,16 +87,7 @@
     FEATURE_FLAG = EnumField("feature_flag", label=_("特性标记"))
     EGRESS_SPEC = EnumField("egress_spec", label=_("Egress 配置"))
     TEMPLATE = EnumField("template", label=_("模板"))
-<<<<<<< HEAD
-    BUILD_CONFIG = EnumField("build_config", label=_("构建配置"))
-    VOLUME_MOUNT = EnumField("volume_mount", label=_("挂载卷"))
-    SERVICE_DISCOVERY = EnumField("service_discovery", label=_("服务发现"))
-    DOMAIN_RESOLUTION = EnumField("domain_resolution", label=_("域名解析"))
-    DEPLOY_RESTRICTION = EnumField("deploy_restriction", label=_("部署限制"))
-    EXIT_IP = EnumField("exit_ip", label=_("出口 IP"))
     BUILD_PACK = EnumField("build_pack", label="BuildPack")
-=======
->>>>>>> 3880011a
 
 
 class OperationEnum(str, StructuredEnum):
