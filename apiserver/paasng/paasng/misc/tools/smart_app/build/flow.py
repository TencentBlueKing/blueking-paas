# -*- coding: utf-8 -*-
# TencentBlueKing is pleased to support the open source community by making
# 蓝鲸智云 - PaaS 平台 (BlueKing - PaaS System) available.
# Copyright (C) 2017 THL A29 Limited, a Tencent company. All rights reserved.
# Licensed under the MIT License (the "License"); you may not use this file except
# in compliance with the License. You may obtain a copy of the License at
#
#     http://opensource.org/licenses/MIT
#
# Unless required by applicable law or agreed to in writing, software distributed under
# the License is distributed on an "AS IS" BASIS, WITHOUT WARRANTIES OR CONDITIONS OF ANY KIND,
# either express or implied. See the License for the specific language governing permissions and
# limitations under the License.
#
# We undertake not to change the open source license (MIT license) applicable
# to the current version of the project delivered to anyone in the future.

import logging
import time
from contextlib import contextmanager

import redis
from django.utils.encoding import force_str
from django.utils.timezone import now
from django.utils.translation import gettext_lazy as _

from paasng.core.core.storages.redisdb import get_default_redis
from paasng.misc.tools.smart_app.exceptions import SmartBuildShouldAbortError
from paasng.misc.tools.smart_app.models import SmartBuildPhase, SmartBuildRecord, SmartBuildStep
from paasng.misc.tools.smart_app.output import (
    SmartBuildStream,
    StreamType,
    get_default_stream,
    make_channel_stream,
)
from paasng.platform.engine.constants import JobStatus
from paasng.platform.engine.exceptions import HandleAppDescriptionError, StepNotInPresetListError
from paasng.platform.engine.utils.output import Style
from paasng.utils.error_message import find_coded_error_message

logger = logging.getLogger(__name__)


class SmartBuildProcedure:
    """Build step context managers

    :param stream: stream for writing title and messages
    :param smart_build: current smart build record
    :param title: title of current step
    :param phase: current build phase
    """

    TITLE_PREFIX: str = "正在"

    def __init__(
        self,
        stream: SmartBuildStream,
        smart_build: SmartBuildRecord | None,
        title: str,
        phase: SmartBuildPhase,
    ):
        self.stream = stream
        self.smart_build = smart_build
        self.phase = phase
        self.step_obj = self._get_step_obj(title)
        self.title = _(title)

    def __enter__(self):
        self.stream.write_title(f"{self.TITLE_PREFIX}{self.title}")
        if self.step_obj:
            self.step_obj.mark_and_write_to_stream(self.stream, JobStatus.PENDING)
        return self

    def __exit__(self, exc_type, exc_val, exc_tb):
        if exc_type is None:
            if self.step_obj:
                self.step_obj.mark_and_write_to_stream(self.stream, JobStatus.SUCCESSFUL)
            return False

        # Only some types of exception should be output directly into the stream,
        # others have to be masked as "Unknown error" in order to provide better
        # user experiences.
        is_known_exc = exc_type in [SmartBuildShouldAbortError, HandleAppDescriptionError]
        if is_known_exc:
            msg = _("步骤 [{title}] 出错了，原因：{reason}。").format(
                title=Style.Title(self.title), reason=Style.Warning(exc_val)
            )
        else:
            msg = _("步骤 [{title}] 出错了，请稍候重试。").format(title=Style.Title(self.title))

        coded_message = find_coded_error_message(exc_val)
        if coded_message:
            msg += coded_message

        # Only log exception when it's an unknown exception
        if not is_known_exc:
            logger.exception(msg)

        self.stream.write_message(msg, StreamType.STDERR)
        if self.step_obj:
            self.step_obj.mark_and_write_to_stream(self.stream, JobStatus.FAILED)
        if self.phase:
            self.phase.mark_and_write_to_stream(self.stream, JobStatus.FAILED)
        return False

    def _get_step_obj(self, title: str) -> SmartBuildStep | None:
        if not self.smart_build:
            return None

        try:
            return self.phase.get_step_by_name(title)
        except StepNotInPresetListError as e:
            logger.info("%s, skip", e.message)
            return None


class SmartBuildStateMgr:
    """s-mart build state manager"""

    def __init__(
        self,
        smart_build: SmartBuildRecord,
        stream: SmartBuildStream | None = None,
    ):
        self.smart_build = smart_build
        self.stream = stream or get_default_stream(smart_build)
        self.coordinator = SmartBuildCoordinator(f"{smart_build.operator}:{smart_build.app_code}")

    @classmethod
    def from_smart_build_id(cls, smart_build_id: str, stream: SmartBuildStream | None = None):
        record = SmartBuildRecord.objects.get(pk=smart_build_id)
        stream = stream or make_channel_stream(record)
        return cls(record, stream)

    def update(self, **fields):
        return self.smart_build.update_fields(**fields)

    def finish(self, status: JobStatus, err_detail: str = "", write_to_stream: bool = True):
        """Finish a s-mart build process

        :param status: the final status of smart build
        :param err_detail: only useful when status is "FAILED"
        :param when_to_stream: write the raw error detail message to stream, default ot True
        """

        if status not in JobStatus.get_finished_states():
            raise ValueError(f"{status} is not a valid finished status")
        if write_to_stream and err_detail:
            self.stream.write_message(self._stylize_error(err_detail, status), stream=StreamType.STDERR)

<<<<<<< HEAD
        self.update(status=status, end_time=now(), err_detail=err_detail)
=======
        # Update the status of the smart build
        self.update(status=status, err_detail=err_detail)
>>>>>>> b6b8e2e2

    @staticmethod
    def _stylize_error(error_detail: str, status: JobStatus) -> str:
        """Format error messages"""

        if status == JobStatus.INTERRUPTED:
            return Style.Warning(error_detail)
        elif status == JobStatus.FAILED:
            return Style.Error(error_detail)
        else:
            return error_detail


class SmartBuildCoordinator:
    """Coordinate the tasks of building s-smart packages

    Including managing build status and preventing duplicate builds
    """

    # The lock will be released anyway after {DEFAULT_LOCK_TIMEOUT} seconds
    DEFAULT_LOCK_TIMEOUT = 15 * 60
    # A placeholder value for lock
    DEFAULT_TOKEN = "None"
    # If not any poll in 90s, assume the poller is failed
    POLLING_TIMEOUT = 90

    def __init__(
        self,
        composed_key: str,
        timeout: float | None = None,
        redis_db: redis.Redis | None = None,
    ):
        self.redis = redis_db or get_default_redis()
        self.key_name_lock = f"smart_build_lock:{composed_key}:lock"
        self.key_name_build = f"smart_build_lock:{composed_key}:build"
        self.key_name_latest_polling_time = f"smart_build_lock:{composed_key}:latest_polling_time"
        # use milliseconds
        self.timeout_ms = int((timeout or self.DEFAULT_LOCK_TIMEOUT) * 1000)

    def acquire_lock(self):
        """Acquire build lock"""

        if self.redis.set(self.key_name_lock, self.DEFAULT_TOKEN, nx=True, px=self.timeout_ms):  # noqa: SIM103
            return True
        return False

    def release_lock(self, expected_smart_build: SmartBuildRecord | None = None):
        """Finish a s-mart build process, release the s-mart build lock

        :param expected_smart_build: if given, will raise ValueError when the ongoing build is
            not identical with given build
        :raises: ValueError when build not matched
        """

        def execute_release(pipe):
            if expected_smart_build:
                smart_build_id = pipe.get(self.key_name_build)
                if smart_build_id and (force_str(smart_build_id) != str(expected_smart_build.pk)):
                    raise ValueError(
                        f"smart_build lock holder mismatch, found: {smart_build_id}, expected: {expected_smart_build.pk}"
                    )
            pipe.delete(self.key_name_lock, self.key_name_build, self.key_name_latest_polling_time)

        self.redis.transaction(execute_release, self.key_name_build)

    def release_if_polling_timed_out(self, expected_smart_build: SmartBuildRecord):
        """Release lock if status polling timed out"""

        if (
            (current_build_record := self.get_current_smart_build())
            and self.is_status_polling_timeout
            and current_build_record.pk == expected_smart_build.pk
        ):
            try:
                # Release build lock
                self.release_lock(expected_smart_build=expected_smart_build)
            except ValueError as e:
                logger.warning("Failed to release the build lock: %s", e)

    def set_smart_build(self, smart_build: SmartBuildRecord):
        """Set current s-mart build"""

        self.redis.set(self.key_name_build, str(smart_build.pk), px=self.timeout_ms)
        self.update_polling_time()

    def get_current_smart_build(self):
        """Get current s-mart build"""

        build_id = self.redis.get(self.key_name_build)
        if build_id:
            return SmartBuildRecord.objects.get(pk=force_str(build_id))
        return None

    def update_polling_time(self):
        """Update status polling time"""

        self.redis.set(self.key_name_latest_polling_time, time.time(), px=self.timeout_ms)

    @property
    def is_status_polling_timeout(self) -> bool:
        """Check if the reporting time has timed out

        Currently used for controlling build and hook processes
        """

        latest_polling_time = self.redis.get(self.key_name_latest_polling_time)
        # If there is no last report status time, it is considered not timed out,
        # and the query time is set to the last report time
        if not latest_polling_time:
            self.update_polling_time()
            return False

        return (time.time() - float(force_str(latest_polling_time))) > self.POLLING_TIMEOUT

    @contextmanager
    def release_on_error(self):
        try:
            yield
        except Exception:
            self.release_lock()
            raise<|MERGE_RESOLUTION|>--- conflicted
+++ resolved
@@ -148,12 +148,7 @@
         if write_to_stream and err_detail:
             self.stream.write_message(self._stylize_error(err_detail, status), stream=StreamType.STDERR)
 
-<<<<<<< HEAD
         self.update(status=status, end_time=now(), err_detail=err_detail)
-=======
-        # Update the status of the smart build
-        self.update(status=status, err_detail=err_detail)
->>>>>>> b6b8e2e2
 
     @staticmethod
     def _stylize_error(error_detail: str, status: JobStatus) -> str:
