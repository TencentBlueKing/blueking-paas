# -*- coding: utf-8 -*-
"""
Tencent is pleased to support the open source community by making
蓝鲸智云 - PaaS 平台 (BlueKing - PaaS System) available.
Copyright (C) 2017-2022THL A29 Limited,
a Tencent company. All rights reserved.
Licensed under the MIT License (the "License");
you may not use this file except in compliance with the License.
You may obtain a copy of the License at http://opensource.org/licenses/MIT
Unless required by applicable law or agreed to in writing,
software distributed under the License is distributed on
an "AS IS" BASIS, WITHOUT WARRANTIES OR CONDITIONS OF ANY KIND,
either express or implied. See the License for the
specific language governing permissions and limitations under the License.

We undertake not to change the open source license (MIT license) applicable

to the current version of the project delivered to anyone in the future.
"""
from typing import Text

from django.db.models import Q
from django.http import Http404
from django.shortcuts import get_object_or_404
from drf_yasg.utils import swagger_auto_schema
from rest_framework.permissions import IsAuthenticated
from rest_framework.request import Request
from rest_framework.response import Response
from rest_framework.viewsets import GenericViewSet, ViewSet

<<<<<<< HEAD
from paasng.accessories.iam.permissions.resources.application import AppAction
from paasng.accounts.permissions.application import application_perm_class
=======
from paasng.accounts.permissions.application import check_application_perms
from paasng.monitoring.monitor.alert_rules.constants import DEFAULT_RULE_CONFIGS
>>>>>>> 9900beb8
from paasng.platform.applications.mixins import ApplicationCodeInPathMixin
from paasng.platform.applications.models import UserApplicationFilter

from .models import AppAlertRule
from .phalanx import Client
from .serializer import (
    AppSummaryResultSLZ,
    EventGenreListQuerySLZ,
    EventGenreListSLZ,
    EventRecordAppSummaryQuerySLZ,
    EventRecordDetailsSLZ,
    EventRecordListQuerySLZ,
    EventRecordListSLZ,
    EventRecordMetricsQuerySLZ,
    EventRecordMetricsResultSLZ,
)
from .serializers import AlertRuleSLZ, ListAlertRulesSLZ, SupportedAlertSLZ


class EventRecordView(ViewSet, ApplicationCodeInPathMixin):

    permission_classes = [IsAuthenticated, application_perm_class(AppAction.VIEW_ALERT_RECORDS)]

    @swagger_auto_schema(responses={200: EventRecordListSLZ}, request_body=EventRecordListQuerySLZ, tags=["查询告警记录"])
    def query(self, request: Request, code: Text):
        request_slz = EventRecordListQuerySLZ(data=request.data, partial=True)
        request_slz.is_valid(True)

        client = Client()
        params = request_slz.validated_data
        labels = params.setdefault("labels", {})
        labels["app"] = code

        result = client.get_event_records(**params)
        if not result:
            raise Http404()

        slz = EventRecordListSLZ(result)

        return Response(slz.data)

    @swagger_auto_schema(
        responses={200: AppSummaryResultSLZ}, query_serializer=EventRecordAppSummaryQuerySLZ, tags=["个人应用告警统计"]
    )
    def app_summary(self, request: Request):
        request_slz = EventRecordAppSummaryQuerySLZ(data=request.query_params, partial=True)
        request_slz.is_valid(True)

        results = []
        applications = {i.code: i for i in UserApplicationFilter(request.user).filter(order_by=["code"])}

        # query only when applications is not empty
        if applications:
            client = Client()
            params = request_slz.validated_data
            labels = params.setdefault("labels", {})
            labels["app"] = list(applications.keys())

            records = client.get_grouped_records(groups=["app"], **params)
            if not records:
                raise Http404()

            for i in records.results:
                app = applications[i.labels["app"]]
                results.append({"summary": i, "app": app})

        slz = AppSummaryResultSLZ({"results": results})

        return Response(slz.data)


class EventRecordDetailsView(ViewSet, ApplicationCodeInPathMixin):

    permission_classes = [IsAuthenticated, application_perm_class(AppAction.VIEW_ALERT_RECORDS)]

    @swagger_auto_schema(responses={200: EventRecordDetailsSLZ}, tags=["查询告警记录详情"])
    def get(self, request: Request, code: Text, record: Text):
        client = Client()

        result = client.get_event_record_details(record, labels={"app": code})
        if not result:
            raise Http404()

        slz = EventRecordDetailsSLZ(result)

        return Response(slz.data)


class EventRecordMetricsView(ViewSet, ApplicationCodeInPathMixin):

    permission_classes = [IsAuthenticated, application_perm_class(AppAction.VIEW_ALERT_RECORDS)]

    @swagger_auto_schema(
        responses={200: EventRecordMetricsResultSLZ}, query_serializer=EventRecordMetricsQuerySLZ, tags=["查询告警记录指标趋势"]
    )
    def get(self, request: Request, code: Text, record: Text):
        request_slz = EventRecordMetricsQuerySLZ(data=request.query_params)
        request_slz.is_valid(True)

        client = Client()
        result = client.get_event_record_metrics(
            record,
            request_slz.validated_data["start"],
            request_slz.validated_data["end"],
            request_slz.validated_data["step"],
        )
        if not result:
            raise Http404()

        slz = EventRecordMetricsResultSLZ(result)

        return Response(slz.data)


class EventGenreView(ViewSet, ApplicationCodeInPathMixin):

    permission_classes = [IsAuthenticated, application_perm_class(AppAction.VIEW_ALERT_RECORDS)]

    @swagger_auto_schema(responses={200: EventGenreListSLZ}, query_serializer=EventGenreListQuerySLZ, tags=["查询告警类型"])
    def list(self, request: Request, code: Text):
        request_slz = EventGenreListQuerySLZ(data=request.query_params, partial=True)
        request_slz.is_valid(True)

        client = Client()

        result = client.get_event_genre(**request_slz.validated_data)
        if not result:
            raise Http404()

        slz = EventGenreListSLZ(result)

        return Response(slz.data)


class AlertRulesView(GenericViewSet, ApplicationCodeInPathMixin):
    queryset = AppAlertRule.objects.all()
    serializer_class = AlertRuleSLZ
    pagination_class = None

    @swagger_auto_schema(query_serializer=ListAlertRulesSLZ)
    def list(self, request, code, module_name):
        """查询告警规则列表"""

        serializer = ListAlertRulesSLZ(data=self.request.query_params)
        serializer.is_valid(raise_exception=True)

        validated_data = serializer.validated_data

        queryset = self.queryset.filter(application=self.get_application()).filter(
            Q(module=self.get_module_via_path()) | Q(module=None)
        )

        if run_env := validated_data.get('environment'):
            queryset = queryset.filter(environment=run_env)

        if alert_code := validated_data.get('alert_code'):
            queryset = queryset.filter(alert_code=alert_code)

        if keyword := validated_data.get('keyword'):
            queryset = queryset.filter(display_name__contains=keyword)

        serializer = self.get_serializer(queryset, many=True)
        return Response(serializer.data)

    def update(self, request, code, id):
        """更新告警规则"""
        application = self.get_application()

        check_application_perms(self.request.user, ['manage_deploy'], application)

        filter_kwargs = {'id': id, 'application': self.get_application()}
        instance = get_object_or_404(self.queryset, **filter_kwargs)

        serializer = self.get_serializer(instance, data=request.data)
        serializer.is_valid(raise_exception=True)

        serializer.save()
        return Response(serializer.data)

    @swagger_auto_schema(responses={200: SupportedAlertSLZ(many=True)})
    def list_supported_alerts(self, request):
        """查询支持的告警信息"""
        supported_alerts = []

        for _, alert_config in DEFAULT_RULE_CONFIGS.items():
            for alert_code in alert_config:
                supported_alerts.append(
                    {'alert_code': alert_code, 'display_name': alert_config[alert_code]['display_name']}
                )

        serializer = SupportedAlertSLZ(supported_alerts, many=True)
        return Response(serializer.data)<|MERGE_RESOLUTION|>--- conflicted
+++ resolved
@@ -28,15 +28,12 @@
 from rest_framework.response import Response
 from rest_framework.viewsets import GenericViewSet, ViewSet
 
-<<<<<<< HEAD
 from paasng.accessories.iam.permissions.resources.application import AppAction
 from paasng.accounts.permissions.application import application_perm_class
-=======
-from paasng.accounts.permissions.application import check_application_perms
 from paasng.monitoring.monitor.alert_rules.constants import DEFAULT_RULE_CONFIGS
->>>>>>> 9900beb8
 from paasng.platform.applications.mixins import ApplicationCodeInPathMixin
 from paasng.platform.applications.models import UserApplicationFilter
+from paasng.utils.views import permission_classes as perm_classes
 
 from .models import AppAlertRule
 from .phalanx import Client
@@ -175,9 +172,9 @@
     pagination_class = None
 
     @swagger_auto_schema(query_serializer=ListAlertRulesSLZ)
+    @perm_classes([application_perm_class(AppAction.VIEW_BASIC_INFO)], policy='merge')
     def list(self, request, code, module_name):
         """查询告警规则列表"""
-
         serializer = ListAlertRulesSLZ(data=self.request.query_params)
         serializer.is_valid(raise_exception=True)
 
@@ -199,12 +196,9 @@
         serializer = self.get_serializer(queryset, many=True)
         return Response(serializer.data)
 
+    @perm_classes([application_perm_class(AppAction.EDIT_ALERT_POLICY)], policy='merge')
     def update(self, request, code, id):
         """更新告警规则"""
-        application = self.get_application()
-
-        check_application_perms(self.request.user, ['manage_deploy'], application)
-
         filter_kwargs = {'id': id, 'application': self.get_application()}
         instance = get_object_or_404(self.queryset, **filter_kwargs)
 
