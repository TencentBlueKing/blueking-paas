{% extends "../base_with_nav.html" %}
{% load admin_utils %}

{% block content_header %}
<ul class="paas-breadcrumb">
    <li><a href="{% url 'admin.front_page' %}">首页</a></li>
    <li><a href="{% url 'admin.platform.index' %}">平台管理</a></li>
    <li class="active">{{ view.name }}</li>
</ul>
{% endblock %}

{% block nav_list %}
<script>
    var navList = [
        {
            name: "应用列表",
            icon: 'icon-tree-module-shape',
            url: "{% url 'admin.applications.list' %}"
        },
        {
            name: "应用运营评估",
            icon: 'icon-tree-module-shape',
            url: "{% url 'admin.applications.operation_evaluation.list' %}"
        },
        {
            name: "部署概览",
            icon: 'icon-tree-module-shape',
            url: "{% url 'admin.deployments.list' %}"
        },
        {
            name: '运行时管理',
            icon: 'icon-tree-module-shape',
            url: "{% url 'admin.runtimes.buildpack.manage' %}",
            children: [
                {
                    name: 'BuildPack 管理',
                    url: '{% url "admin.runtimes.buildpack.manage" %}'
                },
                {
                    name: 'SlugBuilder 管理',
                    url: '{% url "admin.runtimes.slugbuilder.manage" %}'
                },
                {
                    name: 'SlugRunner 管理',
                    url: '{% url "admin.runtimes.slugrunner.manage" %}'
                },
            ]
        },
        {
            name: '智能顾问',
            icon: 'icon-tree-module-shape',
            url: "{% url 'admin.smart_advisor.documents.manage' %}",
            children: [
                {
                    name: '文档管理',
                    url: '{% url "admin.smart_advisor.documents.manage" %}'
                },
                {
                    name: '失败提示管理',
                    url: '{% url "admin.smart_advisor.deploy_failure_tips.manage" %}'
                }
            ]
        },
        {
            name: '应用资源方案',
            icon: 'icon-tree-module-shape',
            url: '{% url "admin.process_spec_plan.manage" %}',
            children: [
                {
                    name: '方案列表',
                    url: '{% url "admin.process_spec_plan.manage" %}'
                },
                {
                    name: '方案配置',
                    url: '{% url "admin.process_spec_plan.applications.manage" %}'
                }
            ]
        },
        {
            name: '共享证书管理',
            icon: 'icon-tree-module-shape',
            url: "{% url 'admin.shared.certs.manage' %}"
        },
        {
<<<<<<< HEAD
            name: "环境变量管理",
            icon: 'icon-tree-module-shape',
            url: "{% url 'admin.builtin_config_vars.manage' %}"
=======
            name: "代码库配置",
            icon: 'icon-tree-module-shape',
            url: "{% url 'admin.sourcectl.source_type_spec.manage' %}"
>>>>>>> c942f89e
        }
    ]
</script>
{% endblock %}<|MERGE_RESOLUTION|>--- conflicted
+++ resolved
@@ -80,17 +80,6 @@
             name: '共享证书管理',
             icon: 'icon-tree-module-shape',
             url: "{% url 'admin.shared.certs.manage' %}"
-        },
-        {
-<<<<<<< HEAD
-            name: "环境变量管理",
-            icon: 'icon-tree-module-shape',
-            url: "{% url 'admin.builtin_config_vars.manage' %}"
-=======
-            name: "代码库配置",
-            icon: 'icon-tree-module-shape',
-            url: "{% url 'admin.sourcectl.source_type_spec.manage' %}"
->>>>>>> c942f89e
         }
     ]
 </script>
