--- conflicted
+++ resolved
@@ -398,19 +398,6 @@
         accountmgr.UserProfilesManageViewSet.as_view({"post": "bulk_create", "put": "update", "delete": "destroy"}),
         name="admin.accountmgr.userprofile.api",
     ),
-<<<<<<< HEAD
-    # 用户管理-用户特性管理
-    re_path(
-        r"^accountmgr/account_feature_flags/$",
-        accountmgr.AccountFeatureFlagManageView.as_view(),
-        name="admin.accountmgr.account_feature_flags.index",
-    ),
-    # 用户管理-用户特性管理 API
-    re_path(
-        r"^api/accountmgr/account_feature_flags/$",
-        accountmgr.AccountFeatureFlagManageViewSet.as_view({"get": "list", "post": "update_or_create"}),
-        name="admin.accountmgr.account_feature_flags.api",
-=======
     # 部署列表页
     re_path(r"^deployments/$", deployments.DeploymentListView.as_view(), name="admin.deployments.list"),
     re_path(
@@ -432,7 +419,6 @@
         r"^operation/statistics/deploy/developers/export/$",
         deploy.DevelopersDeployStatisticsView.as_view({"get": "export"}),
         name="admin.operation.statistics.deploy.developers.export",
->>>>>>> 88cb8671
     ),
 ]
 
