--- conflicted
+++ resolved
@@ -29,11 +29,6 @@
     runtimes,
     services,
     smart_advisor,
-<<<<<<< HEAD
-    sourcectl,
-=======
-    templates,
->>>>>>> 73382744
 )
 from .views.engine import (
     certs,
