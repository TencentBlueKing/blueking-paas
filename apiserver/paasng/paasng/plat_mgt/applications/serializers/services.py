--- conflicted
+++ resolved
@@ -18,20 +18,6 @@
 
 from rest_framework import serializers
 
-<<<<<<< HEAD
-# from paasng.accessories.servicehub.serializers import (
-#     ServiceMinimalSLZ,
-# )
-from paasng.platform.modules.serializers import MinimalModuleSLZ
-
-
-class AddonServiceSLZ(serializers.Serializer):
-    """应用增强服务序列化器"""
-
-    uuid = serializers.CharField(help_text="增强服务唯一标识")
-    name = serializers.CharField(help_text="增强服务名称")
-    display_name = serializers.CharField(help_text="增强服务展示名称")
-=======
 from paasng.plat_mgt.infras.services.serializers import (
     PlanForDisplayOutputSLZ,
 )
@@ -43,32 +29,14 @@
     name = serializers.CharField()
     display_name = serializers.CharField()
 
->>>>>>> d3c3a62c
 
 class ServicePlanOutputSLZ(serializers.Serializer):
     """应用增强服务绑定计划序列化器"""
 
-<<<<<<< HEAD
-class AddonServiceInstanceSLZ(serializers.Serializer):
-    """应用增强服务实例序列化器"""
-=======
     stag = PlanForDisplayOutputSLZ(help_text="预发布环境方案信息", default=None)
     prod = PlanForDisplayOutputSLZ(help_text="生产环境方案信息", default=None)
->>>>>>> d3c3a62c
 
-    uuid = serializers.UUIDField()
-    config = serializers.JSONField()
-    credentials = serializers.JSONField()
 
-<<<<<<< HEAD
-
-class AddonServicePlanSLZ(serializers.Serializer):
-    """应用增强服务绑定计划序列化器"""
-
-    env_name = serializers.CharField(help_text="环境名称")
-    plan_name = serializers.CharField(help_text="增强服务计划名称")
-    plan_description = serializers.CharField(help_text="增强服务计划描述")
-=======
 class ServiceProvisionInfoSLZ(serializers.Serializer):
     env_name = serializers.CharField(help_text="环境名称")
     is_provisioned = serializers.BooleanField(help_text="是否已分配实例")
@@ -83,42 +51,10 @@
     plans = ServicePlanOutputSLZ(help_text="增强服务方案信息")
     ref_modules = serializers.ListField(help_text="共享当前增强服务的模块", allow_null=True, child=MinimalModuleSLZ())
 
->>>>>>> d3c3a62c
 
 class SharedServiceInfoOutputSLZ(serializers.Serializer):
     """应用增强服务共享信息序列化器"""
 
-<<<<<<< HEAD
-class AddonServiceProvisionInfoSLZ(serializers.Serializer):
-    stag = serializers.BooleanField(help_text="是否已配置实例(预发布环境)", default=False)
-    prod = serializers.BooleanField(help_text="是否已配置实例(生产环境)", default=False)
-
-
-class AddonBoundServiceInfoSLZ(serializers.Serializer):
-    """Serializer for representing bound service info"""
-
-    service = AddonServiceSLZ(help_text="增强服务信息")
-    provision_infos = AddonServiceProvisionInfoSLZ(help_text="增强服务实例分配信息")
-    plans = AddonServicePlanSLZ(help_text="增强服务方案信息", many=True)
-    ref_modules = serializers.ListField(help_text="共享当前增强服务的模块", allow_null=True, child=MinimalModuleSLZ())
-
-
-class AddonSharedServiceInfo(serializers.Serializer):
-    """应用增强服务共享信息序列化器"""
-
-    module = MinimalModuleSLZ(help_text="发起共享的模块")
-    ref_module = MinimalModuleSLZ(help_text="被共享的模块")
-    service = AddonServiceSLZ(help_text="共享服务信息")
-    provision_infos = AddonServiceProvisionInfoSLZ(help_text="共享服务实例分配信息")
-
-
-class AddonServiceListOutputSLZ(serializers.Serializer):
-    """应用模块增强服务列表"""
-
-    module_name = serializers.CharField(help_text="模块名称")
-    bound_services = AddonBoundServiceInfoSLZ(many=True, help_text="绑定的增强服务列表")
-    shared_services = AddonSharedServiceInfo(many=True, help_text="共享的增强服务列表")
-=======
     module = MinimalModuleSLZ(help_text="发起共享的模块")
     ref_module = MinimalModuleSLZ(help_text="被共享的模块")
     service = ServiceMinimalObjSLZ(help_text="共享服务信息")
@@ -130,5 +66,4 @@
 
     module_name = serializers.CharField(help_text="模块名称")
     bound_services = BoundServiceInfoOutPutSLZ(many=True, help_text="绑定的增强服务列表")
-    shared_services = SharedServiceInfoOutputSLZ(many=True, help_text="共享的增强服务列表")
->>>>>>> d3c3a62c
+    shared_services = SharedServiceInfoOutputSLZ(many=True, help_text="共享的增强服务列表")