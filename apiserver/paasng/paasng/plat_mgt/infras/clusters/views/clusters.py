# -*- coding: utf-8 -*-
# TencentBlueKing is pleased to support the open source community by making
# 蓝鲸智云 - PaaS 平台 (BlueKing - PaaS System) available.
# Copyright (C) 2017 THL A29 Limited, a Tencent company. All rights reserved.
# Licensed under the MIT License (the "License"); you may not use this file except
# in compliance with the License. You may obtain a copy of the License at
#
#     http://opensource.org/licenses/MIT
#
# Unless required by applicable law or agreed to in writing, software distributed under
# the License is distributed on an "AS IS" BASIS, WITHOUT WARRANTIES OR CONDITIONS OF ANY KIND,
# either express or implied. See the License for the specific language governing permissions and
# limitations under the License.
#
# We undertake not to change the open source license (MIT license) applicable
# to the current version of the project delivered to anyone in the future.

import logging

from django.db import transaction
from django.utils.translation import gettext_lazy as _
from drf_yasg.utils import swagger_auto_schema
from requests.exceptions import RequestException
from rest_framework import status, viewsets
from rest_framework.permissions import IsAuthenticated
from rest_framework.response import Response

from paas_wl.infras.cluster.components import get_default_component_configs
from paas_wl.infras.cluster.constants import (
    ClusterFeatureFlag,
    ClusterTokenType,
    ClusterType,
)
from paas_wl.infras.cluster.models import (
    APIServer,
    Cluster,
    ClusterAppImageRegistry,
    ClusterComponent,
    ClusterElasticSearchConfig,
)
from paas_wl.infras.resources.base.base import get_client_by_cluster_name, invalidate_global_configuration_pool
from paas_wl.workloads.networking.egress.cluster_state import generate_state, sync_state_to_nodes
from paas_wl.workloads.networking.entrance.constants import AddressType
from paasng.core.tenant.user import get_tenant
from paasng.infras.accounts.permissions.constants import PlatMgtAction
from paasng.infras.accounts.permissions.plat_mgt import plat_mgt_perm_class
from paasng.infras.bcs.client import BCSClient
from paasng.infras.bcs.exceptions import BCSGatewayServiceError
from paasng.infras.bk_user.client import BkUserClient
from paasng.plat_mgt.infras.clusters.constants import HelmChartDeployStatus
from paasng.plat_mgt.infras.clusters.helm import HelmClient
from paasng.plat_mgt.infras.clusters.k8s import check_k8s_accessible
from paasng.plat_mgt.infras.clusters.serializers import (
    ClusterCreateInputSLZ,
    ClusterDefaultFeatureFlagsRetrieveOutputSLZ,
    ClusterListOutputSLZ,
    ClusterRetrieveOutputSLZ,
    ClusterStatusRetrieveOutputSLZ,
    ClusterUpdateInputSLZ,
    ClusterUsageRetrieveOutputSLZ,
)
from paasng.plat_mgt.infras.clusters.state import ClusterAllocationGetter
from paasng.platform.modules.constants import ExposedURLType
from paasng.utils.error_codes import error_codes

logger = logging.getLogger(__name__)


class ClusterViewSet(viewsets.GenericViewSet):
    """集群管理，接入相关 API"""

    permission_classes = [IsAuthenticated, plat_mgt_perm_class(PlatMgtAction.ALL)]

    lookup_field = "name"
    lookup_url_kwarg = "cluster_name"

    def get_queryset(self):
        # FIXME: (多租户) 根据平台/租户管理员身份，返回不同的集群列表
        return Cluster.objects.all()

    @swagger_auto_schema(
        tags=["plat_mgt.infras.cluster"],
        operation_description="集群列表",
        responses={status.HTTP_200_OK: ClusterListOutputSLZ(many=True)},
    )
    def list(self, request, *args, **kwargs):
        """获取集群列表"""
        clusters = self.get_queryset()
        user_tenant_id = get_tenant(request.user).id
        tenants = BkUserClient(user_tenant_id).list_tenants()
        context = {"tenant_name_map": {t.id: t.name for t in tenants}}
        return Response(data=ClusterListOutputSLZ(clusters, context=context, many=True).data)

    @swagger_auto_schema(
        tags=["plat_mgt.infras.cluster"],
        operation_description="获取集群详情",
        responses={status.HTTP_200_OK: ClusterRetrieveOutputSLZ()},
    )
    def retrieve(self, request, cluster_name, *args, **kwargs):
        """获取集群信息"""
        cluster: Cluster = self.get_object()

        context = {}
        if cluster.bcs_project_id and cluster.bcs_cluster_id:
            # 对来源于 BCS 的集群，需要获取 BCS 项目和集群名称
            client = BCSClient(get_tenant(request.user).id, request.user.username)

            try:
                bcs_project = client.get_auth_project(cluster.bcs_project_id)
                bcs_cluster = client.get_cluster(cluster.bcs_project_id, cluster.bcs_cluster_id)
            except (BCSGatewayServiceError, RequestException) as e:
                logger.warning(
                    "username %s get bcs project %s, cluster %s error: %s",
                    request.user.username,
                    cluster.bcs_project_id,
                    cluster.bcs_cluster_id,
                    e,
                )
            else:
                if bcs_project:
                    context["bcs_project_name"] = bcs_project.name
                    context["bk_biz_name"] = bcs_project.businessName
                if bcs_cluster:
                    context["bcs_cluster_name"] = bcs_cluster.clusterName

        return Response(data=ClusterRetrieveOutputSLZ(cluster, context=context).data)

    @swagger_auto_schema(
        tags=["plat_mgt.infras.cluster"],
        operation_description="新建集群",
        request_body=ClusterCreateInputSLZ(),
        responses={status.HTTP_201_CREATED: ""},
    )
    def create(self, request, *args, **kwargs):
        cur_tenant_id = get_tenant(request.user).id

        slz = ClusterCreateInputSLZ(data=request.data, context={"cur_tenant_id": cur_tenant_id})
        slz.is_valid(raise_exception=True)
        data = slz.validated_data

        cert, ca, key, token = data["cert"], data["ca"], data["key"], data["token"]
        api_servers = data["api_servers"]

        # 检查集群是否可访问
        if not check_k8s_accessible(api_servers, ca, cert, key, token):
            raise error_codes.CANNOT_CREATE_CLUSTER.f(_("集群连通性测试失败，请检查 Server，Token 等配置是否准确"))

        with transaction.atomic(using="workloads"):
            # 创建集群
            cluster = Cluster.objects.create(
                tenant_id=cur_tenant_id,
                available_tenant_ids=data["available_tenant_ids"],
                # 集群基本属性
                name=data["name"],
                type=ClusterType.NORMAL,
                description=data["description"],
                ingress_config=data["ingress_config"],
                annotations=data["annotations"],
                # 认证相关配置
                ca_data=ca,
                cert_data=cert,
                key_data=key,
                token_type=ClusterTokenType.SERVICE_ACCOUNT,
                token_value=token,
                # App 默认配置（仅含创建时的默认配置，不含节点选择器等）
                container_log_dir=data["container_log_dir"],
            )
            # 创建 ApiServers
            APIServer.objects.bulk_create(
                [APIServer(cluster=cluster, host=host, tenant_id=cluster.tenant_id) for host in api_servers]
            )
            # 创建集群组件配置
            ClusterComponent.objects.bulk_create(
                [
                    ClusterComponent(cluster=cluster, name=cfg["name"], required=cfg["required"])
                    for cfg in get_default_component_configs()
                ]
            )
<<<<<<< HEAD
            # 创建 ElasticSearch 配置
            ClusterElasticSearchConfig.objects.create(
                cluster=cluster, tenant_id=cluster.tenant_id, **data["elastic_search_config"]
            )
            # 创建集群 App 镜像仓库配置
            if image_registry := data.get("app_image_registry"):
                ClusterAppImageRegistry.objects.create(cluster=cluster, tenant_id=cluster.tenant_id, **image_registry)
=======
            # 若有配置，则创建 ElasticSearch 配置
            if es_cfg := data.get("elastic_search_config"):
                ClusterElasticSearchConfig.objects.create(cluster=cluster, tenant_id=cluster.tenant_id, **es_cfg)
>>>>>>> 40e59e55

        # 新添加集群后，需要刷新配置池
        invalidate_global_configuration_pool()

        return Response(status=status.HTTP_201_CREATED)

    @swagger_auto_schema(
        tags=["plat_mgt.infras.cluster"],
        operation_description="更新集群",
        request_body=ClusterUpdateInputSLZ(),
        responses={status.HTTP_204_NO_CONTENT: ""},
    )
    def update(self, request, cluster_name, *args, **kwargs):
        cluster = self.get_object()

        slz = ClusterUpdateInputSLZ(data=request.data, context={"cur_cluster": cluster})
        slz.is_valid(raise_exception=True)
        data = slz.validated_data

        # 基础配置
        cluster.available_tenant_ids = data["available_tenant_ids"]
        cluster.description = data["description"]
        cluster.exposed_url_type = (
            ExposedURLType.SUBPATH if data["app_address_type"] == AddressType.SUBPATH else ExposedURLType.SUBDOMAIN
        )
        cluster.ingress_config = data["ingress_config"]
        # 注：通过 update 的方式，防止覆盖一些手动配置的注解 key
        cluster.annotations.update(data["annotations"])

        cert, ca, key, token = data["cert"], data["ca"], data["key"], data["token"]
        api_servers = data["api_servers"]

        # 检查集群认证信息 & APIServers 是否被修改
        auth_cfg_modified = not (
            ca == cluster.ca_data
            and cert == cluster.cert_data
            and key == cluster.key_data
            and token == cluster.token_value
        )
        exists_api_servers = cluster.api_servers.values_list("host", flat=True)
        api_servers_modified = set(exists_api_servers) != set(api_servers)

        # 只有在集群认证信息或 APIServers 有变更时，才需要检查集群是否可访问
        if (auth_cfg_modified or api_servers_modified) and not check_k8s_accessible(api_servers, ca, cert, key, token):
            raise error_codes.CANNOT_UPDATE_CLUSTER.f(_("集群连通性测试失败，请检查 Server，Token 等配置是否准确"))

        # 集群认证信息
        if auth_cfg_modified:
            cluster.ca_data = ca
            cluster.cert_data = cert
            cluster.key_data = key
            cluster.token_value = token

        # App 默认配置
        cluster.default_tolerations = data["tolerations"]
        cluster.default_node_selector = data["node_selector"]
        cluster.container_log_dir = data["container_log_dir"]

        cluster.component_preferred_namespace = data["component_preferred_namespace"]
        cluster.component_image_registry = data["component_image_registry"]
        cluster.feature_flags = data["feature_flags"]

        with transaction.atomic(using="workloads"):
            cluster.save()

            # 集群 App 镜像仓库配置
            if image_registry := data.get("app_image_registry"):
                ClusterAppImageRegistry.objects.update_or_create(
                    cluster=cluster, tenant_id=cluster.tenant_id, defaults=image_registry
                )

            if api_servers_modified:
                # 更新 ApiServers，采用先全部删除再插入的方式
                cluster.api_servers.all().delete()
                APIServer.objects.bulk_create(
                    [APIServer(cluster=cluster, host=host, tenant_id=cluster.tenant_id) for host in api_servers]
                )

            # 集群 ElasticSearch 配置
            if es_cfg := data.get("elastic_search_config"):
                ClusterElasticSearchConfig.objects.update_or_create(
                    cluster=cluster,
                    defaults={
                        "scheme": es_cfg["scheme"],
                        "host": es_cfg["host"],
                        "port": es_cfg["port"],
                        "username": es_cfg["username"],
                        "password": es_cfg["password"],
                    },
                )

        # 更新集群后，需要根据变更的信息，决定是否刷新配置池
        if auth_cfg_modified or api_servers_modified:
            invalidate_global_configuration_pool()

        return Response(status=status.HTTP_204_NO_CONTENT)

    @swagger_auto_schema(
        tags=["plat_mgt.infras.cluster"],
        operation_description="删除集群",
        responses={status.HTTP_204_NO_CONTENT: ""},
    )
    def destroy(self, request, cluster_name, *args, **kwargs):
        cluster = self.get_object()

        # 删除集群前需要检查使用情况（分配策略，应用模块绑定等）
        state = ClusterAllocationGetter(cluster).get_state()
        if state.allocated_tenant_ids:
            raise error_codes.CANNOT_DELETE_CLUSTER.f(
                f"集群已被租户 {', '.join(state.allocated_tenant_ids)} 分配",
            )
        if state.bound_app_module_envs:
            raise error_codes.CANNOT_DELETE_CLUSTER.f(
                f"集群已被 {len(state.bound_app_module_envs)} 个应用部署环境绑定",
            )

        # TODO（多租户）删除集群是个危险操作，需要补充审计
        logger.warning(f"user {request.user.username} delete cluster {cluster_name}")

        ClusterElasticSearchConfig.objects.filter(cluster=cluster).delete()
        ClusterAppImageRegistry.objects.filter(cluster=cluster).delete()
        APIServer.objects.filter(cluster=cluster).delete()
        cluster.delete()

        # 删除集群后，需要刷新配置池
        invalidate_global_configuration_pool()

        return Response(status=status.HTTP_204_NO_CONTENT)

    @swagger_auto_schema(
        tags=["plat_mgt.infras.cluster"],
        operation_description="获取集群配置状态",
        responses={status.HTTP_200_OK: ClusterStatusRetrieveOutputSLZ()},
    )
    def retrieve_status(self, request, cluster_name, *args, **kwargs):
        cluster = self.get_object()

        # 集群访问域名（子路径 / 子域名）是在集群配置（第二步）配置的，同属组件相关配置
        is_component_ready = bool(cluster.ingress_config.app_root_domains or cluster.ingress_config.sub_path_domains)
        # 只有通过上一步的检查，才去逐个检查必要组件的状态，避免低性能的获取 Helm Release Secrets 操作
        if is_component_ready:
            try:
                release_map = {r.chart.name: r for r in HelmClient(cluster_name).list_releases()}
            except Exception as e:
                logger.warning("list helm releases error: %s", e)
                is_component_ready = False
            else:
                for comp in ClusterComponent.objects.filter(cluster=cluster):
                    # 非必须组件，不影响集群状态
                    if not comp.required:
                        continue

                    rel = release_map.get(comp.name)
                    # 必要组件在集群中不存在，或者状态不是已安装，则认为集群组件为就绪
                    if not rel or rel.deploy_result.status != HelmChartDeployStatus.DEPLOYED:
                        is_component_ready = False
                        break

        state = {
            # 能够获取到集群的时候，基础配置已经是 OK 的
            # 注：创建/更新集群，都会检查集群的连通性，因此本 API 不做检查
            "basic": True,
            # 集群组件配置 & 集群组件状态
            "component": is_component_ready,
            # 集群特性配置（默认是空，如果不为空，则说明已配置）
            "feature": bool(cluster.feature_flags),
        }

        return Response(ClusterStatusRetrieveOutputSLZ(state).data)

    @swagger_auto_schema(
        tags=["plat_mgt.infras.cluster"],
        operation_description="获取集群默认特性",
        responses={status.HTTP_200_OK: ClusterDefaultFeatureFlagsRetrieveOutputSLZ()},
    )
    def retrieve_default_feature_flags(self, request, cluster_name, *args, **kwargs):
        cluster = self.get_object()
        feature_flags = ClusterFeatureFlag.get_default_flags_by_cluster_type(cluster.type)
        return Response(ClusterDefaultFeatureFlagsRetrieveOutputSLZ({"feature_flags": feature_flags}).data)

    @swagger_auto_schema(
        tags=["plat_mgt.infras.cluster"],
        operation_description="获取集群使用情况",
        responses={status.HTTP_200_OK: ClusterUsageRetrieveOutputSLZ()},
    )
    def retrieve_allocation_state(self, request, cluster_name, *args, **kwargs):
        cluster = self.get_object()
        state = ClusterAllocationGetter(cluster).get_state()
        return Response(ClusterUsageRetrieveOutputSLZ(state).data)

    @swagger_auto_schema(
        tags=["plat_mgt.infras.cluster"],
        operation_description="同步集群节点",
        responses={status.HTTP_204_NO_CONTENT: ""},
    )
    def sync_nodes(self, request, cluster_name, *args, **kwargs):
        cluster = self.get_object()
        client = get_client_by_cluster_name(cluster_name=cluster.name)

        ignore_labels = {"node-role.kubernetes.io/master": "true"}
        state = generate_state(cluster.name, client, ignore_labels, cluster.tenant_id)
        sync_state_to_nodes(client, state)

        return Response(status=status.HTTP_204_NO_CONTENT)<|MERGE_RESOLUTION|>--- conflicted
+++ resolved
@@ -176,19 +176,14 @@
                     for cfg in get_default_component_configs()
                 ]
             )
-<<<<<<< HEAD
+
             # 创建 ElasticSearch 配置
-            ClusterElasticSearchConfig.objects.create(
-                cluster=cluster, tenant_id=cluster.tenant_id, **data["elastic_search_config"]
-            )
+            if es_cfg := data.get("elastic_search_config"):
+                ClusterElasticSearchConfig.objects.create(cluster=cluster, tenant_id=cluster.tenant_id, **es_cfg)
+
             # 创建集群 App 镜像仓库配置
             if image_registry := data.get("app_image_registry"):
                 ClusterAppImageRegistry.objects.create(cluster=cluster, tenant_id=cluster.tenant_id, **image_registry)
-=======
-            # 若有配置，则创建 ElasticSearch 配置
-            if es_cfg := data.get("elastic_search_config"):
-                ClusterElasticSearchConfig.objects.create(cluster=cluster, tenant_id=cluster.tenant_id, **es_cfg)
->>>>>>> 40e59e55
 
         # 新添加集群后，需要刷新配置池
         invalidate_global_configuration_pool()
