--- conflicted
+++ resolved
@@ -19,9 +19,6 @@
 
 urlpatterns = [
     path("", include("paasng.plat_mgt.infras.clusters.urls")),
-<<<<<<< HEAD
+    path("", include("paasng.plat_mgt.infras.tenants.urls")),
     path("", include("paasng.plat_mgt.infras.services.urls")),
-=======
-    path("", include("paasng.plat_mgt.infras.tenants.urls")),
->>>>>>> 5f80f12b
 ]