# -*- coding: utf-8 -*-
# TencentBlueKing is pleased to support the open source community by making
# 蓝鲸智云 - PaaS 平台 (BlueKing - PaaS System) available.
# Copyright (C) 2017 THL A29 Limited, a Tencent company. All rights reserved.
# Licensed under the MIT License (the "License"); you may not use this file except
# in compliance with the License. You may obtain a copy of the License at
#
#     http://opensource.org/licenses/MIT
#
# Unless required by applicable law or agreed to in writing, software distributed under
# the License is distributed on an "AS IS" BASIS, WITHOUT WARRANTIES OR CONDITIONS OF ANY KIND,
# either express or implied. See the License for the specific language governing permissions and
# limitations under the License.
#
# We undertake not to change the open source license (MIT license) applicable
# to the current version of the project delivered to anyone in the future.

from django.urls import include, path

urlpatterns = [
    path("", include("paasng.plat_mgt.applications.urls")),
    path("", include("paasng.plat_mgt.infras.urls")),
    path("", include("paasng.plat_mgt.overview.urls")),
    path("", include("paasng.plat_mgt.users.urls")),
<<<<<<< HEAD
    path("", include("paasng.plat_mgt.config_vars.urls")),
=======
    path("", include("paasng.plat_mgt.audit.urls")),
>>>>>>> 1c313534
]<|MERGE_RESOLUTION|>--- conflicted
+++ resolved
@@ -22,9 +22,6 @@
     path("", include("paasng.plat_mgt.infras.urls")),
     path("", include("paasng.plat_mgt.overview.urls")),
     path("", include("paasng.plat_mgt.users.urls")),
-<<<<<<< HEAD
     path("", include("paasng.plat_mgt.config_vars.urls")),
-=======
     path("", include("paasng.plat_mgt.audit.urls")),
->>>>>>> 1c313534
 ]