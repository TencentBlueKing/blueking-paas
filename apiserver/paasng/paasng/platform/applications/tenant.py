# -*- coding: utf-8 -*-
# TencentBlueKing is pleased to support the open source community by making
# 蓝鲸智云 - PaaS 平台 (BlueKing - PaaS System) available.
# Copyright (C) 2017 THL A29 Limited, a Tencent company. All rights reserved.
# Licensed under the MIT License (the "License"); you may not use this file except
# in compliance with the License. You may obtain a copy of the License at
#
#     http://opensource.org/licenses/MIT
#
# Unless required by applicable law or agreed to in writing, software distributed under
# the License is distributed on an "AS IS" BASIS, WITHOUT WARRANTIES OR CONDITIONS OF ANY KIND,
# either express or implied. See the License for the specific language governing permissions and
# limitations under the License.
#
# We undertake not to change the open source license (MIT license) applicable
# to the current version of the project delivered to anyone in the future.
import logging

from django.conf import settings
<<<<<<< HEAD
from django.http import HttpRequest
=======
>>>>>>> 3ae3054e
from django.utils.translation import gettext_lazy as _
from rest_framework.exceptions import ValidationError

from paasng.core.tenant.constants import AppTenantMode
from paasng.core.tenant.user import DEFAULT_TENANT_ID, Tenant, get_tenant
from paasng.infras.accounts.models import User
from paasng.platform.applications.models import Application

logger = logging.getLogger(__name__)


def validate_app_tenant_params(user: User, raw_app_tenant_mode: str | None) -> tuple[AppTenantMode, str, Tenant]:
    """Validate the params related with multi-tenant feature.

    :param user: The user who is creating the application.
    :param raw_app_tenant_mode: The app tenant mode in params.
    :returns: A tuple, the items: (app_tenant_mode, app_tenant_id, tenant).
    """
    tenant = get_tenant(user)
    app_tenant_mode: AppTenantMode
    if tenant.is_stub:
        app_tenant_mode = AppTenantMode.GLOBAL
    else:
        # The default tenant mode is SINGLE when multi-tenant mode is enabled
        app_tenant_mode = AppTenantMode.SINGLE if not raw_app_tenant_mode else AppTenantMode(raw_app_tenant_mode)
        if app_tenant_mode == AppTenantMode.GLOBAL and not tenant.is_op_type:
            raise ValidationError(_("当前不允许创建全租户可用的应用"))

    app_tenant_id = "" if app_tenant_mode == AppTenantMode.GLOBAL else tenant.id
    return app_tenant_mode, app_tenant_id, tenant


<<<<<<< HEAD
def vailidate_tenant_id_header(request: HttpRequest) -> str:
    """多租户环境下开发者中心注册的网关都是全租户网关，可以被所有应用调用，在获取列表类的应用态 API 中需要处理请求头中的租户 ID

    :param request: HTTP 请求，多租户模式下请求头中必须有租户 ID 信息
    :return: 租户 ID，如果未启用多租户模式则返回默认租户 ID
    :raises ValidationError: 多租户模式下，请求头中未包含租户 ID 字段
    """
    # 未开启多租户，请求头中不一定有租户ID，直接返回默认的租户 ID 即可
    if not settings.ENABLE_MULTI_TENANT_MODE:
        return DEFAULT_TENANT_ID

    tenant_id = request.META.get("HTTP_X_BK_TENANT_ID")
    if not tenant_id:
        raise ValidationError(_("请求头中未包含 X-Bk-Tenant-Id 字段"))

    return tenant_id
=======
def get_tenant_id_for_app(app_code: str) -> str:
    # 若果未开启多租户，直接返回默认租户，减少一次 DB 查询操作
    if not settings.ENABLE_MULTI_TENANT_MODE:
        return DEFAULT_TENANT_ID

    try:
        app = Application.objects.get(code=app_code)
    except Application.DoesNotExist:
        logger.warning("Application: %s DoesNotExist", app_code)
        return ""
    return app.tenant_id
>>>>>>> 3ae3054e
<|MERGE_RESOLUTION|>--- conflicted
+++ resolved
@@ -17,10 +17,7 @@
 import logging
 
 from django.conf import settings
-<<<<<<< HEAD
 from django.http import HttpRequest
-=======
->>>>>>> 3ae3054e
 from django.utils.translation import gettext_lazy as _
 from rest_framework.exceptions import ValidationError
 
@@ -53,7 +50,6 @@
     return app_tenant_mode, app_tenant_id, tenant
 
 
-<<<<<<< HEAD
 def vailidate_tenant_id_header(request: HttpRequest) -> str:
     """多租户环境下开发者中心注册的网关都是全租户网关，可以被所有应用调用，在获取列表类的应用态 API 中需要处理请求头中的租户 ID
 
@@ -70,7 +66,8 @@
         raise ValidationError(_("请求头中未包含 X-Bk-Tenant-Id 字段"))
 
     return tenant_id
-=======
+
+
 def get_tenant_id_for_app(app_code: str) -> str:
     # 若果未开启多租户，直接返回默认租户，减少一次 DB 查询操作
     if not settings.ENABLE_MULTI_TENANT_MODE:
@@ -81,5 +78,4 @@
     except Application.DoesNotExist:
         logger.warning("Application: %s DoesNotExist", app_code)
         return ""
-    return app.tenant_id
->>>>>>> 3ae3054e
+    return app.tenant_id