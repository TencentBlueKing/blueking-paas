--- conflicted
+++ resolved
@@ -42,40 +42,8 @@
     ApiVersion,
     MountEnvName,
 )
-<<<<<<< HEAD
-from paas_wl.bk_app.cnative.specs.crd.bk_app import (
-    AutoscalingOverlay,
-    AutoscalingSpec,
-    BkAppAddon,
-    BkAppBuildConfig,
-    BkAppHooks,
-    BkAppProcess,
-    BkAppResource,
-    BkAppSpec,
-    EnvOverlay,
-    EnvVar,
-    EnvVarOverlay,
-    ExecAction,
-    ExposedType,
-    Hook,
-    HTTPGetAction,
-    HTTPHeader,
-    MountOverlay,
-    ObjectMetadata,
-    Probe,
-    ProbeSet,
-    ProcService,
-    ReplicasOverlay,
-    ResQuotaOverlay,
-    TCPSocketAction,
-)
-from paas_wl.bk_app.cnative.specs.crd.bk_app import DomainResolution as DomainResolutionSpec
-from paas_wl.bk_app.cnative.specs.crd.bk_app import Mount as MountSpec
-from paas_wl.bk_app.cnative.specs.crd.bk_app import SvcDiscConfig as SvcDiscConfigSpec
-=======
 from paas_wl.bk_app.cnative.specs.crd import bk_app as crd
 from paas_wl.bk_app.cnative.specs.crd.metadata import ObjectMetadata
->>>>>>> 85a7a211
 from paas_wl.bk_app.cnative.specs.models import Mount
 from paas_wl.bk_app.cnative.specs.procs.quota import PLAN_TO_LIMIT_QUOTA_MAP
 from paas_wl.bk_app.processes.models import ProcessSpecPlan
@@ -103,11 +71,6 @@
 from paasng.platform.engine.constants import AppEnvName, ConfigVarEnvName, RuntimeType
 from paasng.platform.engine.models import Deployment
 from paasng.platform.engine.models.config_var import ENVIRONMENT_ID_FOR_GLOBAL, ConfigVar
-<<<<<<< HEAD
-from paasng.platform.engine.models.deployment import Probe as ProbeConfig
-from paasng.platform.engine.models.deployment import ProcService as ProcServiceConfig
-=======
->>>>>>> 85a7a211
 from paasng.platform.engine.models.preset_envvars import PresetEnvVariable
 from paasng.platform.modules.constants import DeployHookType
 from paasng.platform.modules.helpers import ModuleRuntimeManager
@@ -216,35 +179,6 @@
                 logger.warning("模块<%s>的 %s 进程 未定义启动命令, 将使用镜像默认命令运行", module, process_spec.name)
                 command, args = [], []
 
-<<<<<<< HEAD
-            autoscaling_spec = None
-            if process_spec.autoscaling and (_c := process_spec.scaling_config):
-                autoscaling_spec = AutoscalingSpec(
-                    minReplicas=_c.min_replicas, maxReplicas=_c.max_replicas, policy=_c.policy
-                )
-
-            probes_spec = None
-            if probes := process_spec.probes:
-                probes_spec = ProbeSet(
-                    liveness=self._build_probe_from_config(probes.liveness) if probes.liveness else None,
-                    readiness=self._build_probe_from_config(probes.readiness) if probes.readiness else None,
-                    startup=self._build_probe_from_config(probes.startup) if probes.startup else None,
-                )
-
-            processes.append(
-                BkAppProcess(
-                    name=process_spec.name,
-                    replicas=process_spec.target_replicas,
-                    command=command,
-                    args=args,
-                    targetPort=process_spec.port,
-                    # TODO?: 是否需要使用注解 bkapp.paas.bk.tencent.com/legacy-proc-res-config 存储不支持的 plan
-                    resQuotaPlan=self.get_quota_plan(process_spec.plan_name),
-                    autoscaling=autoscaling_spec,
-                    probes=probes_spec,
-                    services=self._sanitize_services(process_spec.services),
-                )
-=======
             process_entity = Process(
                 name=process_spec.name,
                 command=command,
@@ -255,7 +189,7 @@
                 res_quota_plan=self.get_quota_plan(process_spec.plan_name),
                 autoscaling=process_spec.scaling_config,
                 probes=process_spec.probes,
->>>>>>> 85a7a211
+                services=process_spec.services,
             )
             processes.append(crd.BkAppProcess(**dict_to_camel(process_entity.dict())))
 
@@ -367,57 +301,6 @@
         # in the spec directly, replace it with normal env var expression.
         return [s.replace("${PORT:-5000}", self.PORT_PLACEHOLDER) for s in input]
 
-<<<<<<< HEAD
-    def _build_probe_from_config(self, cfg: ProbeConfig) -> Probe:
-        return Probe(
-            exec=ExecAction(command=cfg.exec.command) if cfg.exec else None,
-            httpGet=(
-                HTTPGetAction(
-                    port=settings.CONTAINER_PORT if cfg.http_get.port == self.PORT_PLACEHOLDER else cfg.http_get.port,
-                    host=cfg.http_get.host,
-                    path=cfg.http_get.path,
-                    httpHeaders=[HTTPHeader(name=h.name, value=h.value) for h in cfg.http_get.http_headers],
-                    scheme=cfg.http_get.scheme,
-                )
-                if cfg.http_get
-                else None
-            ),
-            tcpSocket=(
-                TCPSocketAction(
-                    port=(
-                        settings.CONTAINER_PORT
-                        if cfg.tcp_socket.port == self.PORT_PLACEHOLDER
-                        else cfg.tcp_socket.port
-                    ),
-                    host=cfg.tcp_socket.host,
-                )
-                if cfg.tcp_socket
-                else None
-            ),
-            initialDelaySeconds=cfg.initial_delay_seconds,
-            periodSeconds=cfg.period_seconds,
-            timeoutSeconds=cfg.timeout_seconds,
-            successThreshold=cfg.success_threshold,
-            failureThreshold=cfg.failure_threshold,
-        )
-
-    def _sanitize_services(self, services: Optional[List[ProcServiceConfig]]) -> Optional[List[ProcService]]:
-        if services is None:
-            return None
-
-        return [
-            ProcService(
-                name=svc.name,
-                targetPort=svc.target_port,
-                port=svc.port,
-                protocol=svc.protocol,
-                exposedType=ExposedType(name=svc.exposed_type.name) if svc.exposed_type else None,
-            )
-            for svc in services
-        ]
-
-=======
->>>>>>> 85a7a211
 
 class EnvVarsManifestConstructor(ManifestConstructor):
     """Construct the env variables part."""
@@ -603,11 +486,10 @@
     model_res.metadata.annotations[LOG_COLLECTOR_TYPE_ANNO_KEY] = get_log_collector_type(env)
 
     # 设置 bkapp.paas.bk.tencent.com/proc-services-feature-enabled 注解值
-    model_res.metadata.annotations[PROC_SERVICES_ENABLED_ANNOTATION_KEY] = "true"
+    proc_svc_enabled = "true"
     if deployment and (desc_obj := DeploymentDescription.objects.first(deployment=deployment)):
-        model_res.metadata.annotations[PROC_SERVICES_ENABLED_ANNOTATION_KEY] = desc_obj.runtime.get(
-            PROC_SERVICES_ENABLED_ANNOTATION_KEY, "true"
-        )
+        proc_svc_enabled = desc_obj.runtime.get(PROC_SERVICES_ENABLED_ANNOTATION_KEY, "true")
+    model_res.set_proc_services_annotation(proc_svc_enabled)
 
     # Apply other changes to the resource
     apply_env_annots(model_res, env, deploy_id=deploy_id)
