--- conflicted
+++ resolved
@@ -23,18 +23,12 @@
 from django.http.response import HttpResponse
 from django.shortcuts import get_object_or_404
 from drf_yasg.utils import swagger_auto_schema
-from pydantic import ValidationError as PDValidationError
-from rest_framework import exceptions, status, viewsets
+from rest_framework import status, viewsets
 from rest_framework.permissions import IsAuthenticated
 from rest_framework.response import Response
 
 from paas_wl.bk_app.cnative.specs.constants import ACCESS_CONTROL_ANNO_KEY, BKPAAS_ADDONS_ANNO_KEY
-<<<<<<< HEAD
-from paas_wl.bk_app.cnative.specs.crd.bk_app import BkAppProcess, BkAppSpec
-=======
->>>>>>> 85a7a211
 from paas_wl.bk_app.cnative.specs.models import update_app_resource
-from paas_wl.utils.basic import to_error_string
 from paas_wl.workloads.autoscaling.entities import AutoscalingConfig
 from paasng.accessories.servicehub.manager import mixed_service_mgr
 from paasng.infras.accounts.permissions.application import application_perm_class
@@ -50,7 +44,7 @@
     DomainResolutionSLZ,
     GetManifestInputSLZ,
     ModuleDeployHookSLZ,
-    ModuleProcessSpecSLZ,
+    ModuleProcessSpecsInputSLZ,
     ModuleProcessSpecsOutputSLZ,
     SvcDiscConfigSLZ,
 )
@@ -169,39 +163,14 @@
             ).data
         )
 
-    @swagger_auto_schema(request_body=ModuleProcessSpecSLZ(many=True))
+    @swagger_auto_schema(request_body=ModuleProcessSpecsInputSLZ)
     @atomic
     def batch_upsert(self, request, code, module_name):
         """批量更新模块的进程配置"""
         module = self.get_module_via_path()
-        slz = ModuleProcessSpecSLZ(data=request.data, many=True)
-        slz.is_valid(raise_exception=True)
-        proc_specs = slz.validated_data
-
-<<<<<<< HEAD
-        try:
-            processes = [
-                BkAppProcess(
-                    name=proc_spec["name"],
-                    command=proc_spec["command"],
-                    args=proc_spec["args"],
-                    targetPort=proc_spec.get("port", None),
-                    probes=proc_spec.get("probes", None),
-                    services=proc_spec.get("services"),
-                )
-                for proc_spec in proc_specs
-            ]
-
-            # 校验 processes
-            bk_app_spec = BkAppSpec(processes=processes)
-
-        except PDValidationError as e:
-            raise exceptions.ValidationError(to_error_string(e))
-
-        mgr = ModuleProcessSpecManager(module)
-        # 更新进程配置
-        mgr.sync_from_bkapp(bk_app_spec.processes)
-=======
+        slz = ModuleProcessSpecsInputSLZ(data=request.data)
+        slz.is_valid(raise_exception=True)
+        proc_specs = slz.validated_data["proc_specs"]
         processes = [
             Process(
                 name=proc_spec["name"],
@@ -209,12 +178,12 @@
                 args=proc_spec["args"],
                 target_port=proc_spec.get("port", None),
                 probes=proc_spec.get("probes", None),
+                services=proc_spec.get("services", None),
             )
             for proc_spec in proc_specs
         ]
 
         sync_processes(module, processes)
->>>>>>> 85a7a211
         # 更新环境覆盖
         for proc_spec in proc_specs:
             if env_overlay := proc_spec.get("env_overlay"):
