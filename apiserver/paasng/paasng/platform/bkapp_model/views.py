--- conflicted
+++ resolved
@@ -43,11 +43,8 @@
     ModuleDeployHookSLZ,
     ModuleProcessSpecSLZ,
     ModuleProcessSpecsOutputSLZ,
-<<<<<<< HEAD
     SvcDiscConfigSLZ,
-=======
     default_scaling_config,
->>>>>>> b48dc0ba
 )
 from paasng.platform.bkapp_model.utils import get_image_info
 
