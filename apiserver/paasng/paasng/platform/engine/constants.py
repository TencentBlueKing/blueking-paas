# -*- coding: utf-8 -*-
# TencentBlueKing is pleased to support the open source community by making
# 蓝鲸智云 - PaaS 平台 (BlueKing - PaaS System) available.
# Copyright (C) 2017 THL A29 Limited, a Tencent company. All rights reserved.
# Licensed under the MIT License (the "License"); you may not use this file except
# in compliance with the License. You may obtain a copy of the License at
#
#     http://opensource.org/licenses/MIT
#
# Unless required by applicable law or agreed to in writing, software distributed under
# the License is distributed on an "AS IS" BASIS, WITHOUT WARRANTIES OR CONDITIONS OF ANY KIND,
# either express or implied. See the License for the specific language governing permissions and
# limitations under the License.
#
# We undertake not to change the open source license (MIT license) applicable
# to the current version of the project delivered to anyone in the future.

from typing import List

from blue_krill.data_types.enum import EnumField, StructuredEnum
from django.utils.translation import gettext_lazy as _

from paasng.utils.basic import ChoicesEnum

PROC_DEFAULT_REPLICAS = 1
DOCKER_BUILD_STEPSET_NAME = "docker-build"
IMAGE_RELEASE_STEPSET_NAME = "image-release"


class ClusterType(str, StructuredEnum):
    """集群类别"""

    NORMAL = EnumField("normal", label=_("普通集群"))
    VIRTUAL = EnumField("virtual", label=_("虚拟集群"))


class AppEnvName(str, StructuredEnum):
    """The default environment names"""

    STAG = EnumField("stag", label=_("预发布环境"))
    PROD = EnumField("prod", label=_("生产环境"))


class JobStatus(str, StructuredEnum):
    SUCCESSFUL = EnumField("successful", label="成功")
    FAILED = EnumField("failed", label="失败")
    PENDING = EnumField("pending", label="等待")
    INTERRUPTED = EnumField("interrupted", label="已中断")

    @classmethod
    def get_finished_states(cls) -> List[str]:
        """获取已完成的状态"""
        return [cls.FAILED, cls.SUCCESSFUL, cls.INTERRUPTED]


class BuildStatus(str, StructuredEnum):
    """While `BuildStatus` has same members with `JobStatus`, different statuses might be added in the future"""

    SUCCESSFUL = "successful"
    FAILED = "failed"
    PENDING = "pending"
    INTERRUPTED = "interrupted"

    @classmethod
    def get_finished_states(cls) -> List[str]:
        """获取已完成的状态"""
        return [cls.FAILED, cls.SUCCESSFUL, cls.INTERRUPTED]


class ReleaseStatus(str, StructuredEnum):
    """While `ReleaseStatus` has same members with `JobStatus`, different statuses might be added in the future"""

    SUCCESSFUL = "successful"
    FAILED = "failed"
    PENDING = "pending"
    INTERRUPTED = "interrupted"

    def to_job_status(self) -> JobStatus:
        """Transform to `JobStatus`"""
        # Do type transformation directly because two types are sharing the same
        # members currently.
        return JobStatus(self.value)


class OperationTypes(ChoicesEnum):
    OFFLINE = "offline"
    ONLINE = "online"

    _choices_labels = (
        (OFFLINE, "OFFLINE"),
        (ONLINE, "ONLINE"),
    )


class LBPlans(ChoicesEnum):
    LBDefaultPlan = "LBDefaultPlan"

    _choices_labels = ((LBDefaultPlan, "requests from bk lb to bk cluster"),)


lbplan_2_prefix_mapper = {LBPlans.LBDefaultPlan.value: "defaultplan_prefix"}


class MetricsType(ChoicesEnum):
    MEM = "mem"
    CPU = "cpu"
    __ALL__ = "__all__"

    _choices_labels = ((MEM, "mem"), (CPU, "cpu"), (__ALL__, "__all__"))


class ConfigVarEnvName(str, StructuredEnum):
    """Environment name for managing config var"""

    STAG = EnumField("stag", label="仅测试环境")
    PROD = EnumField("prod", label="仅生产环境")
    GLOBAL = EnumField("_global_", label="所有环境")


class DeployConditions(ChoicesEnum):
    """部署条件类型"""

    FILL_PRODUCT_INFO = "FILL_PRODUCT_INFO"
    CHECK_ENV_PROTECTION = "CHECK_ENV_PROTECTION"
    NEED_TO_BIND_OAUTH_INFO = "NEED_TO_BIND_OAUTH_INFO"
    DONT_HAVE_ENOUGH_PERMISSIONS = "DONT_HAVE_ENOUGH_PERMISSIONS"
    NEED_TO_CORRECT_REPO_INFO = "NEED_TO_CORRECT_REPO_INFO"
    NEED_TO_COMPLETE_PROCFILE = "NEED_TO_COMPLETE_PROCFILE"
    CHECK_CI_GIT_TOKEN = "CHECK_CI_GIT_TOKEN"
    FILL_PLUGIN_TAG_INFO = "FILL_PLUGIN_TAG_INFO"

    _choices_labels = (
        (FILL_PRODUCT_INFO, _("未完善应用基本信息")),
        (CHECK_ENV_PROTECTION, _("当前用户无部署该环境的权限")),
        (NEED_TO_BIND_OAUTH_INFO, _("当前用户尚未绑定 OAUTH 授权信息")),
        (DONT_HAVE_ENOUGH_PERMISSIONS, _("当前用户没有访问源码仓库的权限")),
        (NEED_TO_CORRECT_REPO_INFO, _("当前源码仓库信息异常")),
        (NEED_TO_COMPLETE_PROCFILE, _("未完善进程启动命令")),
        (CHECK_CI_GIT_TOKEN, _("当前用户未授权 CI 组件访问仓库的权限")),
        (FILL_PLUGIN_TAG_INFO, _("未设置插件分类")),
    )


class RuntimeType(str, StructuredEnum):
    BUILDPACK = EnumField("buildpack", label=_("使用 Buildpacks 构建"))
    DOCKERFILE = EnumField("dockerfile", label=_("使用 Dockerfile 构建"))
    CUSTOM_IMAGE = EnumField("custom_image", label="Custom Image(云原生和旧镜像应用)")


class AppInfoBuiltinEnv(str, StructuredEnum):
    """应用基本信息的内置环境变量built-in"""

    APP_ID = EnumField("APP_ID", label=_("蓝鲸应用ID"))
    APP_SECRET = EnumField("APP_SECRET", label=_("蓝鲸应用密钥"))


class AppRunTimeBuiltinEnv(str, StructuredEnum):
    """Built-in envs in the app runtime"""

    APP_MODULE_NAME = EnumField("APP_MODULE_NAME", label=_("应用当前模块名"))
    ENVIRONMENT = EnumField("ENVIRONMENT", label=_("应用当前环境，预发布环境为 stag、生产环境为 prod"))
    MAJOR_VERSION = EnumField("MAJOR_VERSION", label=_("应用当前运行的开发者中心版本，值为 3"))
    ENGINE_REGION = EnumField("ENGINE_REGION", label=_("应用版本，默认版本为 default"))
<<<<<<< HEAD


class NoPrefixAppRunTimeBuiltinEnv(str, StructuredEnum):
    """Built-in envs without prefix in the app runtime"""

    PORT = EnumField("PORT", label=_("目标端口号，值为 5000"))


class ExposedTypeName(str, StructuredEnum):
    """与 paas_wl.workloads.networking.constants.ExposedTypeName 重复定义
    # TODO 将 paasng 和 paas_wl 中重复定义的一些常量, 合并放到更底层的模块中, 避免破坏当前 importlinter 的依赖规则?
    """

    BK_HTTP = "bk/http"
=======
    DEFAULT_PREALLOCATED_URLS = EnumField(
        "DEFAULT_PREALLOCATED_URLS",
        label=_('应用模块各环境的访问地址，如 {"stag": "http://stag.com", "prod": "http://prod.com"}'),
    )
>>>>>>> 85a7a211
<|MERGE_RESOLUTION|>--- conflicted
+++ resolved
@@ -161,24 +161,7 @@
     ENVIRONMENT = EnumField("ENVIRONMENT", label=_("应用当前环境，预发布环境为 stag、生产环境为 prod"))
     MAJOR_VERSION = EnumField("MAJOR_VERSION", label=_("应用当前运行的开发者中心版本，值为 3"))
     ENGINE_REGION = EnumField("ENGINE_REGION", label=_("应用版本，默认版本为 default"))
-<<<<<<< HEAD
-
-
-class NoPrefixAppRunTimeBuiltinEnv(str, StructuredEnum):
-    """Built-in envs without prefix in the app runtime"""
-
-    PORT = EnumField("PORT", label=_("目标端口号，值为 5000"))
-
-
-class ExposedTypeName(str, StructuredEnum):
-    """与 paas_wl.workloads.networking.constants.ExposedTypeName 重复定义
-    # TODO 将 paasng 和 paas_wl 中重复定义的一些常量, 合并放到更底层的模块中, 避免破坏当前 importlinter 的依赖规则?
-    """
-
-    BK_HTTP = "bk/http"
-=======
     DEFAULT_PREALLOCATED_URLS = EnumField(
         "DEFAULT_PREALLOCATED_URLS",
         label=_('应用模块各环境的访问地址，如 {"stag": "http://stag.com", "prod": "http://prod.com"}'),
-    )
->>>>>>> 85a7a211
+    )