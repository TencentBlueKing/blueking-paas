# -*- coding: utf-8 -*-
# TencentBlueKing is pleased to support the open source community by making
# 蓝鲸智云 - PaaS 平台 (BlueKing - PaaS System) available.
# Copyright (C) 2017 THL A29 Limited, a Tencent company. All rights reserved.
# Licensed under the MIT License (the "License"); you may not use this file except
# in compliance with the License. You may obtain a copy of the License at
#
#     http://opensource.org/licenses/MIT
#
# Unless required by applicable law or agreed to in writing, software distributed under
# the License is distributed on an "AS IS" BASIS, WITHOUT WARRANTIES OR CONDITIONS OF ANY KIND,
# either express or implied. See the License for the specific language governing permissions and
# limitations under the License.
#
# We undertake not to change the open source license (MIT license) applicable
# to the current version of the project delivered to anyone in the future.

from typing import List

from blue_krill.data_types.enum import EnumField, StrStructuredEnum
from django.utils.translation import gettext_lazy as _

from paasng.utils.basic import ChoicesEnum

PROC_DEFAULT_REPLICAS = 1
DOCKER_BUILD_STEPSET_NAME = "docker-build"
IMAGE_RELEASE_STEPSET_NAME = "image-release"


class AppEnvName(StrStructuredEnum):
    """The default environment names"""

    STAG = EnumField("stag", label=_("预发布环境"))
    PROD = EnumField("prod", label=_("生产环境"))


class JobStatus(StrStructuredEnum):
    SUCCESSFUL = EnumField("successful", label="成功")
    FAILED = EnumField("failed", label="失败")
    PENDING = EnumField("pending", label="等待")
    INTERRUPTED = EnumField("interrupted", label="已中断")

    @classmethod
    def get_finished_states(cls) -> List[str]:
        """获取已完成的状态"""
        return [cls.FAILED, cls.SUCCESSFUL, cls.INTERRUPTED]


class BuildStatus(StrStructuredEnum):
    """While `BuildStatus` has same members with `JobStatus`, different statuses might be added in the future"""

    SUCCESSFUL = "successful"
    FAILED = "failed"
    PENDING = "pending"
    INTERRUPTED = "interrupted"

    @classmethod
    def get_finished_states(cls) -> List[str]:
        """获取已完成的状态"""
        return [cls.FAILED, cls.SUCCESSFUL, cls.INTERRUPTED]


class ReleaseStatus(StrStructuredEnum):
    """While `ReleaseStatus` has same members with `JobStatus`, different statuses might be added in the future"""

    SUCCESSFUL = "successful"
    FAILED = "failed"
    PENDING = "pending"
    INTERRUPTED = "interrupted"

    def to_job_status(self) -> JobStatus:
        """Transform to `JobStatus`"""
        # Do type transformation directly because two types are sharing the same
        # members currently.
        return JobStatus(self.value)


class OperationTypes(ChoicesEnum):
    OFFLINE = "offline"
    ONLINE = "online"

    _choices_labels = (
        (OFFLINE, "下架"),
        (ONLINE, "部署"),
    )


class LBPlans(ChoicesEnum):
    LBDefaultPlan = "LBDefaultPlan"

    _choices_labels = ((LBDefaultPlan, "requests from bk lb to bk cluster"),)


lbplan_2_prefix_mapper = {LBPlans.LBDefaultPlan.value: "defaultplan_prefix"}


class MetricsType(ChoicesEnum):
    MEM = "mem"
    CPU = "cpu"
    __ALL__ = "__all__"

    _choices_labels = ((MEM, "mem"), (CPU, "cpu"), (__ALL__, "__all__"))


class ConfigVarEnvName(StrStructuredEnum):
    """Environment name for managing config var"""

    STAG = EnumField("stag", label="仅测试环境")
    PROD = EnumField("prod", label="仅生产环境")
    GLOBAL = EnumField("_global_", label="所有环境")


class DeployConditions(ChoicesEnum):
    """部署条件类型"""

    FILL_PRODUCT_INFO = "FILL_PRODUCT_INFO"
    CHECK_ENV_PROTECTION = "CHECK_ENV_PROTECTION"
    NEED_TO_BIND_OAUTH_INFO = "NEED_TO_BIND_OAUTH_INFO"
    DONT_HAVE_ENOUGH_PERMISSIONS = "DONT_HAVE_ENOUGH_PERMISSIONS"
    NEED_TO_CORRECT_REPO_INFO = "NEED_TO_CORRECT_REPO_INFO"
    NEED_TO_COMPLETE_PROCFILE = "NEED_TO_COMPLETE_PROCFILE"
    CHECK_CI_GIT_TOKEN = "CHECK_CI_GIT_TOKEN"
    FILL_PLUGIN_TAG_INFO = "FILL_PLUGIN_TAG_INFO"
<<<<<<< HEAD
    CHECK_IMAGE_REPOSITORY = "CHECK_IMAGE_REPOSITORY"
    CHECK_IMAGE_CREDENTIAL = "CHECK_IMAGE_CREDENTIAL"
=======
    FILL_EXTRA_INFO = "FILL_EXTRA_INFO"
>>>>>>> 1631ca2e

    _choices_labels = (
        (FILL_PRODUCT_INFO, _("未完善应用市场信息")),
        (CHECK_ENV_PROTECTION, _("当前用户无部署该环境的权限")),
        (NEED_TO_BIND_OAUTH_INFO, _("当前用户尚未绑定 OAUTH 授权信息")),
        (DONT_HAVE_ENOUGH_PERMISSIONS, _("当前用户没有访问源码仓库的权限")),
        (NEED_TO_CORRECT_REPO_INFO, _("当前源码仓库信息异常")),
        (NEED_TO_COMPLETE_PROCFILE, _("未完善进程启动命令")),
        (CHECK_CI_GIT_TOKEN, _("当前用户未授权 CI 组件访问仓库的权限")),
        (FILL_PLUGIN_TAG_INFO, _("未设置插件分类")),
<<<<<<< HEAD
        (CHECK_IMAGE_REPOSITORY, _("未配置有效的镜像仓库地址")),
        (CHECK_IMAGE_CREDENTIAL, _("私有镜像需要添加镜像凭证")),
=======
        (FILL_EXTRA_INFO, _("未完善应用基本信息")),
>>>>>>> 1631ca2e
    )


class RuntimeType(StrStructuredEnum):
    BUILDPACK = EnumField("buildpack", label=_("使用 Buildpacks 构建"))
    DOCKERFILE = EnumField("dockerfile", label=_("使用 Dockerfile 构建"))
    CUSTOM_IMAGE = EnumField("custom_image", label="Custom Image(云原生和旧镜像应用)")


class AppInfoBuiltinEnv(StrStructuredEnum):
    """应用基本信息的内置环境变量built-in"""

    APP_ID = EnumField("APP_ID", label=_("蓝鲸应用ID"))
    APP_SECRET = EnumField("APP_SECRET", label=_("蓝鲸应用密钥"))
    APP_TENANT_ID = EnumField("APP_TENANT_ID", label=_("蓝鲸应用租户 ID"))


class AppRunTimeBuiltinEnv(StrStructuredEnum):
    """Built-in envs in the app runtime"""

    APP_MODULE_NAME = EnumField("APP_MODULE_NAME", label=_("应用当前模块名"))
    ENVIRONMENT = EnumField("ENVIRONMENT", label=_("应用当前环境，预发布环境为 stag、生产环境为 prod"))
    MAJOR_VERSION = EnumField("MAJOR_VERSION", label=_("应用当前运行的开发者中心版本，值为 3"))
    ENGINE_REGION = EnumField("ENGINE_REGION", label=_("应用版本，默认版本为 default"))
    DEFAULT_PREALLOCATED_URLS = EnumField(
        "DEFAULT_PREALLOCATED_URLS",
        label=_('应用模块各环境的访问地址，如 {"stag": "http://stag.com", "prod": "http://prod.com"}'),
    )<|MERGE_RESOLUTION|>--- conflicted
+++ resolved
@@ -121,12 +121,9 @@
     NEED_TO_COMPLETE_PROCFILE = "NEED_TO_COMPLETE_PROCFILE"
     CHECK_CI_GIT_TOKEN = "CHECK_CI_GIT_TOKEN"
     FILL_PLUGIN_TAG_INFO = "FILL_PLUGIN_TAG_INFO"
-<<<<<<< HEAD
     CHECK_IMAGE_REPOSITORY = "CHECK_IMAGE_REPOSITORY"
     CHECK_IMAGE_CREDENTIAL = "CHECK_IMAGE_CREDENTIAL"
-=======
     FILL_EXTRA_INFO = "FILL_EXTRA_INFO"
->>>>>>> 1631ca2e
 
     _choices_labels = (
         (FILL_PRODUCT_INFO, _("未完善应用市场信息")),
@@ -137,12 +134,9 @@
         (NEED_TO_COMPLETE_PROCFILE, _("未完善进程启动命令")),
         (CHECK_CI_GIT_TOKEN, _("当前用户未授权 CI 组件访问仓库的权限")),
         (FILL_PLUGIN_TAG_INFO, _("未设置插件分类")),
-<<<<<<< HEAD
         (CHECK_IMAGE_REPOSITORY, _("未配置有效的镜像仓库地址")),
         (CHECK_IMAGE_CREDENTIAL, _("私有镜像需要添加镜像凭证")),
-=======
         (FILL_EXTRA_INFO, _("未完善应用基本信息")),
->>>>>>> 1631ca2e
     )
 
 
