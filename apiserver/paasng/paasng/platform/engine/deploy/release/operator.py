--- conflicted
+++ resolved
@@ -131,14 +131,10 @@
         # NOTE: This action might break running pods that get svc-discovery data by
         # mounting the configmap as file, because some data might be removed in the
         # latest version. We should ask the application developer to handle this properly.
-<<<<<<< HEAD
-        svc_disc.SvcDiscConfigManager(env=env, bk_app_name=app_model_deploy.name).sync()
-=======
         #
         # TODO: There is no way to set svc-disc related spec currently.
         svc_disc.apply_configmap(env, bkapp_res)
 
->>>>>>> 2dbbb821
         # 下发待挂载的 volume source
         VolumeSourceManager(env).deploy()
 
