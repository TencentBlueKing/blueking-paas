# -*- coding: utf-8 -*-
# TencentBlueKing is pleased to support the open source community by making
# 蓝鲸智云 - PaaS 平台 (BlueKing - PaaS System) available.
# Copyright (C) 2017 THL A29 Limited, a Tencent company. All rights reserved.
# Licensed under the MIT License (the "License"); you may not use this file except
# in compliance with the License. You may obtain a copy of the License at
#
#     http://opensource.org/licenses/MIT
#
# Unless required by applicable law or agreed to in writing, software distributed under
# the License is distributed on an "AS IS" BASIS, WITHOUT WARRANTIES OR CONDITIONS OF ANY KIND,
# either express or implied. See the License for the specific language governing permissions and
# limitations under the License.
#
# We undertake not to change the open source license (MIT license) applicable
# to the current version of the project delivered to anyone in the future.

import logging
from dataclasses import dataclass
from pathlib import Path
from typing import Dict, List, Optional

import cattr
from attrs import define
from django.db import models
from jsonfield import JSONField

from paasng.misc.metrics import DEPLOYMENT_STATUS_COUNTER, DEPLOYMENT_TIME_CONSUME_HISTOGRAM
from paasng.platform.applications.models import ModuleEnvironment
<<<<<<< HEAD
from paasng.platform.engine.constants import BuildStatus, ExposedTypeName, ImagePullPolicy, JobStatus
=======
from paasng.platform.bkapp_model.constants import ImagePullPolicy
from paasng.platform.bkapp_model.entities import AutoscalingConfig, ProbeSet
from paasng.platform.engine.constants import BuildStatus, JobStatus
>>>>>>> 85a7a211
from paasng.platform.engine.models.base import OperationVersionBase
from paasng.platform.modules.constants import SourceOrigin
from paasng.platform.modules.models.deploy_config import HookList, HookListField
from paasng.platform.sourcectl.constants import VersionType
from paasng.platform.sourcectl.models import VersionInfo
from paasng.utils.models import make_json_field, make_legacy_json_field

logger = logging.getLogger(__name__)


class DeploymentQuerySet(models.QuerySet):
    """Custom QuerySet for Deployment model"""

    def filter_by_env(self, env: ModuleEnvironment):
        """Get all deploys under an env"""
        return self.filter(app_environment=env)

    def owned_by_module(self, module, environment=None):
        """Return deployments owned by module"""
        envs = module.get_envs(environment=environment)
        return self.filter(app_environment__in=envs)

    def latest_succeeded(self):
        """Return the latest succeeded deployment of queryset"""
        return self.filter(status=JobStatus.SUCCESSFUL.value).latest("created")


@define
class AdvancedOptions:
    dev_hours_spent: Optional[float] = None
    source_dir: str = ""
    image_pull_policy: ImagePullPolicy = ImagePullPolicy.IF_NOT_PRESENT
    # 只构建, 不发布
    build_only: bool = False
    # 构建的镜像 tag, 将覆盖默认规则
    special_tag: Optional[str] = None
    # 直接发布历史 build
    build_id: Optional[str] = None
    # 触发消息
    invoke_message: Optional[str] = None


@dataclass
<<<<<<< HEAD
class AutoscalingConfig:
    """This class is a duplication of paas_wl.workloads.autoscaling.entities.AutoscalingConfig, it
    avoids a circular import problem.
    """

    # 最小副本数量
    min_replicas: int
    # 最大副本数量
    max_replicas: int
    # 扩缩容策略
    policy: str


@dataclass
class ExecAction:
    command: List[str]


@dataclass
class HTTPHeader:
    name: str
    value: str


@dataclass
class HTTPGetAction:
    port: Union[int, str]
    host: Optional[str] = None
    path: Optional[str] = None
    http_headers: List[HTTPHeader] = field(default_factory=list)
    scheme: Optional[Literal["HTTP", "HTTPS"]] = None


@dataclass
class TCPSocketAction:
    port: Union[int, str]
    host: Optional[str] = None


@dataclass
class ProbeHandler:
    exec: Optional[ExecAction] = None
    http_get: Optional[HTTPGetAction] = None
    tcp_socket: Optional[TCPSocketAction] = None


@dataclass
class Probe:
    exec: Optional[ExecAction] = None
    http_get: Optional[HTTPGetAction] = None
    tcp_socket: Optional[TCPSocketAction] = None

    initial_delay_seconds: Optional[int] = 0
    timeout_seconds: Optional[int] = 1
    period_seconds: Optional[int] = 10
    success_threshold: Optional[int] = 1
    failure_threshold: Optional[int] = 3

    def get_probe_handler(self) -> ProbeHandler:
        """返回 ProbeHandler 对象"""
        return ProbeHandler(exec=self.exec, http_get=self.http_get, tcp_socket=self.tcp_socket)


@dataclass
class ProbeSet:
    liveness: Optional[Probe] = None
    readiness: Optional[Probe] = None
    startup: Optional[Probe] = None


@dataclass
class ExposedType:
    """ExposedType is the exposed type of the ProcService"""

    name: Literal[ExposedTypeName.BK_HTTP] = ExposedTypeName.BK_HTTP


@dataclass
class ProcService:
    name: str
    target_port: int
    protocol: Literal["TCP", "UDP"] = "TCP"
    exposed_type: Optional[ExposedType] = None
    port: Optional[int] = None

    def __post_init__(self):
        if not self.port:
            self.port = self.target_port


@dataclass
=======
>>>>>>> 85a7a211
class ProcessTmpl:
    """This class is a duplication of paas_wl.bk_app.processes.models.ProcessTmpl, it
    avoids a circular import problem.
    """

    name: str
    command: str
    replicas: Optional[int] = None
    plan: Optional[str] = None
    autoscaling: bool = False
    scaling_config: Optional[AutoscalingConfig] = None
    probes: Optional[ProbeSet] = None
    services: Optional[List[ProcService]] = None

    def __post_init__(self):
        self.name = self.name.lower()


AdvancedOptionsField = make_legacy_json_field(cls_name="AdvancedOptionsField", py_model=AdvancedOptions)
DeclarativeProcessField = make_json_field("DeclarativeProcessField", Dict[str, ProcessTmpl])


class Deployment(OperationVersionBase):
    """部署记录"""

    app_environment = models.ForeignKey(
        "applications.ApplicationEnvironment", on_delete=models.CASCADE, related_name="deployments", null=True
    )
    status = models.CharField(
        "部署状态", choices=JobStatus.get_choices(), max_length=16, default=JobStatus.PENDING.value
    )

    # Related with engine
    build_process_id = models.UUIDField(max_length=32, null=True)
    build_id = models.UUIDField(max_length=32, null=True)
    build_status = models.CharField(choices=BuildStatus.get_choices(), max_length=16, default=BuildStatus.PENDING)
    build_int_requested_at = models.DateTimeField(null=True, help_text="用户请求中断 build 的时间")
    pre_release_id = models.UUIDField(max_length=32, null=True)
    pre_release_status = models.CharField(
        choices=JobStatus.get_choices(), max_length=16, default=JobStatus.PENDING.value
    )
    pre_release_int_requested_at = models.DateTimeField(null=True, help_text="用户请求中断 pre-release 的时间")
    release_id = models.UUIDField(max_length=32, null=True)
    bkapp_release_id = models.BigIntegerField(null=True, help_text="云原生应用发布记录ID")
    release_status = models.CharField(choices=JobStatus.get_choices(), max_length=16, default=JobStatus.PENDING.value)
    release_int_requested_at = models.DateTimeField(null=True, help_text="用户请求中断 release 的时间")

    err_detail = models.TextField("部署异常原因", null=True, blank=True)
    advanced_options: AdvancedOptions = AdvancedOptionsField("高级选项", null=True)

    procfile = JSONField(
        default=dict,
        help_text="[deprecated] 启动命令, 在准备阶段 PaaS 会从源码(或配置)读取应用的 procfile, 并更新该字段, 在发布阶段将从该字段读取 procfile",
    )
    processes = DeclarativeProcessField(
        default=dict,
        help_text="进程定义，在准备阶段 PaaS 会从源码(或配置)读取应用的启动进程, 并更新该字段。在发布阶段会从该字段读取 procfile 和同步 ProcessSpec",
    )
    hooks: HookList = HookListField(help_text="部署钩子", default=list)
    bkapp_revision_id = models.IntegerField(help_text="本次发布指定的 BkApp Revision id", null=True)
    # The fields that store deployment logs, related to the `OutputStream` model. These fields exist
    # because some logs cannot be written to the "build_process" or "pre_release" objects's output streams,
    # such as logs of the service provision actions and hook command executions from cloud-native applications.
    preparation_stream_id = models.UUIDField(help_text="the logs at the preparation phase", max_length=32, null=True)
    main_stream_id = models.UUIDField(help_text="the logs at the main phase", max_length=32, null=True)

    objects = DeploymentQuerySet().as_manager()

    def __str__(self):
        return "{app_code}-{region}-{process}-{status}".format(
            app_code=self.get_application().code,
            region=self.get_application().region,
            process=self.build_process_id,
            status=self.status,
        )

    def update_fields(self, **u_fields):
        logger.info("update_fields, deployment_id: %s, fields: %s", self.id, u_fields)
        before_time = self.updated
        kind: Optional[str]
        status: Optional[JobStatus]
        if "release_status" in u_fields:
            kind = "release"
            status = JobStatus(u_fields["release_status"])
        elif "build_status" in u_fields:
            kind = "build"
            status = JobStatus(u_fields["build_status"])
        else:
            kind = None
            status = None

        for key, value in u_fields.items():
            setattr(self, key, value)
        self.save()

        if kind and status in JobStatus.get_finished_states():
            DEPLOYMENT_STATUS_COUNTER.labels(kind=kind, status=status.value).inc()
            total_seconds = (self.updated - before_time).total_seconds()
            logger.info(f"update_release {total_seconds}")
            DEPLOYMENT_TIME_CONSUME_HISTOGRAM.labels(
                language=self.app_environment.application.language, kind=kind, status=status.value
            ).observe(total_seconds)

    def get_engine_app(self):
        return self.app_environment.get_engine_app()

    def get_application(self):
        return self.app_environment.application

    def fail_with_error(self, err_detail, status=None):
        self.update_fields(err_detail=err_detail, status=status or self.status)

    def get_source_dir(self) -> Path:
        """获取源码目录"""
        if not self.advanced_options:
            return Path(".")
        path = Path(self.advanced_options.source_dir)
        if path.is_absolute():
            logger.warning("Unsupported absolute path<%s>, force transform to relative_to path.", path)
            path = path.relative_to("/")
        return path

    def has_succeeded(self):
        return self.status == JobStatus.SUCCESSFUL.value

    @property
    def has_requested_int(self) -> bool:
        """If an interruption request has been made"""
        return bool(self.build_int_requested_at or self.release_int_requested_at)

    @property
    def start_time(self) -> Optional[str]:
        """获取部署阶段开始时间"""
        # Deployment 肯定是以 PREPARATION 开始
        from paasng.platform.engine.models.phases import DeployPhaseTypes

        try:
            return self.deployphase_set.get(type=DeployPhaseTypes.PREPARATION.value).start_time
        except Exception:
            # 防御，避免绑定阶段中访问此 API 异常
            logger.warning("failed to get PREPARATION start time from deployment<%s>", self.pk)
            return None

    @property
    def complete_time(self) -> Optional[str]:
        """获取部署阶段结束时间"""
        # 但是可能以任意状态结束
        try:
            return (
                self.deployphase_set.filter(status__in=JobStatus.get_finished_states())
                .order_by("-complete_time")
                .first()
                .complete_time
            )
        except Exception:
            logger.warning("failed to get complete status from deployment<%s>", self.pk)
            return None

    @property
    def finished_status(self) -> Optional[str]:
        """获取最后结束的阶段状态"""
        try:
            return (
                self.deployphase_set.filter(status__in=JobStatus.get_finished_states())
                .order_by("-complete_time")
                .first()
                .type
            )
        except Exception:
            logger.warning("failed to get complete status from deployment<%s>", self.pk)
            return None

    def get_version_info(self) -> VersionInfo:
        """获取源码的版本信息, 对于发布 "已构建镜像" 的部署操作, 获取构建该镜像时的版本信息

        :raise ValueError: 当无法获取到版本信息时抛此异常
        """
        # s-mart 镜像应用, 对平台而言还是源码包部署
        # module.source_origin == SourceOrigin.S_MART 不可删除, 因为存在 source_version_type 值为 image 的旧数据
        module = self.app_environment.module
        if self.source_version_type != VersionType.IMAGE.value or module.source_origin == SourceOrigin.S_MART:
            version_type = self.source_version_type
            version_name = self.source_version_name
            # Backward compatibility
            if not (version_type and version_name):
                version_name = self.source_location.split("/")[-1]
                version_type = "trunk" if version_name == "trunk" else self.source_location.split("/")[-2]
            return VersionInfo(self.source_revision, version_name, version_type)

        # 查询第一个引用 build_id 的 Deployment
        ref = Deployment.objects.filter(build_id=self.build_id).exclude(id=self.id).order_by("created").first()
        if not ref or ref.source_version_type == VersionType.IMAGE.value:
            raise ValueError("unknown version info")
        return ref.get_version_info()

    @property
    def version_info(self):
        """Deprecated
        TODO:
        - 获取源码版本的 version_info 替换成 get_version_info()
        - 获取镜像版本的 version_info 需要增加新的函数
        """
        return VersionInfo(self.source_revision, self.source_version_name, self.source_version_type)

    def get_deploy_hooks(self) -> HookList:
        # Warning: 目前的策略是如果同时允许产品上配置, 则优先使用产品上配置
        # 因此 app_desc 中声明的 hooks 会被覆盖产品上已填写的 hooks 覆盖
        try:
            hooks = self.declarative_config.get_deploy_hooks()
        except Exception:
            hooks = HookList()

        for hook in self.hooks:
            if hook.enabled:
                hooks.upsert(hook.type, command=hook.command, args=hook.args)
        return hooks

    def get_processes(self) -> List[ProcessTmpl]:
        if self.processes:
            return list(self.processes.values())
        # 兼容旧字段 procfile
        # 当使用 procfile 时只会创建 process spec, 不会更新 plan/replicas,scaling_config
        elif self.procfile:
            return cattr.structure(
                [{"name": name, "command": command} for name, command in self.procfile.items()],
                List[ProcessTmpl],
            )
        return []<|MERGE_RESOLUTION|>--- conflicted
+++ resolved
@@ -27,13 +27,9 @@
 
 from paasng.misc.metrics import DEPLOYMENT_STATUS_COUNTER, DEPLOYMENT_TIME_CONSUME_HISTOGRAM
 from paasng.platform.applications.models import ModuleEnvironment
-<<<<<<< HEAD
-from paasng.platform.engine.constants import BuildStatus, ExposedTypeName, ImagePullPolicy, JobStatus
-=======
 from paasng.platform.bkapp_model.constants import ImagePullPolicy
-from paasng.platform.bkapp_model.entities import AutoscalingConfig, ProbeSet
+from paasng.platform.bkapp_model.entities import AutoscalingConfig, ProbeSet, ProcService
 from paasng.platform.engine.constants import BuildStatus, JobStatus
->>>>>>> 85a7a211
 from paasng.platform.engine.models.base import OperationVersionBase
 from paasng.platform.modules.constants import SourceOrigin
 from paasng.platform.modules.models.deploy_config import HookList, HookListField
@@ -77,103 +73,10 @@
 
 
 @dataclass
-<<<<<<< HEAD
-class AutoscalingConfig:
-    """This class is a duplication of paas_wl.workloads.autoscaling.entities.AutoscalingConfig, it
-    avoids a circular import problem.
-    """
-
-    # 最小副本数量
-    min_replicas: int
-    # 最大副本数量
-    max_replicas: int
-    # 扩缩容策略
-    policy: str
-
-
-@dataclass
-class ExecAction:
-    command: List[str]
-
-
-@dataclass
-class HTTPHeader:
-    name: str
-    value: str
-
-
-@dataclass
-class HTTPGetAction:
-    port: Union[int, str]
-    host: Optional[str] = None
-    path: Optional[str] = None
-    http_headers: List[HTTPHeader] = field(default_factory=list)
-    scheme: Optional[Literal["HTTP", "HTTPS"]] = None
-
-
-@dataclass
-class TCPSocketAction:
-    port: Union[int, str]
-    host: Optional[str] = None
-
-
-@dataclass
-class ProbeHandler:
-    exec: Optional[ExecAction] = None
-    http_get: Optional[HTTPGetAction] = None
-    tcp_socket: Optional[TCPSocketAction] = None
-
-
-@dataclass
-class Probe:
-    exec: Optional[ExecAction] = None
-    http_get: Optional[HTTPGetAction] = None
-    tcp_socket: Optional[TCPSocketAction] = None
-
-    initial_delay_seconds: Optional[int] = 0
-    timeout_seconds: Optional[int] = 1
-    period_seconds: Optional[int] = 10
-    success_threshold: Optional[int] = 1
-    failure_threshold: Optional[int] = 3
-
-    def get_probe_handler(self) -> ProbeHandler:
-        """返回 ProbeHandler 对象"""
-        return ProbeHandler(exec=self.exec, http_get=self.http_get, tcp_socket=self.tcp_socket)
-
-
-@dataclass
-class ProbeSet:
-    liveness: Optional[Probe] = None
-    readiness: Optional[Probe] = None
-    startup: Optional[Probe] = None
-
-
-@dataclass
-class ExposedType:
-    """ExposedType is the exposed type of the ProcService"""
-
-    name: Literal[ExposedTypeName.BK_HTTP] = ExposedTypeName.BK_HTTP
-
-
-@dataclass
-class ProcService:
-    name: str
-    target_port: int
-    protocol: Literal["TCP", "UDP"] = "TCP"
-    exposed_type: Optional[ExposedType] = None
-    port: Optional[int] = None
-
-    def __post_init__(self):
-        if not self.port:
-            self.port = self.target_port
-
-
-@dataclass
-=======
->>>>>>> 85a7a211
 class ProcessTmpl:
-    """This class is a duplication of paas_wl.bk_app.processes.models.ProcessTmpl, it
-    avoids a circular import problem.
+    """进程配置
+
+    TODO 尝试使用 bkapp_model.entities.Process 替换 ProcessTmpl
     """
 
     name: str
