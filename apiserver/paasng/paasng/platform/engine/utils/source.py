# -*- coding: utf-8 -*-
# TencentBlueKing is pleased to support the open source community by making
# 蓝鲸智云 - PaaS 平台 (BlueKing - PaaS System) available.
# Copyright (C) 2017 THL A29 Limited, a Tencent company. All rights reserved.
# Licensed under the MIT License (the "License"); you may not use this file except
# in compliance with the License. You may obtain a copy of the License at
#
#     http://opensource.org/licenses/MIT
#
# Unless required by applicable law or agreed to in writing, software distributed under
# the License is distributed on an "AS IS" BASIS, WITHOUT WARRANTIES OR CONDITIONS OF ANY KIND,
# either express or implied. See the License for the specific language governing permissions and
# limitations under the License.
#
# We undertake not to change the open source license (MIT license) applicable
# to the current version of the project delivered to anyone in the future.

import logging
from pathlib import Path
from typing import Dict, Optional

import cattr
from django.conf import settings
from django.core.exceptions import ValidationError
from django.utils.translation import gettext as _

from paasng.accessories.smart_advisor.models import cleanup_module, tag_module
from paasng.accessories.smart_advisor.tagging import dig_tags_local_repo
from paasng.platform.applications.constants import AppFeatureFlag, ApplicationType
from paasng.platform.applications.models import Application
from paasng.platform.declarative.handlers import DeployDescHandler, get_deploy_desc_handler, get_source_dir_from_desc
from paasng.platform.declarative.models import DeploymentDescription
from paasng.platform.engine.configurations.building import get_dockerfile_path
from paasng.platform.engine.configurations.source_file import get_metadata_reader
from paasng.platform.engine.constants import RuntimeType
from paasng.platform.engine.exceptions import InitDeployDescHandlerError
from paasng.platform.engine.models import Deployment, EngineApp
from paasng.platform.engine.models.deployment import ProcessTmpl
from paasng.platform.engine.utils.output import DeployStream, Style
from paasng.platform.engine.utils.patcher import patch_source_dir_procfile
from paasng.platform.modules.constants import SourceOrigin
from paasng.platform.modules.models import Module
from paasng.platform.modules.specs import ModuleSpecs
from paasng.platform.sourcectl.controllers.package import PackageController
from paasng.platform.sourcectl.exceptions import (
    GetAppYamlError,
    GetAppYamlFormatError,
    GetDockerIgnoreError,
    GetProcfileError,
    GetProcfileFormatError,
)
from paasng.platform.sourcectl.models import VersionInfo
from paasng.platform.sourcectl.repo_controller import get_repo_controller
<<<<<<< HEAD
from paasng.platform.sourcectl.utils import (
    DockerIgnore,
    compress_directory_ext,
    generate_temp_dir,
    generate_temp_file,
)
from paasng.utils.blobstore import make_blob_store
from paasng.utils.file import validate_source_dir_str
=======
from paasng.platform.sourcectl.utils import DockerIgnore
>>>>>>> 5bb55e2e
from paasng.utils.validators import PROC_TYPE_MAX_LENGTH, PROC_TYPE_PATTERN

logger = logging.getLogger(__name__)
TypeProcesses = Dict[str, ProcessTmpl]


def validate_processes(processes: Dict[str, Dict[str, str]]) -> TypeProcesses:
    """Validate proc type format

    :param processes:
    :return: validated processes, which all key is lower case.
    :raise: django.core.exceptions.ValidationError
    """

    if len(processes) > settings.MAX_PROCESSES_PER_MODULE:
        raise ValidationError(
            f"The number of processes exceeded: maximum {settings.MAX_PROCESSES_PER_MODULE} processes per module, "
            f"but got {len(processes)}"
        )

    for proc_type in processes:
        if not PROC_TYPE_PATTERN.match(proc_type):
            raise ValidationError(f"Invalid proc type: {proc_type}, must match pattern {PROC_TYPE_PATTERN.pattern}")
        if len(proc_type) > PROC_TYPE_MAX_LENGTH:
            raise ValidationError(
                f"Invalid proc type: {proc_type}, must not longer than {PROC_TYPE_MAX_LENGTH} characters"
            )

    # Formalize processes data and return
    try:
        return cattr.structure(
            {name.lower(): {"name": name.lower(), **v} for name, v in processes.items()}, TypeProcesses
        )
    except KeyError as e:
        raise ValidationError(f"Invalid process data, missing: {e}")
    except ValueError as e:
        raise ValidationError(f"Invalid process data, {e}")


def get_dockerignore(deployment: Deployment) -> Optional[DockerIgnore]:
    """Get the DockerIgnore from SourceCode"""
    module: Module = deployment.app_environment.module
    operator = deployment.operator
    version_info = deployment.version_info
    relative_source_dir = deployment.get_source_dir()

    try:
        metadata_reader = get_metadata_reader(module, operator=operator, source_dir=relative_source_dir)
        content = metadata_reader.get_dockerignore(version_info)
    except GetDockerIgnoreError:
        # 源码中无 dockerignore 文件, 忽略异常
        return None
    except NotImplementedError:
        # 对于不支持从源码读取 .dockerignore 的应用, 忽略异常
        return None

    # should not ignore dockerfile for kaniko builder
    dockerfile_path = get_dockerfile_path(module)
    return DockerIgnore(content, whitelist=[dockerfile_path])


def get_source_dir(module: Module, operator: str, version_info: VersionInfo) -> str:
    """A helper to get source_dir.
    For package App, we should parse source_dir from Application Description File.
    Otherwise,  we must get source_dir from property of module.
    """
    # NOTE: 对于非源码包类型的应用, 只有产品上配置的部署目录会生效
    if not ModuleSpecs(module).deploy_via_package:
        if source_obj := module.get_source_obj():
            return source_obj.get_source_dir()
        # 模块未绑定 source_obj, 可能是仅托管镜像的云原生应用
        return ""

    # NOTE: 对于源码包类型的应用, 部署目录需要从源码包根目录下的 app_desc.yaml 中读取
    desc_data = get_desc_data_by_version(module, operator, version_info)
    if not desc_data:
        return ""
    return get_source_dir_from_desc(desc_data, module.name)


_current_path = Path(".")


def _description_flag_disabled(application: Application) -> bool:
    """Check if the description feature is disabled for the application"""
    # 仅非云原生应用可以禁用应用描述文件
    return application.type != ApplicationType.CLOUD_NATIVE and not application.feature_flag.has_feature(
        AppFeatureFlag.APPLICATION_DESCRIPTION
    )


def get_desc_data_by_version(module: Module, operator: str, version_info: VersionInfo) -> Optional[Dict]:
    """Get the app description data by version.

    :param module: The module object
    :param operator: The operator name
    :param version_info: The version info, will be used to read the description file
    :return: the app description data, or None if the file cannot be found
    """
    try:
        metadata_reader = get_metadata_reader(module, operator=operator, source_dir=_current_path)
    except NotImplementedError:
        return None

    if _description_flag_disabled(module.application):
        return None

    try:
        return metadata_reader.get_app_desc(version_info)
    except GetAppYamlError:
        return None


def get_deploy_desc_handler_by_version(
    module: Module, operator: str, version_info: VersionInfo, source_dir: Path = _current_path
) -> DeployDescHandler:
    """Get the description handler for the given module and version.

    :param module: The module object
    :param operator: The operator name
    :param version_info: The version info, will be used to read the description file
    :param source_dir: The source directory path to find the description file
    :return: The handler instance
    :raise InitDeployDescHandlerError: When fail to initialize the handler instance
    """
    try:
        metadata_reader = get_metadata_reader(module, operator=operator, source_dir=source_dir)
    except NotImplementedError:
        raise InitDeployDescHandlerError("Unsupported source type")

    # Try to read the "app_desc.yaml" and "Procfile"
    app_desc, app_desc_exc = None, None
    if not _description_flag_disabled(module.application):
        try:
            app_desc = metadata_reader.get_app_desc(version_info)
        except GetAppYamlFormatError as e:
            # The format error in app_desc is not tolerable
            raise InitDeployDescHandlerError(str(e))
        except GetAppYamlError as e:
            app_desc_exc = e

    procfile_data, procfile_exc = None, None
    try:
        procfile_data = metadata_reader.get_procfile(version_info)
    except GetProcfileFormatError as e:
        # The format error in Procfile in not tolerable
        raise InitDeployDescHandlerError(str(e))
    except GetProcfileError as e:
        procfile_exc = e

    # Raise error when none data source can be found
    if not (app_desc or procfile_data):
        msg = []
        if app_desc_exc:
            msg.append(f"[app_desc] {app_desc_exc}")
        if procfile_exc:
            msg.append(f"[Procfile] {procfile_exc}")
        raise InitDeployDescHandlerError("; ".join(msg))

    try:
        return get_deploy_desc_handler(app_desc, procfile_data)
    except ValueError as e:
        raise InitDeployDescHandlerError(str(e))


def get_source_package_path(deployment: Deployment) -> str:
    """Return the blobstore path for storing source files package"""
    engine_app = deployment.get_engine_app()
    branch = deployment.source_version_name
    revision = deployment.source_revision

    slug_name = f"{engine_app.name}:{branch}:{revision}"
    return f"{engine_app.region}/home/{slug_name}/tar"


def download_source_to_dir(module: Module, operator: str, deployment: Deployment, root_path: Path) -> tuple[str, Path]:
    """Download and extract the module's source files to local path, will generate Procfile if necessary

    :param root_path: The local path to download the source files
    :return: (the configured source directory string, the source directory path), the path can be different
        with the `root_path` if source_dir is configured.
    :raise ValueError: If the configured source directory is invalid
    """
    spec = ModuleSpecs(module)
    if spec.source_origin_specs.source_origin == SourceOrigin.AUTHORIZED_VCS:
        get_repo_controller(module, operator=operator).export(root_path, deployment.version_info)
    elif spec.deploy_via_package:
        PackageController.init_by_module(module, operator).export(root_path, deployment.version_info)
    else:
        raise NotImplementedError

    # NOTE: After exporting, the server may need to read some files in the repository.
    # Remember to verify symlink security before performing any reads, as the files
    # were created by the user and cannot be trusted.
    #
    # See `dig_tags_local_repo()` for an example, it ignores symlink files when reading
    # requirements.
    #
    # Q: Why don't we perform a full directory scan for malicious symlinks?
    # A: The repository might be extremely large and contain a vast number of files;
    #    scanning the entire directory would be too slow.

    # Get the "source_dir" from 2 sources: `Deployment` object and `DeploymentDescription` object.
    #
    # 1. `deployment.get_source_dir()`: written when the deployment is initialized `initialize_deployment()`,
    #    the value was from returned by `get_source_dir()` function.
    # 2. `DeploymentDescription.source_dir`: written when the package was parsed and handled by the
    #    server, the value was written by the `DeploymentDeclarativeController`.
    #
    # Using the value from source 1 (deployment) should be fine in most cases, but the legacy logic used to
    # query the `DeploymentDescription` model also. For backward compatibility and to avoid surprises,
    # we will check the `source_dir` in both sources and use the one from `DeploymentDescription` in case of conflict.
    #
    source_dir_str_deployment = str(deployment.get_source_dir())
    source_dir_str_desc = ""
    if ModuleSpecs(module).deploy_via_package:
        # TODO: Remove this we are sure that the value in the description is always equal to the one in deployment
        try:
            desc_obj = DeploymentDescription.objects.get(deployment=deployment)
        except DeploymentDescription.DoesNotExist:
            pass
        else:
            source_dir_str_desc = desc_obj.source_dir

    source_dir_str = source_dir_str_deployment
    if source_dir_str_desc and source_dir_str_desc != source_dir_str_deployment:
        logger.warning(
            "The source_dir in deployment description is different from the one in deployment object: %s != %s",
            source_dir_str_desc,
            source_dir_str_deployment,
        )
        # Use the one in description object for backward compatibility
        source_dir_str = source_dir_str_desc

    source_dir = validate_source_dir_str(root_path, source_dir_str)

    if (
        module.application.type == ApplicationType.CLOUD_NATIVE
        and module.build_config.build_method == RuntimeType.DOCKERFILE
    ):
        logger.info("Skip Procfile patching for Dockerfile cnative application.")
        return source_dir_str, source_dir

    if reason := patch_source_dir_procfile(source_dir=source_dir, procfile=deployment.get_procfile()):
        logger.warning("skip the source patching process: %s", reason)
    return source_dir_str, source_dir


def check_source_package(engine_app: EngineApp, package_path: Path, stream: DeployStream):
    """Check module source package, produce warning infos"""
    # Check source package size
    warning_threshold = settings.ENGINE_APP_SOURCE_SIZE_WARNING_THRESHOLD_MB
    size = package_path.stat().st_size
    if size > warning_threshold * 1024 * 1024:
        stream.write_message(
            Style.Warning(
                _(
                    "WARNING: 应用源码包体积过大（>{warning_threshold}MB），将严重影响部署性能，请尝试清理不必要的文件来减小体积。"
                ).format(warning_threshold=warning_threshold)
            )
        )
        logger.error(f"Engine app {engine_app.name}'s source is too big, size={size}")


def tag_module_from_source_files(module, source_files_path):
    """Dig and tag the module from application source files"""
    try:
        tags = dig_tags_local_repo(str(source_files_path))
        cleanup_module(module)

        logger.info(f"Tagging module[{module.pk}]: {tags}")
        tag_module(module, tags, source="source_analyze")
    except Exception:
        logger.exception("Unable to tagging module")


<<<<<<< HEAD
def upload_source_code(
    module: Module,
    version_info: VersionInfo,
    source_dir: str,
    operator: str,
) -> str:
    """上传应用模块源码到 blob 存储, 并且返回源码的下载链接, 参考方法 "BaseBuilder.compress_and_upload"
    FIXME (沙箱重构) 评估这个函数是否放到沙箱模块中

    return: source fetch url
    """
    relative_source_dir = Path(source_dir)
    if relative_source_dir.is_absolute():
        logger.warning("Unsupported absolute path<%s>, force transform to relative_to path.", relative_source_dir)
        relative_source_dir = relative_source_dir.relative_to("/")

    spec = ModuleSpecs(module)
    with generate_temp_dir() as working_dir:
        full_source_dir = working_dir.absolute() / relative_source_dir
        # 下载源码到临时目录
        if spec.source_origin_specs.source_origin == SourceOrigin.AUTHORIZED_VCS:
            get_repo_controller(module, operator=operator).export(working_dir, version_info)
        else:
            raise NotImplementedError

        # 上传源码
        with generate_temp_file(suffix=".tar.gz") as package_path:
            source_destination_path = _get_source_package_path(
                version_info, module.application.code, module.name, module.region
            )
            compress_directory_ext(full_source_dir, package_path)
            logger.info(f"Uploading source files to {source_destination_path}")
            store = make_blob_store(bucket=settings.BLOBSTORE_BUCKET_APP_SOURCE)
            store.upload_file(package_path, source_destination_path)

    source_fetch_url = store.generate_presigned_url(
        key=source_destination_path, expires_in=60 * 60 * 24, signature_type=SignatureType.DOWNLOAD
    )

    return source_fetch_url


def _get_source_package_path(version_info: VersionInfo, app_code: str, module_name: str, region: str) -> str:
    """Return the blobstore path for storing source files package"""
    branch = version_info.version_name
    revision = version_info.revision

    slug_name = f"{app_code}:{module_name}:{branch}:{revision}:dev"
    return f"{region}/home/{slug_name}/tar"
=======
def validate_source_dir_str(root_path: Path, source_dir_str: str) -> Path:
    """Validate the source_dir string and return the source directory of the module.

    :param root_path: The repository's root directory.
    :param source_dir_str: The source directory string defined by the user.
    :raise ValueError: If the source directory is invalid.
    :return: The source directory.
    """
    source_dir = Path(source_dir_str)
    # If the user configured "/src", change it into "src"
    if source_dir.is_absolute():
        source_dir = Path(source_dir).relative_to("/")

    # Check if the source_dir is valid, resolve the symlink and ensure it is within the root directory
    source_dir = root_path / source_dir
    if not source_dir.resolve().is_relative_to(root_path):
        raise ValueError(f"Invalid source directory: {source_dir_str}")

    if not source_dir.exists():
        raise ValueError(f"The source directory '{source_dir_str}' does not exist")
    if source_dir.is_file():
        raise ValueError(f"The source directory '{source_dir_str}' is not a directory")
    return source_dir
>>>>>>> 5bb55e2e
<|MERGE_RESOLUTION|>--- conflicted
+++ resolved
@@ -51,18 +51,8 @@
 )
 from paasng.platform.sourcectl.models import VersionInfo
 from paasng.platform.sourcectl.repo_controller import get_repo_controller
-<<<<<<< HEAD
-from paasng.platform.sourcectl.utils import (
-    DockerIgnore,
-    compress_directory_ext,
-    generate_temp_dir,
-    generate_temp_file,
-)
-from paasng.utils.blobstore import make_blob_store
+from paasng.platform.sourcectl.utils import DockerIgnore
 from paasng.utils.file import validate_source_dir_str
-=======
-from paasng.platform.sourcectl.utils import DockerIgnore
->>>>>>> 5bb55e2e
 from paasng.utils.validators import PROC_TYPE_MAX_LENGTH, PROC_TYPE_PATTERN
 
 logger = logging.getLogger(__name__)
@@ -336,81 +326,4 @@
         logger.info(f"Tagging module[{module.pk}]: {tags}")
         tag_module(module, tags, source="source_analyze")
     except Exception:
-        logger.exception("Unable to tagging module")
-
-
-<<<<<<< HEAD
-def upload_source_code(
-    module: Module,
-    version_info: VersionInfo,
-    source_dir: str,
-    operator: str,
-) -> str:
-    """上传应用模块源码到 blob 存储, 并且返回源码的下载链接, 参考方法 "BaseBuilder.compress_and_upload"
-    FIXME (沙箱重构) 评估这个函数是否放到沙箱模块中
-
-    return: source fetch url
-    """
-    relative_source_dir = Path(source_dir)
-    if relative_source_dir.is_absolute():
-        logger.warning("Unsupported absolute path<%s>, force transform to relative_to path.", relative_source_dir)
-        relative_source_dir = relative_source_dir.relative_to("/")
-
-    spec = ModuleSpecs(module)
-    with generate_temp_dir() as working_dir:
-        full_source_dir = working_dir.absolute() / relative_source_dir
-        # 下载源码到临时目录
-        if spec.source_origin_specs.source_origin == SourceOrigin.AUTHORIZED_VCS:
-            get_repo_controller(module, operator=operator).export(working_dir, version_info)
-        else:
-            raise NotImplementedError
-
-        # 上传源码
-        with generate_temp_file(suffix=".tar.gz") as package_path:
-            source_destination_path = _get_source_package_path(
-                version_info, module.application.code, module.name, module.region
-            )
-            compress_directory_ext(full_source_dir, package_path)
-            logger.info(f"Uploading source files to {source_destination_path}")
-            store = make_blob_store(bucket=settings.BLOBSTORE_BUCKET_APP_SOURCE)
-            store.upload_file(package_path, source_destination_path)
-
-    source_fetch_url = store.generate_presigned_url(
-        key=source_destination_path, expires_in=60 * 60 * 24, signature_type=SignatureType.DOWNLOAD
-    )
-
-    return source_fetch_url
-
-
-def _get_source_package_path(version_info: VersionInfo, app_code: str, module_name: str, region: str) -> str:
-    """Return the blobstore path for storing source files package"""
-    branch = version_info.version_name
-    revision = version_info.revision
-
-    slug_name = f"{app_code}:{module_name}:{branch}:{revision}:dev"
-    return f"{region}/home/{slug_name}/tar"
-=======
-def validate_source_dir_str(root_path: Path, source_dir_str: str) -> Path:
-    """Validate the source_dir string and return the source directory of the module.
-
-    :param root_path: The repository's root directory.
-    :param source_dir_str: The source directory string defined by the user.
-    :raise ValueError: If the source directory is invalid.
-    :return: The source directory.
-    """
-    source_dir = Path(source_dir_str)
-    # If the user configured "/src", change it into "src"
-    if source_dir.is_absolute():
-        source_dir = Path(source_dir).relative_to("/")
-
-    # Check if the source_dir is valid, resolve the symlink and ensure it is within the root directory
-    source_dir = root_path / source_dir
-    if not source_dir.resolve().is_relative_to(root_path):
-        raise ValueError(f"Invalid source directory: {source_dir_str}")
-
-    if not source_dir.exists():
-        raise ValueError(f"The source directory '{source_dir_str}' does not exist")
-    if source_dir.is_file():
-        raise ValueError(f"The source directory '{source_dir_str}' is not a directory")
-    return source_dir
->>>>>>> 5bb55e2e
+        logger.exception("Unable to tagging module")