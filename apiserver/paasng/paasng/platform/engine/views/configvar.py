--- conflicted
+++ resolved
@@ -50,17 +50,11 @@
     ConfigVarImportSLZ,
     ConfigVarOperateAuditOutputSLZ,
     ConfigVarSLZ,
-<<<<<<< HEAD
-    ConfigVarWithoutKeyFormatSLZ,
+    ConfigVarUpsertByKeyInputSLZ,
+    CreateConfigVarInputSLZ,
     ListConfigVarBuiltinOutputSLZ,
-    ListConfigVarsSLZ,
-=======
-    ConfigVarUpsertByKeyInputSLZ,
-    ConflictedKeyOutputSLZ,
-    CreateConfigVarInputSLZ,
     ListConfigVarsQuerySLZ,
     UpdateConfigVarInputSLZ,
->>>>>>> 599c8d64
 )
 
 
@@ -423,36 +417,4 @@
                 PlainConfigVar(key="GLOBAL", value="example", environment_name="_global_", description="example"),
             ]
         )
-<<<<<<< HEAD
-        return self.make_exported_vars_response(config_vars, "bk_paas3_config_vars_template.yaml")
-=======
-
-        file_content = config_vars.to_file_content()
-        return self.make_file_response(file_content, "bk_paas3_config_vars_template.yaml")
-
-
-class ConflictedConfigVarsViewSet(viewsets.ViewSet, ApplicationCodeInPathMixin):
-    """与内置变量冲突的用户环境变量相关 ViewSet"""
-
-    permission_classes = [IsAuthenticated, application_perm_class(AppAction.BASIC_DEVELOP)]
-
-    @swagger_auto_schema(
-        responses={200: ConflictedKeyOutputSLZ(many=True)},
-    )
-    def get_user_conflicted_keys(self, request, code, module_name):
-        """获取当前模块中有冲突的环境变量 Key 列表
-
-        “冲突”指用户自定义变量与平台内置变量同名。 不同类型的应用，平台处理冲突变量的行为有所不同，
-        本接口返回的 key 列表主要作引导和提示用。
-
-        客户端展示建议：
-
-        - 对于 conflicted_source 为 builtin_addons 的增强服务环境变量冲突，建议前端读取 conflicted_detail
-          直接详细展示与哪一个环境变量冲突。
-        - 其他 conflicted_source 建议统一展示为“与平台内置变量冲突”，然后补充 conflicted_detail 里的信息。
-        - 按照 override_conflicted 字段的值，展示字段已经覆盖冲突项，是否生效。
-        """
-        module = self.get_module_via_path()
-        keys = get_user_conflicted_keys(module)
-        return Response(ConflictedKeyOutputSLZ(keys, many=True).data)
->>>>>>> 599c8d64
+        return self.make_exported_vars_response(config_vars, "bk_paas3_config_vars_template.yaml")