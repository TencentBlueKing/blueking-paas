--- conflicted
+++ resolved
@@ -193,18 +193,13 @@
     )
     for idx, username in enumerate(waiting_notify_usernames):
         filters = ApplicationPermission().gen_develop_app_filters(username)
-<<<<<<< HEAD
         app_codes = Application.objects.filter(is_active=True).filter(filters).values_list("code", flat=True)
-        user_idle_app_reports = reports.filter(app__code__in=app_codes).select_related("app")
-=======
-        app_codes = Application.objects.filter(filters).values_list("code", flat=True)
 
         # 从缓存拿刚刚退出的应用 code exclude 掉，避免出现退出用户组，权限中心权限未同步的情况
         if just_leave_app_codes := JustLeaveAppManager(username).list():
             app_codes = [c for c in app_codes if c not in just_leave_app_codes]
 
         user_idle_app_reports = reports.filter(app__code__in=app_codes)
->>>>>>> ef834cbc
 
         if not user_idle_app_reports.exists():
             total_cnt -= 1
