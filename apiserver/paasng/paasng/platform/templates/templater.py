# -*- coding: utf-8 -*-
# TencentBlueKing is pleased to support the open source community by making
# 蓝鲸智云 - PaaS 平台 (BlueKing - PaaS System) available.
# Copyright (C) 2017 THL A29 Limited, a Tencent company. All rights reserved.
# Licensed under the MIT License (the "License"); you may not use this file except
# in compliance with the License. You may obtain a copy of the License at
#
#     http://opensource.org/licenses/MIT
#
# Unless required by applicable law or agreed to in writing, software distributed under
# the License is distributed on an "AS IS" BASIS, WITHOUT WARRANTIES OR CONDITIONS OF ANY KIND,
# either express or implied. See the License for the specific language governing permissions and
# limitations under the License.
#
# We undertake not to change the open source license (MIT license) applicable
# to the current version of the project delivered to anyone in the future.

import logging
import shutil
import tempfile
from dataclasses import dataclass, field
from pathlib import Path
from typing import TYPE_CHECKING, Dict
from urllib.parse import urlparse

from cookiecutter.main import cookiecutter
from django.conf import settings
from django.core.exceptions import ObjectDoesNotExist

from paasng.platform.sourcectl.source_types import get_sourcectl_type
from paasng.platform.sourcectl.utils import compress_directory, generate_temp_dir, generate_temp_file
from paasng.platform.templates.command import EnhancedTemplateCommand
from paasng.platform.templates.constants import RenderMethod, TemplateType
from paasng.platform.templates.exceptions import TmplNotExists
from paasng.platform.templates.fixtures import ProcfileFixture
from paasng.platform.templates.models import Template
from paasng.platform.templates.utils import StoreType, download_from_blob_store, uncompress_tar_to_local_path
from paasng.utils.blobstore import BlobStore, make_blob_store

if TYPE_CHECKING:
    from paasng.platform.modules.models import Module

logger = logging.getLogger(__name__)

DEFAULT_EXECUTABLE_FILES = [
    "bin/pre-compile",
    "bin/pre_compile",
    "bin/post-compile",
    "bin/post_compile",
]


@dataclass
class SourceSyncResult:
    """The result of one templated source sync procedure"""

    dest_type: str
    error: str = ""
    extra_info: Dict = field(default_factory=dict)

    def is_success(self):
        return not self.error


class TemplateRenderer:
    def __init__(self, template_name: str, context: dict):
        """模板渲染器

        @param template_name: 模板名称
        @param context: 渲染模板用的上下文数据
        """
        try:
            template: Template = Template.objects.get(name=template_name)
        except ObjectDoesNotExist:
<<<<<<< HEAD
            raise TmplNotExists(f"Template <{template_name}> does not exists")
        self.template = template
        self.command = EnhancedTemplateCommand(force_executable_files=DEFAULT_EXECUTABLE_FILES)
        self.context = context

    def download_from_blob_storage(self) -> Path:
        """从对象存储中下载模板代码"""
        location = self.template.blob_url
=======
            raise TmplNotExists(f"Template <{tmpl_name}>, Type <{type}> does not exists")

        self.tmpl = tmpl
        self.command = EnhancedTemplateCommand(
            render_method=RenderMethod(tmpl.render_method),
            force_executable_files=DEFAULT_EXECUTABLE_FILES,
        )
        self.region = region

        # 渲染模板用的配置上下文
        self.context = {
            "region": region,
            "app_code": app_code,
            "app_secret": app_secret,
            "app_name": app_name,
            "owner_username": owner_username,
            "BK_URL": settings.COMPONENT_SYSTEM_HOST_IN_TEST,
            "BK_LOGIN_URL": settings.LOGIN_FULL,
        }

    def download_tmpl(self) -> Path:
        """Download current app template to a local temp directory"""
        location = self.tmpl.blob_url
>>>>>>> 4bbcad35
        o = urlparse(location)
        scheme, bucket, path = o.scheme.lower(), o.netloc, Path(o.path)
        logger.debug("checkout template from [%s: %s]", scheme, location)
        if scheme == "file":
            return uncompress_tar_to_local_path(path)

        if path.is_absolute():
            # Ceph RGW 不支持绝对路径
            path = path.relative_to("/")

        store_type = {"s3": StoreType.S3, "bkrepo": StoreType.BKREPO}.get(scheme)
        if not store_type:
            logger.warning("unknown protocol type: %s, url: %s", o.scheme, location)

        return download_from_blob_store(bucket, path, store_type=store_type)

    def download_from_vcs_repository(self) -> Path:
        """从代码仓库下载模板代码"""
        source_type = get_sourcectl_type(self.template.repo_type)
        repo_controller = source_type.repo_controller_class.init_by_server_config(
            self.template.repo_type, self.template.repo_url
        )

        dest_dir = Path(tempfile.mktemp())
        repo_controller.download_directory(self.template.source_dir, dest_dir)
        return dest_dir

    def render_template(self, source_path: Path, target_path: Path):
        """将模板渲染到目标目录，根据模板类型使用不同的渲染引擎：
        - 插件模板使用 cookiecutter
        - 普通模板使用 Django 模板引擎

        :param source_path: 下载模板代码的路径
        :param target_path: 模板代码渲染到的路径
        """
        if self.template.render_method == "cookiecutter":
            # 插件模板用 cookiecutter 渲染
            with generate_temp_dir() as render_dir:
                cookiecutter(str(source_path), no_input=True, extra_context=self.context, output_dir=str(render_dir))
                items = list(render_dir.iterdir())
                if len(items) == 1:
                    # 对于自带根目录的模板, 需要丢弃最外层
                    items = list(items[0].iterdir())
                for item in items:
                    shutil.move(str(item), str(target_path / item.name))
        else:
            # 默认使用 django 模板引擎渲染
            self.command.handle(str(target_path), template=str(source_path), **self.context)
            # 如果模板定义了进程配置信息，则需要手动将进程信息写到 Procfile 中
            # FIXME: 新的模板已不再使用 Procfile，仅用于兼容旧的模板
            if self.template.processes:
                ProcfileFixture(project_root=str(target_path), context=self.context).setup(
                    processes=self.template.processes
                )

    def write_to_dir(self, target_path: Path):
<<<<<<< HEAD
        """下载模板并将渲染后写入目标目录，包含以下步骤：
        - 下载模板代码到本地
        - 将模板中的变量用 context 渲染

        :param target_path: 模板代码写入的路径，是已存在的空目录
        """
        try:
            # 插件模板的代码存放在代码仓库中
            if self.template.type == TemplateType.PLUGIN:
                source_path = self.download_from_vcs_repository()
            else:
                # 模板代码默认存放在对象存储中
                source_path = self.download_from_blob_storage()

            self.render_template(source_path, target_path)
        finally:
            if "source_path" in locals() and source_path.exists():
                if source_path.is_file():
                    source_path.unlink()
                else:
                    shutil.rmtree(source_path)


def generate_initial_code(template_name: str, context: dict) -> Path:
    """生成应用的初始化模板

    :param template_name: 模板名称
    :param context: 渲染模板用的上下文数据
    :returns: 包含渲染后模板代码的临时目录路径
    :note: 该函数返回的临时目录由调用方负责清理。调用方应在使用完目录后调用`shutil.rmtree()`删除该目录，以避免临时文件堆积。目录内容在函数返回后不会被自动清理。
    """
    target_path = Path(tempfile.mktemp())
    renderer = TemplateRenderer(template_name, context=context)
    renderer.write_to_dir(target_path)
    return target_path


def upload_directory_to_storage(module: "Module", target_path: Path) -> SourceSyncResult:
    """将指定目录内容上传到对象存储

    :param module: 模块对象
    :param source_path: 需要上传的本地目录路径
    """
    application = module.application
    # NOTE: 把 application.region 修改为了 application.tenant_id
    key = f"app-template-instances/{application.tenant_id}/{application.code}-{module.name}.tar.gz"

    sync_procedure = BlobStoreSyncProcedure(
        blob_store=make_blob_store(bucket=settings.BLOBSTORE_BUCKET_APP_SOURCE), key=key
    )
    return sync_procedure.run(str(target_path))


def upload_init_code_to_storage(module: "Module", context: dict) -> SourceSyncResult:
    """生成初始化代码并上传到对象存储
    FIXME：目前在构建配置等页面下载初始化模板时，是调用本函数重新生成初始化代码。
    正常来说应该只要重新生成下载链接即可，可能是希望用户下载的永远是最新的框架代码，所以每次下载都要重新走初始化逻辑。

    :param module: 模块对象
    :param context: 渲染上下文数据
    """
    with generate_temp_dir() as target_path:
        renderer = TemplateRenderer(module.source_init_template, context=context)
        renderer.write_to_dir(target_path)

        return upload_directory_to_storage(module, target_path)


@dataclass
class BlobStoreSyncProcedure:
    """Sync templated source to Blob Store."""

    blob_store: BlobStore
    key: str

    downloadable_address_expires_in = 3600 * 4

    def run(self, source_path: str) -> SourceSyncResult:
        """Compress the source_path and upload the content to given key"""
        with generate_temp_file(suffix=".tar.gz") as package_path:
            logger.debug("compressing templated source, key=%s...", self.key)
            compress_directory(source_path, package_path)
            self.blob_store.upload_file(package_path, self.key, ExtraArgs={"ACL": "private"})
=======
        """Write the rendered templated source codes into one directory"""
        path = self.download_tmpl()
        self.command.handle(str(target_path), template=str(path), context=self.context)
>>>>>>> 4bbcad35

        # Generate a temporary accessible url for source codes
        url = self.blob_store.generate_presigned_url(key=self.key, expires_in=self.downloadable_address_expires_in)
        return SourceSyncResult(
            dest_type=self.blob_store.STORE_TYPE,
            extra_info={
                "downloadable_address": url,
                "downloadable_address_expires_in": self.downloadable_address_expires_in,
            },
        )<|MERGE_RESOLUTION|>--- conflicted
+++ resolved
@@ -72,40 +72,17 @@
         try:
             template: Template = Template.objects.get(name=template_name)
         except ObjectDoesNotExist:
-<<<<<<< HEAD
             raise TmplNotExists(f"Template <{template_name}> does not exists")
         self.template = template
-        self.command = EnhancedTemplateCommand(force_executable_files=DEFAULT_EXECUTABLE_FILES)
+        self.command = EnhancedTemplateCommand(
+            render_method=RenderMethod(template.render_method),
+            force_executable_files=DEFAULT_EXECUTABLE_FILES,
+        )
         self.context = context
 
     def download_from_blob_storage(self) -> Path:
         """从对象存储中下载模板代码"""
         location = self.template.blob_url
-=======
-            raise TmplNotExists(f"Template <{tmpl_name}>, Type <{type}> does not exists")
-
-        self.tmpl = tmpl
-        self.command = EnhancedTemplateCommand(
-            render_method=RenderMethod(tmpl.render_method),
-            force_executable_files=DEFAULT_EXECUTABLE_FILES,
-        )
-        self.region = region
-
-        # 渲染模板用的配置上下文
-        self.context = {
-            "region": region,
-            "app_code": app_code,
-            "app_secret": app_secret,
-            "app_name": app_name,
-            "owner_username": owner_username,
-            "BK_URL": settings.COMPONENT_SYSTEM_HOST_IN_TEST,
-            "BK_LOGIN_URL": settings.LOGIN_FULL,
-        }
-
-    def download_tmpl(self) -> Path:
-        """Download current app template to a local temp directory"""
-        location = self.tmpl.blob_url
->>>>>>> 4bbcad35
         o = urlparse(location)
         scheme, bucket, path = o.scheme.lower(), o.netloc, Path(o.path)
         logger.debug("checkout template from [%s: %s]", scheme, location)
@@ -135,8 +112,6 @@
 
     def render_template(self, source_path: Path, target_path: Path):
         """将模板渲染到目标目录，根据模板类型使用不同的渲染引擎：
-        - 插件模板使用 cookiecutter
-        - 普通模板使用 Django 模板引擎
 
         :param source_path: 下载模板代码的路径
         :param target_path: 模板代码渲染到的路径
@@ -152,8 +127,7 @@
                 for item in items:
                     shutil.move(str(item), str(target_path / item.name))
         else:
-            # 默认使用 django 模板引擎渲染
-            self.command.handle(str(target_path), template=str(source_path), **self.context)
+            self.command.handle(str(target_path), template=str(source_path), context=self.context)
             # 如果模板定义了进程配置信息，则需要手动将进程信息写到 Procfile 中
             # FIXME: 新的模板已不再使用 Procfile，仅用于兼容旧的模板
             if self.template.processes:
@@ -162,7 +136,6 @@
                 )
 
     def write_to_dir(self, target_path: Path):
-<<<<<<< HEAD
         """下载模板并将渲染后写入目标目录，包含以下步骤：
         - 下载模板代码到本地
         - 将模板中的变量用 context 渲染
@@ -246,11 +219,6 @@
             logger.debug("compressing templated source, key=%s...", self.key)
             compress_directory(source_path, package_path)
             self.blob_store.upload_file(package_path, self.key, ExtraArgs={"ACL": "private"})
-=======
-        """Write the rendered templated source codes into one directory"""
-        path = self.download_tmpl()
-        self.command.handle(str(target_path), template=str(path), context=self.context)
->>>>>>> 4bbcad35
 
         # Generate a temporary accessible url for source codes
         url = self.blob_store.generate_presigned_url(key=self.key, expires_in=self.downloadable_address_expires_in)
