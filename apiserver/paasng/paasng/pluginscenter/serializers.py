--- conflicted
+++ resolved
@@ -510,9 +510,6 @@
 
     class Meta:
         model = OperationRecord
-<<<<<<< HEAD
-        fields = '__all__'
-=======
         fields = '__all__'
 
 
@@ -538,5 +535,4 @@
 class PluginListFilterSlZ(serializers.Serializer):
     status = serializers.ListField(required=False)
     language = serializers.ListField(required=False)
-    pd__identifier = serializers.ListField(required=False)
->>>>>>> 36c61788
+    pd__identifier = serializers.ListField(required=False)