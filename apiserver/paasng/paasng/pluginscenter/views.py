# -*- coding: utf-8 -*-
"""
TencentBlueKing is pleased to support the open source community by making
蓝鲸智云 - PaaS 平台 (BlueKing - PaaS System) available.
Copyright (C) 2017 THL A29 Limited, a Tencent company. All rights reserved.
Licensed under the MIT License (the "License"); you may not use this file except
in compliance with the License. You may obtain a copy of the License at

    http://opensource.org/licenses/MIT

Unless required by applicable law or agreed to in writing, software distributed under
the License is distributed on an "AS IS" BASIS, WITHOUT WARRANTIES OR CONDITIONS OF ANY KIND,
either express or implied. See the License for the specific language governing permissions and
limitations under the License.

We undertake not to change the open source license (MIT license) applicable
to the current version of the project delivered to anyone in the future.
"""
import logging
from typing import Dict, List, Literal

import cattr
import semver
from django.conf import settings
from django.db.transaction import atomic
from django.shortcuts import get_object_or_404
from django.utils.decorators import method_decorator
from django.utils.translation import gettext_lazy as _
from django.views.decorators.csrf import csrf_exempt
from drf_yasg.utils import swagger_auto_schema
from rest_framework import mixins, status
from rest_framework.filters import OrderingFilter, SearchFilter
from rest_framework.pagination import LimitOffsetPagination
from rest_framework.permissions import IsAuthenticated
from rest_framework.response import Response
from rest_framework.viewsets import GenericViewSet, ViewSet

from paasng.pluginscenter import constants
from paasng.pluginscenter import log as log_api
from paasng.pluginscenter import openapi_docs, serializers, shim
from paasng.pluginscenter.configuration import PluginConfigManager
from paasng.pluginscenter.exceptions import error_codes
from paasng.pluginscenter.features import PluginFeatureFlagsManager
from paasng.pluginscenter.filters import PluginInstancePermissionFilter
from paasng.pluginscenter.iam_adaptor.constants import PluginPermissionActions as Actions
from paasng.pluginscenter.iam_adaptor.management import shim as members_api
from paasng.pluginscenter.iam_adaptor.policy.permissions import plugin_action_permission_class
from paasng.pluginscenter.itsm_adaptor.client import ItsmClient
from paasng.pluginscenter.itsm_adaptor.constants import ItsmTicketStatus
from paasng.pluginscenter.itsm_adaptor.utils import submit_create_approval_ticket
from paasng.pluginscenter.models import (
    OperationRecord,
    PluginBasicInfoDefinition,
    PluginDefinition,
    PluginInstance,
    PluginMarketInfo,
    PluginRelease,
)
from paasng.pluginscenter.permissions import IsPluginCreator
from paasng.pluginscenter.releases.executor import PluginReleaseExecutor, init_stage_controller
<<<<<<< HEAD
from paasng.pluginscenter.sourcectl import build_master_placeholder, get_plugin_repo_accessor
from paasng.pluginscenter.thirdparty import instance as instance_api
from paasng.pluginscenter.thirdparty import log as log_api
=======
from paasng.pluginscenter.sourcectl import (
    build_master_placeholder,
    get_plugin_repo_accessor,
    get_plugin_repo_member_maintainer,
    remove_repo_member,
)
from paasng.pluginscenter.thirdparty import instance as instance_api
>>>>>>> 36c61788
from paasng.pluginscenter.thirdparty import market as market_api
from paasng.pluginscenter.thirdparty.configuration import sync_config
from paasng.pluginscenter.thirdparty.instance import update_instance
from paasng.pluginscenter.thirdparty.members import sync_members
from paasng.utils.api_docs import openapi_empty_schema
from paasng.utils.i18n import to_translated_field
from paasng.utils.views import permission_classes as _permission_classes

logger = logging.getLogger(__name__)


class SchemaViewSet(ViewSet):
    @swagger_auto_schema(responses={200: openapi_docs.create_plugin_instance_schemas})
    def get_plugins_schema(self, request):
        """get plugin basic info schema for given PluginType"""
        schemas = []
        for pd in PluginDefinition.objects.all():
            basic_info_definition = pd.basic_info_definition
            pd_data = serializers.PluginDefinitionSLZ(pd).data
            schemas.append(
                {
                    "plugin_type": pd_data,
                    "schema": {
                        "id": basic_info_definition.id_schema.dict(exclude_unset=True),
                        "name": basic_info_definition.name_schema.dict(exclude_unset=True),
                        "init_templates": cattr.unstructure(basic_info_definition.init_templates),
                        "release_method": basic_info_definition.release_method,
                        "repository_group": basic_info_definition.repository_group,
                        "repository_template": shim.build_repository_template(basic_info_definition.repository_group),
                        "extra_fields": cattr.unstructure(basic_info_definition.extra_fields),
                    },
                }
            )
        return Response(schemas)

    @swagger_auto_schema(responses={200: openapi_docs.market_schema})
    def get_market_schema(self, request, pd_id):
        """get market info schema for given PluginType"""
        pd = get_object_or_404(PluginDefinition, identifier=pd_id)
        market_info_definition = pd.market_info_definition
        readonly = market_info_definition.storage == constants.MarketInfoStorageType.THIRD_PARTY
        return Response(
            {
                "category": market_api.list_category(pd) if not readonly else [],
                "schema": {
                    "extra_fields": cattr.unstructure(market_info_definition.extra_fields),
                },
                "readonly": readonly,
            }
        )

    @swagger_auto_schema(responses={200: openapi_docs.plugin_basic_info_schema})
    def get_basic_info_schema(self, request, pd_id):
        """get basic info schema for given PluginType"""
        pd = get_object_or_404(PluginDefinition, identifier=pd_id)
        basic_info_definition = pd.basic_info_definition
        return Response(
            data={
                "id": basic_info_definition.id_schema.dict(exclude_unset=True),
                "name": basic_info_definition.name_schema.dict(exclude_unset=True),
                "extra_fields": cattr.unstructure(basic_info_definition.extra_fields),
            }
        )

    @swagger_auto_schema(responses={200: serializers.PluginConfigSchemaSLZ()})
    def get_config_schema(self, request, pd_id):
        """get config schema for given PluginType"""
        pd = get_object_or_404(PluginDefinition, identifier=pd_id)
        config_definition = pd.config_definition
        return Response(data=serializers.PluginConfigSchemaSLZ(config_definition).data)


class PluginInstanceMixin:
    """PluginInstanceMixin provide a shortcut method to get a plugin instance

    IF request.user DOES NOT have object permissions, will raise PermissionDeny exception
    """

    def get_plugin_instance(self, allow_archive: bool = False) -> PluginInstance:
        queryset = PluginInstance.objects.all()
        filter_kwargs = {"pd__identifier": self.kwargs["pd_id"], "id": self.kwargs["plugin_id"]}  # type: ignore
        obj = get_object_or_404(queryset, **filter_kwargs)

        # May raise a permission denied
        self.check_object_permissions(self.request, obj)  # type: ignore
        if not allow_archive and obj.status in constants.PluginStatus.archive_status():
            raise error_codes.PLUGIN_ARCHIVED
        return obj


class PluginInstanceViewSet(PluginInstanceMixin, mixins.ListModelMixin, GenericViewSet):
    queryset = PluginInstance.objects.exclude(status__in=constants.PluginStatus.archive_status())
    serializer_class = serializers.PluginInstanceSLZ
    pagination_class = LimitOffsetPagination
    filter_backends = [PluginInstancePermissionFilter, OrderingFilter, SearchFilter]
    search_fields = ["id", "name_zh_cn", "name_en"]
    permission_classes = [IsAuthenticated, plugin_action_permission_class([Actions.BASIC_DEVELOPMENT])]

    def filter_queryset(self, queryset):
        queryset = super().filter_queryset(queryset)
        slz = serializers.PluginListFilterSlZ(data=self.request.query_params)
        slz.is_valid(raise_exception=True)
        query_params = slz.validated_data

        if status_list := query_params.get('status', []):
            queryset = queryset.filter(status__in=status_list)

        if language_list := query_params.get('language', []):
            queryset = queryset.filter(language__in=language_list)

        if pd__identifier_list := query_params.get('pd__identifier', []):
            queryset = queryset.filter(pd__identifier__in=pd__identifier_list)
        return queryset

    @atomic
    @swagger_auto_schema(request_body=serializers.StubCreatePluginSLZ)
    @_permission_classes([IsAuthenticated])
    def create(self, request, pd_id, **kwargs):
        pd = get_object_or_404(PluginDefinition, identifier=pd_id)
        slz = serializers.make_plugin_slz_class(pd, creation=True)(data=request.data)
        slz.is_valid(raise_exception=True)
        validated_data = slz.validated_data

        plugin_status = (
            constants.PluginStatus.WAITING_APPROVAL
            if pd.approval_config.enabled
            else constants.PluginStatus.DEVELOPING
        )
        plugin = PluginInstance(
            pd=pd,
            language=validated_data["template"].language,
            **validated_data,
            creator=request.user.pk,
            # 如果插件不需要审批，则状态设置为开发中
            status=plugin_status,
        )
        plugin.save()
        plugin.refresh_from_db()

        # 如果插件需要审批则需要创建审批流程，审批通过后才初始化插件信息
        if pd.approval_config.enabled:
            submit_create_approval_ticket(pd, plugin, request.user.username)
        else:
            shim.init_plugin_in_view(plugin, request.user.username)

        # 操作记录: 创建插件
        OperationRecord.objects.create(
            plugin=plugin,
            operator=request.user.pk,
            action=constants.ActionTypes.CREATE,
            subject=constants.SubjectTypes.PLUGIN,
        )
        return Response(
            data=self.get_serializer(plugin).data,
            status=status.HTTP_201_CREATED,
        )

    def retrieve(self, request, pd_id, plugin_id):
        plugin = self.get_plugin_instance(allow_archive=True)
        return Response(data=self.get_serializer(plugin).data)

    @atomic
    @swagger_auto_schema(request_body=serializers.StubUpdatePluginSLZ)
    @_permission_classes(
        [IsAuthenticated, plugin_action_permission_class([Actions.BASIC_DEVELOPMENT, Actions.EDIT_PLUGIN])]
    )
    def update(self, request, pd_id, plugin_id):
        plugin = self.get_plugin_instance()
        pd = get_object_or_404(PluginDefinition, identifier=pd_id)
        slz = serializers.make_plugin_slz_class(pd, creation=False)(data=request.data)
        slz.is_valid(raise_exception=True)
        validated_data = slz.validated_data

        # TODO: editable
        plugin.name = validated_data[to_translated_field("name")]
        plugin.extra_fields = validated_data["extra_fields"]
        plugin.save()
        if pd.basic_info_definition.api.update:
            update_instance(pd, plugin, operator=request.user.pk)

        # 操作记录: 修改基本信息
        OperationRecord.objects.create(
            plugin=plugin,
            operator=request.user.pk,
            action=constants.ActionTypes.MODIFY,
            subject=constants.SubjectTypes.BASIC_INFO,
        )
        return Response(data=self.get_serializer(plugin).data)

    @atomic
    @_permission_classes([IsAuthenticated, IsPluginCreator])
    def destroy(self, request, pd_id, plugin_id):
        """仅创建审批失败的插件可删除"""
        plugin = self.get_plugin_instance()
        # 仅创建失败的状态的插件可删除
        if plugin.status != constants.PluginStatus.APPROVAL_FAILED:
            raise error_codes.CANNOT_BE_DELETED

        plugin.delete()
        logger.error(f"plugin(id: {plugin_id}) is deleted by {request.user.username}")
        return Response(status=status.HTTP_204_NO_CONTENT)

    @_permission_classes([IsAuthenticated, plugin_action_permission_class([Actions.DELETE_PLUGIN])])
    def archive(self, request, pd_id, plugin_id):
        """插件下架"""
        plugin = self.get_plugin_instance()
        instance_api.archive_instance(plugin.pd, plugin, operator=request.user.username)
        # 操作记录: 插件下架
        OperationRecord.objects.create(
            plugin=plugin,
            operator=request.user.pk,
<<<<<<< HEAD
            action=constants.ActionTypes.DELETE,
            subject=constants.SubjectTypes.PLUGIN,
        )
        return Response(status=status.HTTP_204_NO_CONTENT)

    @_permission_classes([IsAuthenticated, plugin_action_permission_class([Actions.DELETE_PLUGIN])])
    def archive(self, request, pd_id, plugin_id):
        """插件下架"""
        plugin = self.get_plugin_instance()
        instance_api.archive_instance(plugin.pd, plugin, operator=request.user.username)
        # 操作记录: 插件下架
        OperationRecord.objects.create(
            plugin=plugin,
            operator=request.user.pk,
=======
>>>>>>> 36c61788
            action=constants.ActionTypes.ARCHIVE,
            subject=constants.SubjectTypes.PLUGIN,
        )
        return Response(status=status.HTTP_204_NO_CONTENT)

    def get_filter_params(self, request):
        """Get plug-in list filtering parameters, such as plug-in type, development language, etc."""
        pds = PluginDefinition.objects.all()
        return Response(
            data={
                "plugin_types": serializers.PluginDefinitionBasicSLZ(pds, many=True).data,
                "languages": PluginBasicInfoDefinition.get_languages(),
            }
        )

    @swagger_auto_schema(query_serializer=serializers.CodeCommitSearchSLZ)
    def get_code_submit_info(self, request, pd_id, plugin_id):
        """插件代码库的提交信息"""
        slz = serializers.CodeCommitSearchSLZ(data=request.query_params)
        slz.is_valid(raise_exception=True)
        _data = slz.validated_data

        plugin = self.get_plugin_instance()
        repo_accessor = get_plugin_repo_accessor(plugin)
        return Response(data=repo_accessor.get_submit_info(_data['begin_time'], _data['end_time']))

    def get_feature_flags(self, request, pd_id, plugin_id):
        """获取插件支持的功能特性"""
        plugin = self.get_plugin_instance()
        return Response(data=PluginFeatureFlagsManager(plugin).list_all_features())


class OperationRecordViewSet(PluginInstanceMixin, mixins.ListModelMixin, GenericViewSet):
    queryset = OperationRecord.objects.all().order_by('-created')
    serializer_class = serializers.OperationRecordSLZ
    pagination_class = LimitOffsetPagination
    permission_classes = [IsAuthenticated, plugin_action_permission_class([Actions.BASIC_DEVELOPMENT])]

    def get_queryset(self):
        plugin = self.get_plugin_instance()
        return self.queryset.filter(plugin=plugin)


class OperationRecordViewSet(PluginInstanceMixin, mixins.ListModelMixin, GenericViewSet):
    queryset = OperationRecord.objects.all()
    serializer_class = serializers.OperationRecordSLZ
    pagination_class = LimitOffsetPagination
    permission_classes = [IsAuthenticated, plugin_action_permission_class([Actions.BASIC_DEVELOPMENT])]

    def get_queryset(self):
        plugin = self.get_plugin_instance()
        return self.queryset.filter(plugin=plugin)


@method_decorator(
    _permission_classes([IsAuthenticated, plugin_action_permission_class([Actions.BASIC_DEVELOPMENT])]),
    name="list",
)
class PluginReleaseViewSet(PluginInstanceMixin, mixins.ListModelMixin, GenericViewSet):
    serializer_class = serializers.PluginReleaseVersionSLZ
    pagination_class = LimitOffsetPagination
    filter_backends = [OrderingFilter, SearchFilter]
    permission_classes = [IsAuthenticated, plugin_action_permission_class([Actions.BASIC_DEVELOPMENT])]
    search_fields = ["version", "source_version_name"]
    ordering = ('-created',)

    def filter_queryset(self, queryset):
        queryset = super().filter_queryset(queryset)
        slz = serializers.PluginReleaseFilterSLZ(data=self.request.query_params)
        slz.is_valid(raise_exception=True)
        query_params = slz.validated_data

        if status_list := query_params.get('status', []):
            queryset = queryset.filter(status__in=status_list)
        return queryset

    def retrieve(self, request, pd_id, plugin_id, release_id):
        release = self.get_queryset().get(pk=release_id)
        return Response(data=self.get_serializer(release).data)

    def get_compare_url(self, request, pd_id, plugin_id, from_revision, to_revision):
        plugin = self.get_plugin_instance()
        repo_accessor = get_plugin_repo_accessor(plugin)
        compare_url = repo_accessor.build_compare_url(from_revision, to_revision)
        return Response({"result": compare_url})

    @atomic
    @swagger_auto_schema(
        request_body=serializers.StubCreatePluginReleaseVersionSLZ,
        responses={201: serializers.PluginReleaseVersionSLZ},
    )
    @_permission_classes(
        [IsAuthenticated, plugin_action_permission_class([Actions.BASIC_DEVELOPMENT, Actions.RELEASE_VERSION])]
    )
    def create(self, request, pd_id, plugin_id):
        plugin = self.get_plugin_instance()
        if plugin.all_versions.filter(status__in=constants.PluginReleaseStatus.running_status()).exists():
            raise error_codes.CANNOT_RELEASE_ONGOING_EXISTS

        version_type = request.data["source_version_type"]
        version_name = request.data["source_version_name"]
        source_hash = get_plugin_repo_accessor(plugin).extract_smart_revision(f"{version_type}:{version_name}")

        slz = serializers.make_create_release_version_slz_class(plugin.pd)(
            data=request.data,
            context={
                "source_hash": source_hash,
                "previous_version": getattr(plugin.all_versions.get_latest_succeeded(), "version", None),
            },
        )
        slz.is_valid(raise_exception=True)
        data = slz.validated_data

        release = PluginRelease.objects.create(
            plugin=plugin, source_location=plugin.repository, source_hash=source_hash, creator=request.user.pk, **data
        )
        release.initial_stage_set()
        PluginReleaseExecutor(release).execute_current_stage(operator=request.user.username)

        # 操作记录: 新建 xx 版本
        OperationRecord.objects.create(
            plugin=plugin,
            operator=request.user.pk,
            action=constants.ActionTypes.ADD,
            specific=release.version,
            subject=constants.SubjectTypes.VERSION,
        )
        release.refresh_from_db()
        return Response(data=self.get_serializer(release).data, status=status.HTTP_201_CREATED)

    @atomic
    @swagger_auto_schema(request_body=openapi_empty_schema, responses={200: serializers.PluginReleaseVersionSLZ})
    def enter_next_stage(self, request, pd_id, plugin_id, release_id):
        """进入下一发布步骤"""
        release = self.get_queryset().get(pk=release_id)
        PluginReleaseExecutor(release).enter_next_stage(operator=request.user.username)
        release.refresh_from_db()
        return Response(data=self.get_serializer(release).data)

    @atomic
    def back_to_previous_stage(self, request, pd_id, plugin_id, release_id):
        """返回上一发布步骤, 重置当前步骤和上一步骤的执行状态, 并重新执行上一步。"""
        plugin = self.get_plugin_instance()
        if (
            plugin.all_versions.filter(status__in=constants.PluginReleaseStatus.running_status())
            .exclude(pk=release_id)
            .exists()
        ):
            raise error_codes.CANNOT_RELEASE_ONGOING_EXISTS
        release = self.get_queryset().get(pk=release_id)
        PluginReleaseExecutor(release).back_to_previous_stage(operator=request.user.username)
        release.refresh_from_db()
        return Response(data=self.get_serializer(release).data)

    @swagger_auto_schema(request_body=openapi_empty_schema, responses={200: serializers.PluginReleaseVersionSLZ})
    def re_release(self, request, pd_id, plugin_id, release_id):
        """重新发布版本"""
        plugin = self.get_plugin_instance()
        if plugin.all_versions.filter(status__in=constants.PluginReleaseStatus.running_status()).exists():
            raise error_codes.CANNOT_RELEASE_ONGOING_EXISTS

        release = self.get_queryset().get(pk=release_id)
        PluginReleaseExecutor(release).reset_release(operator=request.user.username)

        # 操作记录: 重新发布 xx 版本
        OperationRecord.objects.create(
            plugin=plugin,
            operator=request.user.pk,
            action=constants.ActionTypes.RE_RELEASE,
            specific=release.version,
            subject=constants.SubjectTypes.VERSION,
        )
        release.refresh_from_db()
        return Response(data=self.get_serializer(release).data)

    @atomic
    @swagger_auto_schema(request_body=openapi_empty_schema, responses={200: serializers.PluginReleaseVersionSLZ})
    def cancel_release(self, request, pd_id, plugin_id, release_id):
        """取消发布"""
        release = self.get_queryset().get(pk=release_id)
        PluginReleaseExecutor(release).cancel_release(operator=request.user.username)

        # 操作记录: 终止发布 xx 版本
        plugin = self.get_plugin_instance()
        OperationRecord.objects.create(
            plugin=plugin,
            operator=request.user.pk,
            action=constants.ActionTypes.TERMINATE,
            specific=release.version,
            subject=constants.SubjectTypes.VERSION,
        )
        release.refresh_from_db()
        return Response(data=self.get_serializer(release).data)

    @swagger_auto_schema(responses={200: openapi_docs.create_release_schema})
    def get_release_schema(self, request, pd_id, plugin_id):
        pd = get_object_or_404(PluginDefinition, identifier=pd_id)
        plugin = self.get_plugin_instance()
        release_revision = pd.release_revision
        if release_revision.revisionType == "master":
            versions = [build_master_placeholder()]
        elif release_revision.revisionType == "tag":
            versions = get_plugin_repo_accessor(plugin).list_alternative_versions(
                include_branch=False, include_tag=True
            )
        else:
            versions = get_plugin_repo_accessor(plugin).list_alternative_versions(
                include_branch=True, include_tag=True
            )

        semver_choices = None
        current_release = plugin.all_versions.get_latest_succeeded()
        if release_revision.versionNo == constants.PluginReleaseVersionRule.AUTOMATIC:
            current_version_no = semver.VersionInfo.parse(getattr(current_release, "version", "0.0.0"))
            semver_choices = {
                constants.SemverAutomaticType.MAJOR: str(current_version_no.bump_major()),
                constants.SemverAutomaticType.MINOR: str(current_version_no.bump_minor()),
                constants.SemverAutomaticType.PATCH: str(current_version_no.bump_patch()),
            }

        return Response(
            {
                "docs": release_revision.docs,
                "source_version_pattern": release_revision.revisionPattern,
                "version_no": release_revision.versionNo,
                "extra_fields": cattr.unstructure(release_revision.extraFields),
                "source_versions": cattr.unstructure(versions),
                "semver_choices": semver_choices,
                "current_release": serializers.PlainPluginReleaseVersionSLZ(current_release).data
                if current_release
                else None,
            }
        )

    def get_queryset(self):
        if not self.request.user.is_authenticated:
            return PluginRelease.objects.none()
        plugin = self.get_plugin_instance(allow_archive=True)
        qs = PluginRelease.objects.filter(plugin=plugin).order_by("-created")
        return qs


class PluginReleaseStageViewSet(PluginInstanceMixin, GenericViewSet):
    permission_classes = [
        IsAuthenticated,
        plugin_action_permission_class([Actions.BASIC_DEVELOPMENT]),
    ]

    def retrieve(self, request, pd_id, plugin_id, release_id, stage_id):
        plugin = self.get_plugin_instance(allow_archive=True)
        release = plugin.all_versions.get(pk=release_id)
        stage = release.all_stages.get(stage_id=stage_id)
        return Response(data=init_stage_controller(stage).render_to_view())

    @swagger_auto_schema(request_body=openapi_empty_schema, responses={200: serializers.PluginReleaseVersionSLZ})
    def rerun(self, request, pd_id, plugin_id, release_id, stage_id):
        """重新执行发布步骤"""
        plugin = self.get_plugin_instance()
        release = plugin.all_versions.get(pk=release_id)
        if release.current_stage.stage_id != stage_id:
            raise error_codes.CANNOT_RERUN_ONGOING_STEPS.f(_("仅支持重试当前阶段"))

        PluginReleaseExecutor(release).rerun_current_stage(operator=request.user.username)
        stage = release.all_stages.get(stage_id=stage_id)
        return Response(data=init_stage_controller(stage).render_to_view())


class PluginMarketViewSet(PluginInstanceMixin, GenericViewSet):
    permission_classes = [IsAuthenticated, plugin_action_permission_class([Actions.BASIC_DEVELOPMENT])]
    serializer_class = serializers.PluginMarketInfoSLZ

    def retrieve(self, request, pd_id, plugin_id):
        plugin = self.get_plugin_instance(allow_archive=True)
        pd = plugin.pd
        if pd.market_info_definition.storage == constants.MarketInfoStorageType.THIRD_PARTY:
            market_info = market_api.read_market_info(pd, plugin)
        else:
            market_info = plugin.pluginmarketinfo
        return Response(data=self.get_serializer(market_info).data)

    @atomic
    @swagger_auto_schema(
        request_body=serializers.StubUpsertMarketInfoSLZ,
    )
    def upsert(self, request, pd_id, plugin_id):
        """创建/更新市场信息"""
        plugin = self.get_plugin_instance()
        pd = plugin.pd

        slz = serializers.make_market_info_slz_class(pd)(data=request.data)
        slz.is_valid(raise_exception=True)
        data = slz.validated_data

        market_info, created = PluginMarketInfo.objects.update_or_create(
            defaults=data,
            plugin=plugin,
        )
        if pd.market_info_definition.storage != constants.MarketInfoStorageType.PLATFORM:
            if created:
                market_api.create_market_info(pd, plugin, market_info, operator=request.user.pk)
            else:
                market_api.update_market_info(pd, plugin, market_info, operator=request.user.pk)
        # 如果当前插件正处于完善市场信息的发布阶段, 则设置该阶段的状态为 successful(允许进入下一阶段)
        if release := plugin.all_versions.get_ongoing_release():
            if release.current_stage and release.current_stage.stage_id == "market":
                release.current_stage.update_status(constants.PluginReleaseStatus.SUCCESSFUL)

        # 操作记录: 修改市场信息
        OperationRecord.objects.create(
            plugin=plugin,
            operator=request.user.pk,
            action=constants.ActionTypes.MODIFY,
            subject=constants.SubjectTypes.MARKET_INFO,
        )
        return Response(data=self.get_serializer(market_info).data)


class PluginMembersViewSet(PluginInstanceMixin, GenericViewSet):
    permission_classes = [
        IsAuthenticated,
        plugin_action_permission_class([Actions.BASIC_DEVELOPMENT, Actions.MANAGE_MEMBERS]),
    ]
    serializer_class = serializers.PluginMemberSLZ

    @_permission_classes([IsAuthenticated, plugin_action_permission_class([Actions.BASIC_DEVELOPMENT])])
    def list(self, request, pd_id, plugin_id):
        plugin = self.get_plugin_instance(allow_archive=True)
        members = members_api.fetch_plugin_members(plugin)
        return Response(data=self.get_serializer(members, many=True).data)

    @swagger_auto_schema(request_body=openapi_empty_schema)
    @_permission_classes([IsAuthenticated, plugin_action_permission_class([Actions.BASIC_DEVELOPMENT])])
    def leave(self, request, pd_id, plugin_id):
        """用户主动退出插件成员的API"""
        plugin = self.get_plugin_instance()
        self._check_admin_count(plugin, [request.user.username])
        remove_repo_member(plugin, request.user.username)
        members_api.remove_user_all_roles(plugin=plugin, usernames=[request.user.username])
        sync_members(pd=plugin.pd, instance=plugin)
        return Response(status=status.HTTP_204_NO_CONTENT)

    @swagger_auto_schema(responses={201: openapi_empty_schema}, request_body=serializers.PluginMemberSLZ(many=True))
    def create(self, request, pd_id, plugin_id):
        plugin = self.get_plugin_instance()
        slz = self.get_serializer(data=request.data, many=True)
        slz.is_valid(raise_exception=True)
        data = slz.validated_data

        grouped: Dict[constants.PluginRole, List[str]] = {
            constants.PluginRole.ADMINISTRATOR: [],
            constants.PluginRole.DEVELOPER: [],
        }
        for item in data:
            grouped[item["role"]["id"]].append(item["username"])

        repo_member_maintainer = get_plugin_repo_member_maintainer(plugin)
        if usernames := grouped[constants.PluginRole.DEVELOPER]:
            self._check_admin_count(plugin, usernames)
            for username in usernames:
                repo_member_maintainer.add_member(username, constants.PluginRole.DEVELOPER)
            members_api.add_role_members(plugin, role=constants.PluginRole.DEVELOPER, usernames=usernames)
            members_api.delete_role_members(plugin, role=constants.PluginRole.ADMINISTRATOR, usernames=usernames)
        elif usernames := grouped[constants.PluginRole.ADMINISTRATOR]:
            for username in usernames:
                repo_member_maintainer.add_member(username, constants.PluginRole.ADMINISTRATOR)
            members_api.add_role_members(plugin, role=constants.PluginRole.ADMINISTRATOR, usernames=usernames)
            members_api.delete_role_members(plugin, role=constants.PluginRole.DEVELOPER, usernames=usernames)
        sync_members(pd=plugin.pd, instance=plugin)
        return Response(status=status.HTTP_201_CREATED)

    @swagger_auto_schema(responses={204: openapi_empty_schema})
    def destroy(self, request, pd_id, plugin_id, username: str):
        plugin = self.get_plugin_instance()
        self._check_admin_count(plugin, [username])
        remove_repo_member(plugin, username)
        members_api.remove_user_all_roles(plugin=plugin, usernames=[username])
        sync_members(pd=plugin.pd, instance=plugin)
        return Response(status=status.HTTP_204_NO_CONTENT)

    def _check_admin_count(self, plugin: PluginInstance, blacklist: List[str]):
        """检测管理员数量, 避免移除人员后插件无管理员"""
        admins = {
            member.username
            for member in members_api.fetch_plugin_members(plugin)
            if member.role.id == constants.PluginRole.ADMINISTRATOR
        }
        if len(admins - set(blacklist)) < 1:
            raise error_codes.MEMBERSHIP_DELETE_FAILED


class PluginLogViewSet(PluginInstanceMixin, GenericViewSet):
    permission_classes = [
        IsAuthenticated,
        plugin_action_permission_class([Actions.BASIC_DEVELOPMENT]),
    ]

    @swagger_auto_schema(
        query_serializer=serializers.PluginLogQueryParamsSLZ,
        request_body=serializers.PluginLogQueryBodySLZ,
        responses={200: serializers.StandardOutputLogsSLZ},
    )
    def query_standard_output_logs(self, request, pd_id, plugin_id):
        """查询标准输出日志"""
        plugin = self.get_plugin_instance()

        slz = serializers.PluginLogQueryBodySLZ(data=request.data)
        slz.is_valid(raise_exception=True)
        data = slz.validated_data

        slz = serializers.PluginLogQueryParamsSLZ(data=request.query_params)
        slz.is_valid(raise_exception=True)
        query_params = slz.validated_data

        logs = log_api.query_standard_output_logs(
            pd=plugin.pd,
            instance=plugin,
            operator=request.user.username,
            time_range=query_params["smart_time_range"],
            query_string=data["query"]["query_string"],
            limit=query_params["limit"],
            offset=query_params["offset"],
        )
        return Response(data=serializers.StandardOutputLogsSLZ(logs).data)

    @swagger_auto_schema(
        query_serializer=serializers.PluginLogQueryParamsSLZ,
        request_body=serializers.PluginLogQueryBodySLZ,
        responses={200: serializers.StructureLogsSLZ},
    )
    def query_structure_logs(self, request, pd_id, plugin_id):
        """查询结构化日志"""
        plugin = self.get_plugin_instance()

        slz = serializers.PluginLogQueryBodySLZ(data=request.data)
        slz.is_valid(raise_exception=True)
        data = slz.validated_data

        slz = serializers.PluginLogQueryParamsSLZ(data=request.query_params)
        slz.is_valid(raise_exception=True)
        query_params = slz.validated_data

        logs = log_api.query_structure_logs(
            pd=plugin.pd,
            instance=plugin,
            operator=request.user.username,
            time_range=query_params["smart_time_range"],
            query_string=data["query"]["query_string"],
            terms=data["query"]["terms"],
            exclude=data["query"]["exclude"],
            limit=query_params["limit"],
            offset=query_params["offset"],
        )
        return Response(data=serializers.StructureLogsSLZ(logs).data)

    @swagger_auto_schema(
        query_serializer=serializers.PluginLogQueryParamsSLZ,
        request_body=serializers.PluginLogQueryBodySLZ,
        responses={200: serializers.IngressLogSLZ},
    )
    def query_ingress_logs(self, request, pd_id, plugin_id):
        """查询访问日志"""
        plugin = self.get_plugin_instance()

        slz = serializers.PluginLogQueryBodySLZ(data=request.data)
        slz.is_valid(raise_exception=True)
        data = slz.validated_data

        slz = serializers.PluginLogQueryParamsSLZ(data=request.query_params)
        slz.is_valid(raise_exception=True)
        query_params = slz.validated_data

        logs = log_api.query_ingress_logs(
            pd=plugin.pd,
            instance=plugin,
            operator=request.user.username,
            time_range=query_params["smart_time_range"],
            query_string=data["query"]["query_string"],
            limit=query_params["limit"],
            offset=query_params["offset"],
        )
        return Response(data=serializers.IngressLogSLZ(logs).data)

    @swagger_auto_schema(
        query_serializer=serializers.PluginLogQueryParamsSLZ,
        request_body=serializers.PluginLogQueryBodySLZ,
        responses={200: serializers.DateHistogramSLZ},
    )
    def aggregate_date_histogram(
        self, request, pd_id, plugin_id, log_type: Literal["standard_output", "structure", "ingress"]
    ):
        """查询日志基于时间分布的直方图"""
        plugin = self.get_plugin_instance()

        slz = serializers.PluginLogQueryBodySLZ(data=request.data)
        slz.is_valid(raise_exception=True)
        data = slz.validated_data

        slz = serializers.PluginLogQueryParamsSLZ(data=request.query_params)
        slz.is_valid(raise_exception=True)
        query_params = slz.validated_data

        date_histogram = log_api.aggregate_date_histogram(
            pd=plugin.pd,
            instance=plugin,
            log_type=log_type,
            operator=request.user.username,
            time_range=query_params["smart_time_range"],
            query_string=data["query"]["query_string"],
        )
        return Response(data=serializers.DateHistogramSLZ(date_histogram).data)

    @swagger_auto_schema(
        query_serializer=serializers.PluginLogQueryParamsSLZ,
        request_body=serializers.PluginLogQueryBodySLZ,
        responses={200: serializers.LogFieldFilterSLZ},
    )
    def aggregate_fields_filters(
        self, request, pd_id, plugin_id, log_type: Literal["standard_output", "structure", "ingress"]
    ):
        """查询日志基于时间分布的直方图"""
        plugin = self.get_plugin_instance()

        slz = serializers.PluginLogQueryBodySLZ(data=request.data)
        slz.is_valid(raise_exception=True)
        data = slz.validated_data

        slz = serializers.PluginLogQueryParamsSLZ(data=request.query_params)
        slz.is_valid(raise_exception=True)
        query_params = slz.validated_data

        fields_filters = log_api.aggregate_fields_filters(
            pd=plugin.pd,
            instance=plugin,
            log_type=log_type,
            operator=request.user.username,
            time_range=query_params["smart_time_range"],
            query_string=data["query"]["query_string"],
            terms=data["query"]["terms"],
            exclude=data["query"]["exclude"],
        )
        return Response(data=serializers.LogFieldFilterSLZ(fields_filters, many=True).data)


class PluginConfigViewSet(PluginInstanceMixin, GenericViewSet):
    permission_classes = [
        IsAuthenticated,
        plugin_action_permission_class([Actions.MANAGE_CONFIGURATION]),
    ]
    pagination_class = None

    @swagger_auto_schema(responses={200: serializers.StubConfigSLZ(many=True)})
    def list(self, request, pd_id, plugin_id):
        pd = get_object_or_404(PluginDefinition, identifier=pd_id)
        plugin = self.get_plugin_instance(allow_archive=True)
        data = [{"__id__": config.unique_key, **config.row} for config in plugin.configs.all()]
        return Response(data=serializers.make_config_slz_class(pd)(data, many=True).data)

    @swagger_auto_schema(request_body=serializers.StubConfigSLZ)
    def upsert(self, request, pd_id, plugin_id):
        pd = get_object_or_404(PluginDefinition, identifier=pd_id)
        plugin = self.get_plugin_instance()

        slz = serializers.make_config_slz_class(pd)(data=request.data)
        slz.is_valid(raise_exception=True)
        data = slz.validated_data

        mgr = PluginConfigManager(pd=pd, plugin=plugin)
        mgr.save(data)
        # 同步配置
        sync_config(pd=pd, instance=plugin)

        # 操作记录: 修改配置信息
        OperationRecord.objects.create(
            plugin=plugin,
            operator=request.user.pk,
            action=constants.ActionTypes.MODIFY,
            subject=constants.SubjectTypes.CONFIG_INFO,
        )
        return Response(status=status.HTTP_200_OK)

    def destroy(self, request, pd_id, plugin_id, config_id: str):
        pd = get_object_or_404(PluginDefinition, identifier=pd_id)
        plugin = self.get_plugin_instance()

        mgr = PluginConfigManager(pd=pd, plugin=plugin)
        mgr.delete(config_id)
        # 同步配置
        sync_config(pd=pd, instance=plugin)

        # 操作记录: 修改配置信息
        OperationRecord.objects.create(
            plugin=plugin,
            operator=request.user.pk,
            action=constants.ActionTypes.MODIFY,
            subject=constants.SubjectTypes.CONFIG_INFO,
        )
        return Response(status=status.HTTP_204_NO_CONTENT)


# System API
class PluginCallBackApiViewSet(PluginInstanceMixin, GenericViewSet):
    """注册到 APIGW 上的 API 有统一的中间件 AutoDisableCSRFMiddleware 豁免 csrf。这个是 ITSM 直接回调开发者中心 API，不走 APIGW，需要单独处理 csrf 豁免"""

    @csrf_exempt
    def itsm_stage_callback(self, request, pd_id, plugin_id, release_id, stage_id):
        """发布流程中上线审批阶段回调, 更新审批阶段的状态"""
        serializer = serializers.ItsmApprovalSLZ(data=request.data)
        serializer.is_valid(raise_exception=True)

        token = serializer.validated_data["token"]
        is_passed = self._verify_itsm_token(request, token)
        if not is_passed:
            return Response({"message": "itsm token verify failed", "code": -1, "data": None, "result": False})

        plugin = self.get_plugin_instance()
        release = plugin.all_versions.get(pk=release_id)
        stage = release.all_stages.get(id=stage_id)

        # 根据 itsm 的回调结果更新单据状态
        ticket_status = serializer.validated_data["current_status"]
        approve_result = serializer.validated_data["approve_result"]
        stage_status = self._convert_release_status(ticket_status, approve_result)
        stage.status = stage_status
        stage.save(update_fields=["status", "updated"])
        return Response({"message": "success", "code": 0, "data": None, "result": True})

    @csrf_exempt
    def itsm_create_callback(self, request, pd_id, plugin_id):
        """创建插件审批回调，更新插件状态并完成插件创建相关操作"""
        serializer = serializers.ItsmApprovalSLZ(data=request.data)
        serializer.is_valid(raise_exception=True)

        token = serializer.validated_data["token"]
        is_passed = self._verify_itsm_token(request, token)
        if not is_passed:
            return Response({"message": "itsm token verify failed", "code": -1, "data": None, "result": False})

        plugin = self.get_plugin_instance()

        ticket_status = serializer.validated_data["current_status"]
        approve_result = serializer.validated_data["approve_result"]
        plugin_status = self._convert_create_status(ticket_status, approve_result)

        # 审批成功，则更新插件状态并完成插件创建相关操作
        if plugin_status == constants.PluginStatus.DEVELOPING:
            # 完成创建插件的剩余操作
            shim.init_plugin_in_view(plugin, plugin.creator.username)
        # 更新插件的状态
        plugin.status = plugin_status
        plugin.save(update_fields=["status", "updated"])
        return Response({"message": "success", "code": 0, "data": None, "result": True})

    def _verify_itsm_token(self, request, token: str) -> bool:
        """验证回调请求是否来自 ITSM
        https://github.com/TencentBlueKing/bk-itsm/blob/master/docs/wiki/access.md
        """
        # 获取登录票据
        login_cookie = request.COOKIES.get(settings.BK_COOKIE_NAME, None)
        client = ItsmClient(login_cookie=login_cookie)
        is_passed = client.verify_token(token)
        return is_passed

    def _convert_release_status(
        self, ticket_status: ItsmTicketStatus, approve_result: bool
    ) -> constants.PluginReleaseStatus:
        """将ITSM单据状态和结果转换为插件版本 Stage 的状态"""
        status = constants.PluginReleaseStatus.PENDING
        if ticket_status == ItsmTicketStatus.FINISHED:
            # 单据结束，则审批阶段的状态则对应地设置为成功、失败
            status = (
                constants.PluginReleaseStatus.SUCCESSFUL if approve_result else constants.PluginReleaseStatus.FAILED
            )
        elif ticket_status in [ItsmTicketStatus.TERMINATED, ItsmTicketStatus.REVOKED]:
            # 单据被撤销，则审批阶段状态设置为已中断
            status = constants.PluginReleaseStatus.INTERRUPTED

        return status

    def _convert_create_status(self, ticket_status: ItsmTicketStatus, approve_result: bool) -> constants.PluginStatus:
        """将ITSM单据状态和结果转换为插件状态"""
        status = constants.PluginStatus.APPROVAL_FAILED
        if ticket_status == ItsmTicketStatus.FINISHED and approve_result:
            # 单据结束且结果为审批成功，则插件状态设置为开发中，否则为审批失败状态
            status = constants.PluginStatus.DEVELOPING

        return status<|MERGE_RESOLUTION|>--- conflicted
+++ resolved
@@ -58,11 +58,6 @@
 )
 from paasng.pluginscenter.permissions import IsPluginCreator
 from paasng.pluginscenter.releases.executor import PluginReleaseExecutor, init_stage_controller
-<<<<<<< HEAD
-from paasng.pluginscenter.sourcectl import build_master_placeholder, get_plugin_repo_accessor
-from paasng.pluginscenter.thirdparty import instance as instance_api
-from paasng.pluginscenter.thirdparty import log as log_api
-=======
 from paasng.pluginscenter.sourcectl import (
     build_master_placeholder,
     get_plugin_repo_accessor,
@@ -70,7 +65,6 @@
     remove_repo_member,
 )
 from paasng.pluginscenter.thirdparty import instance as instance_api
->>>>>>> 36c61788
 from paasng.pluginscenter.thirdparty import market as market_api
 from paasng.pluginscenter.thirdparty.configuration import sync_config
 from paasng.pluginscenter.thirdparty.instance import update_instance
@@ -282,23 +276,6 @@
         OperationRecord.objects.create(
             plugin=plugin,
             operator=request.user.pk,
-<<<<<<< HEAD
-            action=constants.ActionTypes.DELETE,
-            subject=constants.SubjectTypes.PLUGIN,
-        )
-        return Response(status=status.HTTP_204_NO_CONTENT)
-
-    @_permission_classes([IsAuthenticated, plugin_action_permission_class([Actions.DELETE_PLUGIN])])
-    def archive(self, request, pd_id, plugin_id):
-        """插件下架"""
-        plugin = self.get_plugin_instance()
-        instance_api.archive_instance(plugin.pd, plugin, operator=request.user.username)
-        # 操作记录: 插件下架
-        OperationRecord.objects.create(
-            plugin=plugin,
-            operator=request.user.pk,
-=======
->>>>>>> 36c61788
             action=constants.ActionTypes.ARCHIVE,
             subject=constants.SubjectTypes.PLUGIN,
         )
@@ -333,17 +310,6 @@
 
 class OperationRecordViewSet(PluginInstanceMixin, mixins.ListModelMixin, GenericViewSet):
     queryset = OperationRecord.objects.all().order_by('-created')
-    serializer_class = serializers.OperationRecordSLZ
-    pagination_class = LimitOffsetPagination
-    permission_classes = [IsAuthenticated, plugin_action_permission_class([Actions.BASIC_DEVELOPMENT])]
-
-    def get_queryset(self):
-        plugin = self.get_plugin_instance()
-        return self.queryset.filter(plugin=plugin)
-
-
-class OperationRecordViewSet(PluginInstanceMixin, mixins.ListModelMixin, GenericViewSet):
-    queryset = OperationRecord.objects.all()
     serializer_class = serializers.OperationRecordSLZ
     pagination_class = LimitOffsetPagination
     permission_classes = [IsAuthenticated, plugin_action_permission_class([Actions.BASIC_DEVELOPMENT])]
