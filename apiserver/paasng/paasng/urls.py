--- conflicted
+++ resolved
@@ -15,28 +15,7 @@
 # We undertake not to change the open source license (MIT license) applicable
 # to the current version of the project delivered to anyone in the future.
 
-<<<<<<< HEAD
-"""paasng URL Configuration
-
-The `urlpatterns` list routes URLs to views. For more information please see:
-    https://docs.djangoproject.com/en/1.10/topics/http/urls/
-Examples:
-Function views
-    1. Add an import:  from my_app import views
-    2. Add a URL to urlpatterns:  url(r'^$', views.home, name='home')
-Class-based views
-    1. Add an import:  from other_app.views import Home
-    2. Add a URL to urlpatterns:  url(r'^$', Home.as_view(), name='home')
-Including another URLconf
-    1. Import the include() function: from django.conf.urls import url, include
-    2. Add a URL to urlpatterns:  url(r'^blog/', include('blog.urls'))
-"""
-
-from django.conf.urls import include, url
-from django.urls import path
-=======
 from django.urls import include, path
->>>>>>> 3c39a4b5
 from django.views import i18n as django_i18n_views
 
 from paasng.utils.basic import re_path
@@ -45,45 +24,6 @@
 patch_datetime_field()
 
 urlpatterns = [
-<<<<<<< HEAD
-    path("", include("paasng.misc.metrics.urls")),
-    path("", include("paasng.misc.plat_config.urls")),
-    url(r"^", include("paasng.infras.accounts.urls")),
-    url(r"^", include("paasng.platform.applications.urls")),
-    url(r"^", include("paasng.accessories.log.urls")),
-    url(r"^", include("paasng.platform.modules.urls")),
-    url(r"^", include("paasng.core.region.urls")),
-    url(r"^", include("paasng.misc.audit.urls")),
-    url(r"^", include("paasng.misc.operations.urls")),
-    url(r"^", include("paasng.platform.environments.urls")),
-    url(r"^", include("paasng.platform.engine.urls")),
-    url(r"^", include("paasng.platform.engine.processes.urls")),
-    url(r"^", include("paasng.accessories.ci.urls")),
-    url(r"^", include("paasng.platform.bkapp_model.urls")),
-    url(r"^", include("paasng.platform.engine.streaming.urls")),
-    url(r"^", include("paasng.platform.sourcectl.urls")),
-    url(r"^", include("paasng.accessories.servicehub.urls")),
-    url(r"^", include("paasng.accessories.cloudapi.urls")),
-    url(r"^", include("paasng.bk_plugins.bk_plugins.urls")),
-    url(r"^", include("paasng.platform.templates.urls")),
-    url(r"^", include("paasng.platform.smart_app.urls")),
-    url(r"^", include("paasng.plat_admin.api_doc.urls")),
-    url(r"^", include("paasng.accessories.publish.market.urls")),
-    url(r"^", include("paasng.accessories.publish.sync_market.urls")),
-    url(r"^", include("paasng.accessories.publish.entrance.urls")),
-    url(r"^", include("paasng.accessories.urls")),
-    url(r"^", include("paasng.infras.iam.open_apis.urls")),
-    url(r"^", include("paasng.misc.search.urls")),
-    url(r"^", include("paasng.misc.monitoring.healthz.urls")),
-    url(r"^", include("paasng.misc.monitoring.monitor.urls")),
-    url(r"^", include("paasng.plat_admin.system.urls")),
-    url(r"^", include("paasng.platform.bk_lesscode.urls")),
-    url(r"^", include("paasng.platform.evaluation.urls")),
-    url(r"^", include("paasng.bk_plugins.pluginscenter.urls")),
-    url(r"^", include("paasng.bk_plugins.pluginscenter.itsm_adaptor.open_apis.urls")),
-    url(r"^", include("paasng.accessories.app_secret.urls")),
-    url(r"^", include("paasng.accessories.dev_sandbox.urls")),
-=======
     re_path(r"^", include("paasng.misc.metrics.urls")),
     re_path(r"^", include("paasng.misc.plat_config.urls")),
     re_path(r"^", include("paasng.infras.accounts.urls")),
@@ -120,7 +60,6 @@
     re_path(r"^", include("paasng.bk_plugins.pluginscenter.urls")),
     re_path(r"^", include("paasng.bk_plugins.pluginscenter.itsm_adaptor.open_apis.urls")),
     re_path(r"^", include("paasng.accessories.app_secret.urls")),
->>>>>>> 3c39a4b5
     # PaaS Admin system
     re_path(r"^admin42/", include("paasng.plat_admin.admin42.urls")),
     re_path(r"^admin42/", include("paas_wl.apis.admin.urls")),
@@ -134,12 +73,7 @@
     path("", include("paas_wl.workloads.images.urls")),
     path("", include("paas_wl.bk_app.processes.urls")),
     path("", include("paas_wl.bk_app.cnative.specs.urls")),
-<<<<<<< HEAD
-    url(r"^", include("paasng.accessories.paas_analysis.urls")),
-    url(r"^notice/", include(("bk_notice_sdk.urls", "notice"), namespace="notice")),
-=======
     path("", include("paasng.accessories.paas_analysis.urls")),
     path("", include("paasng.accessories.dev_sandbox.urls")),
     re_path(r"^notice/", include(("bk_notice_sdk.urls", "notice"), namespace="notice")),
->>>>>>> 3c39a4b5
 ]