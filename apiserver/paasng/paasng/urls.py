# -*- coding: utf-8 -*-
# TencentBlueKing is pleased to support the open source community by making
# 蓝鲸智云 - PaaS 平台 (BlueKing - PaaS System) available.
# Copyright (C) 2017 THL A29 Limited, a Tencent company. All rights reserved.
# Licensed under the MIT License (the "License"); you may not use this file except
# in compliance with the License. You may obtain a copy of the License at
#
#     http://opensource.org/licenses/MIT
#
# Unless required by applicable law or agreed to in writing, software distributed under
# the License is distributed on an "AS IS" BASIS, WITHOUT WARRANTIES OR CONDITIONS OF ANY KIND,
# either express or implied. See the License for the specific language governing permissions and
# limitations under the License.
#
# We undertake not to change the open source license (MIT license) applicable
# to the current version of the project delivered to anyone in the future.

from django.urls import include, path
from django.views import i18n as django_i18n_views

from paasng.utils.basic import re_path
from paasng.utils.serializers import patch_datetime_field

patch_datetime_field()

urlpatterns = [
    re_path(r"^", include("paasng.misc.metrics.urls")),
    re_path(r"^", include("paasng.misc.plat_config.urls")),
    re_path(r"^", include("paasng.infras.accounts.urls")),
    re_path(r"^", include("paasng.platform.applications.urls")),
    re_path(r"^", include("paasng.accessories.log.urls")),
    re_path(r"^", include("paasng.platform.modules.urls")),
    re_path(r"^", include("paasng.core.region.urls")),
    re_path(r"^", include("paasng.core.tenant.urls")),
    re_path(r"^", include("paasng.misc.audit.urls")),
    re_path(r"^", include("paasng.platform.environments.urls")),
    re_path(r"^", include("paasng.platform.engine.urls")),
    re_path(r"^", include("paasng.platform.engine.processes.urls")),
    re_path(r"^", include("paasng.accessories.ci.urls")),
    re_path(r"^", include("paasng.platform.bkapp_model.urls")),
    re_path(r"^", include("paasng.platform.engine.streaming.urls")),
    re_path(r"^", include("paasng.platform.sourcectl.urls")),
    re_path(r"^", include("paasng.accessories.servicehub.urls")),
    re_path(r"^", include("paasng.accessories.cloudapi.urls")),
    re_path(r"^", include("paasng.accessories.cloudapi_v2.urls")),
    re_path(r"^", include("paasng.bk_plugins.bk_plugins.urls")),
    re_path(r"^", include("paasng.platform.templates.urls")),
    re_path(r"^", include("paasng.platform.smart_app.urls")),
    re_path(r"^", include("paasng.plat_admin.api_doc.urls")),
    re_path(r"^", include("paasng.plat_mgt.urls")),
    re_path(r"^", include("paasng.accessories.publish.market.urls")),
    re_path(r"^", include("paasng.accessories.publish.sync_market.urls")),
    re_path(r"^", include("paasng.accessories.publish.entrance.urls")),
    re_path(r"^", include("paasng.accessories.urls")),
    re_path(r"^", include("paasng.infras.iam.open_apis.urls")),
    re_path(r"^", include("paasng.misc.search.urls")),
    re_path(r"^", include("paasng.misc.monitoring.healthz.urls")),
    re_path(r"^", include("paasng.misc.monitoring.monitor.urls")),
    re_path(r"^", include("paasng.plat_admin.system.urls")),
    re_path(r"^", include("paasng.platform.bk_lesscode.urls")),
    re_path(r"^", include("paasng.platform.evaluation.urls")),
    re_path(r"^", include("paasng.bk_plugins.pluginscenter.urls")),
    re_path(r"^", include("paasng.bk_plugins.pluginscenter.itsm_adaptor.open_apis.urls")),
    re_path(r"^", include("paasng.accessories.app_secret.urls")),
    re_path(r"^", include("paasng.misc.tools.urls")),
<<<<<<< HEAD
    re_path("^", include("paasng.accessories.proc_components.urls")),
=======
    re_path(r"^", include("paasng.misc.ai_agent.urls")),
>>>>>>> 44d2bee8
    # PaaS Admin system
    re_path(r"^admin42/", include("paasng.plat_admin.admin42.urls")),
    re_path(r"^admin42/", include("paas_wl.apis.admin.urls")),
    # switch language
    re_path(r"^i18n/setlang/$", django_i18n_views.set_language, name="set_language"),
    path("", include("paasng.misc.changelog.urls")),
    # Views in paas_wl module
    path("", include("paas_wl.workloads.networking.entrance.urls")),
    path("", include("paas_wl.workloads.networking.egress.urls")),
    path("", include("paas_wl.workloads.networking.ingress.urls")),
    path("", include("paas_wl.workloads.images.urls")),
    path("", include("paas_wl.bk_app.processes.urls")),
    path("", include("paas_wl.bk_app.cnative.specs.urls")),
    path("", include("paasng.accessories.paas_analysis.urls")),
    path("", include("paasng.accessories.dev_sandbox.urls")),
    path("", include("paasng.bk_plugins.pluginscenter.sys_apis.urls")),
    re_path(r"^notice/", include(("bk_notice_sdk.urls", "notice"), namespace="notice")),
]<|MERGE_RESOLUTION|>--- conflicted
+++ resolved
@@ -63,11 +63,8 @@
     re_path(r"^", include("paasng.bk_plugins.pluginscenter.itsm_adaptor.open_apis.urls")),
     re_path(r"^", include("paasng.accessories.app_secret.urls")),
     re_path(r"^", include("paasng.misc.tools.urls")),
-<<<<<<< HEAD
     re_path("^", include("paasng.accessories.proc_components.urls")),
-=======
     re_path(r"^", include("paasng.misc.ai_agent.urls")),
->>>>>>> 44d2bee8
     # PaaS Admin system
     re_path(r"^admin42/", include("paasng.plat_admin.admin42.urls")),
     re_path(r"^admin42/", include("paas_wl.apis.admin.urls")),
