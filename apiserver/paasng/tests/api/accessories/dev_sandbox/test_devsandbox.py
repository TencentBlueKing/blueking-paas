# -*- coding: utf-8 -*-
# TencentBlueKing is pleased to support the open source community by making
# 蓝鲸智云 - PaaS 平台 (BlueKing - PaaS System) available.
# Copyright (C) 2017 THL A29 Limited, a Tencent company. All rights reserved.
# Licensed under the MIT License (the "License"); you may not use this file except
# in compliance with the License. You may obtain a copy of the License at
#
#     http://opensource.org/licenses/MIT
#
# Unless required by applicable law or agreed to in writing, software distributed under
# the License is distributed on an "AS IS" BASIS, WITHOUT WARRANTIES OR CONDITIONS OF ANY KIND,
# either express or implied. See the License for the specific language governing permissions and
# limitations under the License.
#
# We undertake not to change the open source license (MIT license) applicable
# to the current version of the project delivered to anyone in the future.

from typing import List
from unittest import mock

import pytest
from django.urls import reverse
from rest_framework import status

from paas_wl.bk_app.dev_sandbox.conf import DEV_SANDBOX_WORKSPACE
from paas_wl.bk_app.dev_sandbox.constants import DevSandboxStatus
from paas_wl.bk_app.dev_sandbox.controller import DevSandboxDetail, DevSandboxUrls
from paasng.platform.sourcectl.models import AlternativeVersion

pytestmark = pytest.mark.django_db(databases=["default", "workloads"])


class TestListDevSandbox:
    """获取开发沙箱列表"""

    def test_list(self, api_client, bk_cnative_app, bk_dev_sandbox):
        resp = api_client.get(reverse("accessories.dev_sandbox.list_create", kwargs={"code": bk_cnative_app.code}))
        assert resp.status_code == status.HTTP_200_OK
        assert len(resp.json()) >= 1

        dev_sandbox = [sb for sb in resp.json() if sb["code"] == bk_dev_sandbox.code][0]
        assert dev_sandbox["module_name"] == "default"
        assert dev_sandbox["version_info"] == {"version_name": "master", "version_type": "branch", "revision": "..."}


class StubVersionService:
    def list_alternative_versions(self) -> List[AlternativeVersion]:
        return [
            AlternativeVersion(
                name="master",
                type="branch",
                revision="...",
                url="https://github.com/example/helloworld.git",
            )
        ]


class TestCreateDevSandbox:
    """创建开发沙箱"""

    @pytest.fixture(autouse=True)
    def _mock_patch(self):
        mock_version_service = mock.MagicMock()
        mock_alternative_versions = [
            AlternativeVersion(
                name="master",
                type="branch",
                revision="...",
                url="https://github.com/example/helloworld.git",
            )
        ]
        mock_version_service.list_alternative_versions.return_value = mock_alternative_versions

        with (
            mock.patch(
                "paasng.accessories.dev_sandbox.serializers.get_version_service",
                return_value=mock_version_service,
            ),
            mock.patch(
                "paasng.accessories.dev_sandbox.views.upload_source_code",
                return_value="https://bkrepo.example.com/helloworld.zip",
            ),
            mock.patch(
                "paasng.accessories.dev_sandbox.views.get_env_vars_selected_addons",
                return_value={"FOO": "BAR"},
            ),
            mock.patch(
                "paasng.accessories.dev_sandbox.views.DevSandboxController.deploy",
                return_value=None,
            ),
        ):
            yield

    def test_create(self, api_client, bk_cnative_app, bk_module):
        resp = api_client.post(
            # 注：reverse 无法解析动态路由
            f"/api/bkapps/applications/{bk_cnative_app.code}/modules/{bk_module.name}/dev_sandboxes/",
            data={
                "enable_code_editor": True,
                "inject_staging_env_vars": True,
                "source_code_version_info": {"version_type": "branch", "version_name": "master", "revision": "..."},
                "enabled_addons_services": ["mysql", "redis", "sentry"],
            },
        )
        assert resp.status_code == status.HTTP_201_CREATED
        assert resp.json()["code"] is not None

    def test_create_simple(self, api_client, bk_cnative_app, bk_module):
        resp = api_client.post(
            f"/api/bkapps/applications/{bk_cnative_app.code}/modules/{bk_module.name}/dev_sandboxes/",
        )
        assert resp.status_code == status.HTTP_201_CREATED
        assert resp.json()["code"] is not None


class TestRetrieveDevSandbox:
    """获取开发沙箱详情"""

    @pytest.fixture(autouse=True)
    def _mock_patch(self):
        with mock.patch(
            "paasng.accessories.dev_sandbox.views.DevSandboxController.get_detail",
            return_value=DevSandboxDetail(
                workspace=DEV_SANDBOX_WORKSPACE,
                urls=DevSandboxUrls(base="example.com"),
                envs={"FOO": "BAR"},
                status=DevSandboxStatus.READY,
            ),
        ):
            yield

    def test_retrieve(self, api_client, bk_cnative_app, bk_module, bk_dev_sandbox):
        resp = api_client.get(
            f"/api/bkapps/applications/{bk_cnative_app.code}/"
            + f"modules/{bk_module.name}/dev_sandboxes/{bk_dev_sandbox.code}/"
        )
        assert resp.status_code == status.HTTP_200_OK
        assert resp.json() == {
            "workspace": "/data/workspace",
            "devserver_token": bk_dev_sandbox.token,
            "repo": {
                "url": "svn://127.0.0.1:8080/app/branch/master",
                "version_info": {"revision": "...", "version_name": "master", "version_type": "branch"},
            },
            "code_editor_password": bk_dev_sandbox.code_editor_config.password,
            "env_vars": {"FOO": "BAR"},
            "app_url": "example.com/app/",
            "devserver_url": "example.com/devserver/",
            "code_editor_url": "example.com/code_editor/",
            "status": "ready",
        }


class TestDestroyDevSandbox:
    """删除开发沙箱"""

    @pytest.fixture(autouse=True)
    def _mock_patch(self):
        with mock.patch("paasng.accessories.dev_sandbox.views.DevSandboxController.delete", return_value=None):
            yield

    def test_destroy(self, api_client, bk_cnative_app, bk_module, bk_dev_sandbox):
        resp = api_client.delete(
            f"/api/bkapps/applications/{bk_cnative_app.code}/"
            + f"modules/{bk_module.name}/dev_sandboxes/{bk_dev_sandbox.code}/"
        )
        assert resp.status_code == status.HTTP_204_NO_CONTENT


class TestCommitDevSandbox:
    """沙箱代码提交"""

    @pytest.fixture(autouse=True)
    def _mock_patch(self):
        with mock.patch(
            "paasng.accessories.dev_sandbox.views.DevSandboxCodeCommit.commit",
            return_value="https://github.com/example/helloworld/tree/master",
        ):
            yield

    def test_commit(self, api_client, bk_cnative_app, bk_module, bk_dev_sandbox):
        resp = api_client.post(
            f"/api/bkapps/applications/{bk_cnative_app.code}/"
            + f"modules/{bk_module.name}/dev_sandboxes/{bk_dev_sandbox.code}/commit/",
            data={"message": "this is my commit message!"},
        )
        assert resp.status_code == status.HTTP_200_OK


class TestEnvVarsDevSandbox:
    """沙箱环境变量"""

    def test_upsert_env_vars_success(self, api_client, bk_cnative_app, bk_module, bk_dev_sandbox):
        url = (
            f"/api/bkapps/applications/{bk_cnative_app.code}/"
            f"modules/{bk_module.name}/dev_sandboxes/{bk_dev_sandbox.code}/env_vars/"
        )

        resp = api_client.post(url, {"key": "NEW_VAR", "value": "new_value"})
        assert resp.status_code == status.HTTP_204_NO_CONTENT

        bk_dev_sandbox.refresh_from_db()
        updated_env_vars = bk_dev_sandbox.list_env_vars()
        updated_dict = {item["key"]: item["value"] for item in updated_env_vars}

        assert "NEW_VAR" in updated_dict
        assert updated_dict["NEW_VAR"] == "new_value"

        resp = api_client.post(url, {"key": "NEW_VAR", "value": "updated_value"})
        assert resp.status_code == status.HTTP_204_NO_CONTENT

        bk_dev_sandbox.refresh_from_db()
        final_env_vars = bk_dev_sandbox.list_env_vars()
        final_dict = {item["key"]: item["value"] for item in final_env_vars}
        assert final_dict["NEW_VAR"] == "updated_value"

    def test_upsert_env_vars_sandbox_not_found(self, api_client, bk_cnative_app, bk_module):
        invalid_code = "invalid123"
        url = (
            f"/api/bkapps/applications/{bk_cnative_app.code}/"
            f"modules/{bk_module.name}/dev_sandboxes/{invalid_code}/env_vars/"
        )

        resp = api_client.post(url, {"key": "VALID_VAR", "value": "value"})
        assert resp.status_code == status.HTTP_404_NOT_FOUND

    def test_delete_env_var_success(self, api_client, bk_cnative_app, bk_module, bk_dev_sandbox):
        env_var_url = (
            f"/api/bkapps/applications/{bk_cnative_app.code}/"
            f"modules/{bk_module.name}/dev_sandboxes/{bk_dev_sandbox.code}/env_vars/"
        )

        # 添加环境变量
        api_client.post(env_var_url, {"key": "EXISTING_VAR", "value": "value"})
        bk_dev_sandbox.refresh_from_db()
        assert "EXISTING_VAR" in {item["key"] for item in bk_dev_sandbox.list_env_vars()}

        # 删除环境变量
        delete_url = (
            f"/api/bkapps/applications/{bk_cnative_app.code}/"
            f"modules/{bk_module.name}/dev_sandboxes/{bk_dev_sandbox.code}/"
            f"env_vars/EXISTING_VAR/"
        )

        resp = api_client.delete(delete_url)
        assert resp.status_code == status.HTTP_204_NO_CONTENT

        # 验证环境变量已被删除
        bk_dev_sandbox.refresh_from_db()
        env_vars = bk_dev_sandbox.list_env_vars()
        env_var_keys = {item["key"] for item in env_vars}
        assert "EXISTING_VAR" not in env_var_keys

<<<<<<< HEAD

class TestAddonsServicesList:
    """测试获取沙箱使用的增强服务列表

    主要验证 addon_services_list API 的筛选逻辑：根据用户选择的增强服务列表过滤返回结果，因此这里简单模拟 Service 和 Rel 对象
    如果直接 mock 的话，需要模拟 get_service() 返回服务对象
    但是序列化器在访问 get_service().name 时，实际访问的是 MagicMock 对象的属性
    例如：
        assert {"<MagicMock name='mock.get_service.name' id='4750617488'>",\n "<MagicMock name='mock.get_service.name' id='4755145296'>"}
            == {'redis', 'mysql'}
    """

    def create_service_obj(self, name):
        """创建简单的服务对象"""

        class SimpleServiceObj:
            def __init__(self, name):
                self.name = name
                self.uuid = f"{name}-uuid"
                self.logo = f"{name}-logo"
                self.display_name = name.capitalize()
                self.description = f"{name} service"
                self.category = mock.MagicMock()

        return SimpleServiceObj(name)

    def create_rel_obj(self, service):
        """创建简单的关系对象"""

        class SimpleRelObj:
            def __init__(self, service):
                self.service = service

            def get_service(self):
                return self.service

        return SimpleRelObj(service)

    def test_with_enabled_services(self, api_client, bk_cnative_app, bk_module, bk_dev_sandbox, bk_user):
        bk_dev_sandbox.enabled_addons_services = ["mysql", "redis"]
        bk_dev_sandbox.save()

        mysql_service = self.create_service_obj("mysql")
        redis_service = self.create_service_obj("redis")
        sentry_service = self.create_service_obj("sentry")

        mysql_rel = self.create_rel_obj(mysql_service)
        redis_rel = self.create_rel_obj(redis_service)
        sentry_rel = self.create_rel_obj(sentry_service)

        url = (
            f"/api/bkapps/applications/{bk_cnative_app.code}/"
            f"modules/{bk_module.name}/"
            f"envs/stag/"
            f"dev_sandboxes/{bk_dev_sandbox.code}/addons_services/"
        )

        # 模拟增强服务
        with (
            mock.patch(
                "paasng.accessories.dev_sandbox.views.mixed_service_mgr.list_provisioned_rels",
                return_value=[mysql_rel, redis_rel],
            ),
            mock.patch(
                "paasng.accessories.dev_sandbox.views.mixed_service_mgr.list_unprovisioned_rels",
                return_value=[sentry_rel],
            ),
        ):
            resp = api_client.get(url)

        assert resp.status_code == status.HTTP_200_OK
        data = resp.json()
        assert len(data) == 2
        assert {item["service"]["name"] for item in data} == {"mysql", "redis"}

    def test_with_no_enabled_services(self, api_client, bk_cnative_app, bk_module, bk_dev_sandbox, bk_user):
        bk_dev_sandbox.enabled_addons_services = []
        bk_dev_sandbox.save()

        mysql_service = self.create_service_obj("mysql")

        mysql_rel = self.create_rel_obj(mysql_service)

        url = (
            f"/api/bkapps/applications/{bk_cnative_app.code}/"
            f"modules/{bk_module.name}/"
            f"envs/stag/"
            f"dev_sandboxes/{bk_dev_sandbox.code}/addons_services/"
        )

        # 模拟增强服务
        with mock.patch(
            "paasng.accessories.dev_sandbox.views.mixed_service_mgr.list_provisioned_rels", return_value=[mysql_rel]
        ):
            resp = api_client.get(url)

        assert resp.status_code == status.HTTP_200_OK
        assert len(resp.json()) == 0
=======
    def test_list_env_vars_success(self, api_client, bk_cnative_app, bk_module, bk_dev_sandbox):
        url = (
            f"/api/bkapps/applications/{bk_cnative_app.code}/"
            f"modules/{bk_module.name}/dev_sandboxes/{bk_dev_sandbox.code}/env_vars/"
        )
        api_client.post(url, {"key": "TEST_VAR1", "value": "value1"})
        api_client.post(url, {"key": "TEST_VAR2", "value": "value2"})
        resp = api_client.get(url)

        assert resp.status_code == status.HTTP_200_OK
        assert resp.json() == [
            {"key": "TEST_VAR1", "value": "value1", "source": "custom"},
            {"key": "TEST_VAR2", "value": "value2", "source": "custom"},
        ]

    def test_list_env_vars_empty(self, api_client, bk_cnative_app, bk_module, bk_dev_sandbox):
        url = (
            f"/api/bkapps/applications/{bk_cnative_app.code}/"
            f"modules/{bk_module.name}/dev_sandboxes/{bk_dev_sandbox.code}/env_vars/"
        )
        resp = api_client.get(url)

        assert resp.status_code == status.HTTP_200_OK
>>>>>>> 50efade9
        assert resp.json() == []<|MERGE_RESOLUTION|>--- conflicted
+++ resolved
@@ -251,106 +251,6 @@
         env_var_keys = {item["key"] for item in env_vars}
         assert "EXISTING_VAR" not in env_var_keys
 
-<<<<<<< HEAD
-
-class TestAddonsServicesList:
-    """测试获取沙箱使用的增强服务列表
-
-    主要验证 addon_services_list API 的筛选逻辑：根据用户选择的增强服务列表过滤返回结果，因此这里简单模拟 Service 和 Rel 对象
-    如果直接 mock 的话，需要模拟 get_service() 返回服务对象
-    但是序列化器在访问 get_service().name 时，实际访问的是 MagicMock 对象的属性
-    例如：
-        assert {"<MagicMock name='mock.get_service.name' id='4750617488'>",\n "<MagicMock name='mock.get_service.name' id='4755145296'>"}
-            == {'redis', 'mysql'}
-    """
-
-    def create_service_obj(self, name):
-        """创建简单的服务对象"""
-
-        class SimpleServiceObj:
-            def __init__(self, name):
-                self.name = name
-                self.uuid = f"{name}-uuid"
-                self.logo = f"{name}-logo"
-                self.display_name = name.capitalize()
-                self.description = f"{name} service"
-                self.category = mock.MagicMock()
-
-        return SimpleServiceObj(name)
-
-    def create_rel_obj(self, service):
-        """创建简单的关系对象"""
-
-        class SimpleRelObj:
-            def __init__(self, service):
-                self.service = service
-
-            def get_service(self):
-                return self.service
-
-        return SimpleRelObj(service)
-
-    def test_with_enabled_services(self, api_client, bk_cnative_app, bk_module, bk_dev_sandbox, bk_user):
-        bk_dev_sandbox.enabled_addons_services = ["mysql", "redis"]
-        bk_dev_sandbox.save()
-
-        mysql_service = self.create_service_obj("mysql")
-        redis_service = self.create_service_obj("redis")
-        sentry_service = self.create_service_obj("sentry")
-
-        mysql_rel = self.create_rel_obj(mysql_service)
-        redis_rel = self.create_rel_obj(redis_service)
-        sentry_rel = self.create_rel_obj(sentry_service)
-
-        url = (
-            f"/api/bkapps/applications/{bk_cnative_app.code}/"
-            f"modules/{bk_module.name}/"
-            f"envs/stag/"
-            f"dev_sandboxes/{bk_dev_sandbox.code}/addons_services/"
-        )
-
-        # 模拟增强服务
-        with (
-            mock.patch(
-                "paasng.accessories.dev_sandbox.views.mixed_service_mgr.list_provisioned_rels",
-                return_value=[mysql_rel, redis_rel],
-            ),
-            mock.patch(
-                "paasng.accessories.dev_sandbox.views.mixed_service_mgr.list_unprovisioned_rels",
-                return_value=[sentry_rel],
-            ),
-        ):
-            resp = api_client.get(url)
-
-        assert resp.status_code == status.HTTP_200_OK
-        data = resp.json()
-        assert len(data) == 2
-        assert {item["service"]["name"] for item in data} == {"mysql", "redis"}
-
-    def test_with_no_enabled_services(self, api_client, bk_cnative_app, bk_module, bk_dev_sandbox, bk_user):
-        bk_dev_sandbox.enabled_addons_services = []
-        bk_dev_sandbox.save()
-
-        mysql_service = self.create_service_obj("mysql")
-
-        mysql_rel = self.create_rel_obj(mysql_service)
-
-        url = (
-            f"/api/bkapps/applications/{bk_cnative_app.code}/"
-            f"modules/{bk_module.name}/"
-            f"envs/stag/"
-            f"dev_sandboxes/{bk_dev_sandbox.code}/addons_services/"
-        )
-
-        # 模拟增强服务
-        with mock.patch(
-            "paasng.accessories.dev_sandbox.views.mixed_service_mgr.list_provisioned_rels", return_value=[mysql_rel]
-        ):
-            resp = api_client.get(url)
-
-        assert resp.status_code == status.HTTP_200_OK
-        assert len(resp.json()) == 0
-=======
     def test_list_env_vars_success(self, api_client, bk_cnative_app, bk_module, bk_dev_sandbox):
         url = (
             f"/api/bkapps/applications/{bk_cnative_app.code}/"
@@ -374,5 +274,4 @@
         resp = api_client.get(url)
 
         assert resp.status_code == status.HTTP_200_OK
->>>>>>> 50efade9
         assert resp.json() == []