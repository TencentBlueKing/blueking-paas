# -*- coding: utf-8 -*-
# TencentBlueKing is pleased to support the open source community by making
# 蓝鲸智云 - PaaS 平台 (BlueKing - PaaS System) available.
# Copyright (C) 2017 THL A29 Limited, a Tencent company. All rights reserved.
# Licensed under the MIT License (the "License"); you may not use this file except
# in compliance with the License. You may obtain a copy of the License at
#
#     http://opensource.org/licenses/MIT
#
# Unless required by applicable law or agreed to in writing, software distributed under
# the License is distributed on an "AS IS" BASIS, WITHOUT WARRANTIES OR CONDITIONS OF ANY KIND,
# either express or implied. See the License for the specific language governing permissions and
# limitations under the License.
#
# We undertake not to change the open source license (MIT license) applicable
# to the current version of the project delivered to anyone in the future.

from typing import List
from unittest import mock

import pytest
from django.urls import reverse
from rest_framework import status

from paas_wl.bk_app.dev_sandbox.conf import DEV_SANDBOX_WORKSPACE
from paas_wl.bk_app.dev_sandbox.constants import DevSandboxStatus
from paas_wl.bk_app.dev_sandbox.controller import DevSandboxDetail, DevSandboxUrls
from paasng.platform.sourcectl.models import AlternativeVersion

pytestmark = pytest.mark.django_db(databases=["default", "workloads"])


class TestListDevSandbox:
    """获取开发沙箱列表"""

    def test_list(self, api_client, bk_cnative_app, bk_dev_sandbox):
        resp = api_client.get(reverse("accessories.dev_sandbox.list_create", kwargs={"code": bk_cnative_app.code}))
        assert resp.status_code == status.HTTP_200_OK
        assert len(resp.json()) >= 1

        dev_sandbox = [sb for sb in resp.json() if sb["code"] == bk_dev_sandbox.code][0]
        assert dev_sandbox["module_name"] == "default"
        assert dev_sandbox["version_info"] == {"version_name": "master", "version_type": "branch", "revision": "..."}


class StubVersionService:
    def list_alternative_versions(self) -> List[AlternativeVersion]:
        return [
            AlternativeVersion(
                name="master",
                type="branch",
                revision="...",
                url="https://github.com/example/helloworld.git",
            )
        ]


class TestCreateDevSandbox:
    """创建开发沙箱"""

    @pytest.fixture(autouse=True)
    def _mock_patch(self):
        mock_version_service = mock.MagicMock()
        mock_alternative_versions = [
            AlternativeVersion(
                name="master",
                type="branch",
                revision="...",
                url="https://github.com/example/helloworld.git",
            )
        ]
        mock_version_service.list_alternative_versions.return_value = mock_alternative_versions

        with (
            mock.patch(
                "paasng.accessories.dev_sandbox.serializers.get_version_service",
                return_value=mock_version_service,
            ),
            mock.patch(
                "paasng.accessories.dev_sandbox.views.upload_source_code",
                return_value="https://bkrepo.example.com/helloworld.zip",
            ),
            mock.patch(
                "paasng.accessories.dev_sandbox.views.get_env_vars_selected_addons",
                return_value={"FOO": "BAR"},
            ),
            mock.patch(
                "paasng.accessories.dev_sandbox.views.DevSandboxController.deploy",
                return_value=None,
            ),
        ):
            yield

    def test_create(self, api_client, bk_cnative_app, bk_module):
        resp = api_client.post(
            # 注：reverse 无法解析动态路由
            f"/api/bkapps/applications/{bk_cnative_app.code}/modules/{bk_module.name}/dev_sandboxes/",
            data={
                "enable_code_editor": True,
                "inject_staging_env_vars": True,
                "source_code_version_info": {"version_type": "branch", "version_name": "master", "revision": "..."},
                "enabled_addons_services": ["mysql", "redis", "sentry"],
            },
        )
        assert resp.status_code == status.HTTP_201_CREATED
        assert resp.json()["code"] is not None

    def test_create_simple(self, api_client, bk_cnative_app, bk_module):
        resp = api_client.post(
            f"/api/bkapps/applications/{bk_cnative_app.code}/modules/{bk_module.name}/dev_sandboxes/",
        )
        assert resp.status_code == status.HTTP_201_CREATED
        assert resp.json()["code"] is not None


class TestRetrieveDevSandbox:
    """获取开发沙箱详情"""

    @pytest.fixture(autouse=True)
    def _mock_patch(self):
        with mock.patch(
            "paasng.accessories.dev_sandbox.views.DevSandboxController.get_detail",
            return_value=DevSandboxDetail(
                workspace=DEV_SANDBOX_WORKSPACE,
                urls=DevSandboxUrls(base="example.com"),
                envs={"FOO": "BAR"},
                status=DevSandboxStatus.READY,
            ),
        ):
            yield

    def test_retrieve(self, api_client, bk_cnative_app, bk_module, bk_dev_sandbox):
        resp = api_client.get(
            f"/api/bkapps/applications/{bk_cnative_app.code}/"
            + f"modules/{bk_module.name}/dev_sandboxes/{bk_dev_sandbox.code}/"
        )
        assert resp.status_code == status.HTTP_200_OK
        assert resp.json() == {
            "workspace": "/data/workspace",
            "devserver_token": bk_dev_sandbox.token,
            "repo": {
                "url": "svn://127.0.0.1:8080/app/branch/master",
                "version_info": {"revision": "...", "version_name": "master", "version_type": "branch"},
            },
            "code_editor_password": bk_dev_sandbox.code_editor_config.password,
            "env_vars": {"FOO": "BAR"},
            "app_url": "example.com/app/",
            "devserver_url": "example.com/devserver/",
            "code_editor_url": "example.com/code_editor/",
            "status": "ready",
        }


class TestDestroyDevSandbox:
    """删除开发沙箱"""

    @pytest.fixture(autouse=True)
    def _mock_patch(self):
        with mock.patch("paasng.accessories.dev_sandbox.views.DevSandboxController.delete", return_value=None):
            yield

    def test_destroy(self, api_client, bk_cnative_app, bk_module, bk_dev_sandbox):
        resp = api_client.delete(
            f"/api/bkapps/applications/{bk_cnative_app.code}/"
            + f"modules/{bk_module.name}/dev_sandboxes/{bk_dev_sandbox.code}/"
        )
        assert resp.status_code == status.HTTP_204_NO_CONTENT


class TestCommitDevSandbox:
    """沙箱代码提交"""

    @pytest.fixture(autouse=True)
    def _mock_patch(self):
        with mock.patch(
            "paasng.accessories.dev_sandbox.views.DevSandboxCodeCommit.commit",
            return_value="https://github.com/example/helloworld/tree/master",
        ):
            yield

    def test_commit(self, api_client, bk_cnative_app, bk_module, bk_dev_sandbox):
        resp = api_client.post(
            f"/api/bkapps/applications/{bk_cnative_app.code}/"
            + f"modules/{bk_module.name}/dev_sandboxes/{bk_dev_sandbox.code}/commit/",
            data={"message": "this is my commit message!"},
        )
        assert resp.status_code == status.HTTP_200_OK


class TestEnvVarsDevSandbox:
    """沙箱环境变量"""

    def test_upsert_env_vars_success(self, api_client, bk_cnative_app, bk_module, bk_dev_sandbox):
        url = (
            f"/api/bkapps/applications/{bk_cnative_app.code}/"
            f"modules/{bk_module.name}/dev_sandboxes/{bk_dev_sandbox.code}/env_vars/"
        )

        resp = api_client.post(url, {"key": "NEW_VAR", "value": "new_value"})
        assert resp.status_code == status.HTTP_204_NO_CONTENT

        bk_dev_sandbox.refresh_from_db()
        updated_env_vars = bk_dev_sandbox.list_env_vars()
        updated_dict = {item["key"]: item["value"] for item in updated_env_vars}

        assert "NEW_VAR" in updated_dict
        assert updated_dict["NEW_VAR"] == "new_value"

        resp = api_client.post(url, {"key": "NEW_VAR", "value": "updated_value"})
        assert resp.status_code == status.HTTP_204_NO_CONTENT

        bk_dev_sandbox.refresh_from_db()
        final_env_vars = bk_dev_sandbox.list_env_vars()
        final_dict = {item["key"]: item["value"] for item in final_env_vars}
        assert final_dict["NEW_VAR"] == "updated_value"

    def test_upsert_env_vars_sandbox_not_found(self, api_client, bk_cnative_app, bk_module):
        invalid_code = "invalid123"
        url = (
            f"/api/bkapps/applications/{bk_cnative_app.code}/"
            f"modules/{bk_module.name}/dev_sandboxes/{invalid_code}/env_vars/"
        )

        resp = api_client.post(url, {"key": "VALID_VAR", "value": "value"})
        assert resp.status_code == status.HTTP_404_NOT_FOUND

    def test_delete_env_var_success(self, api_client, bk_cnative_app, bk_module, bk_dev_sandbox):
        env_var_url = (
            f"/api/bkapps/applications/{bk_cnative_app.code}/"
            f"modules/{bk_module.name}/dev_sandboxes/{bk_dev_sandbox.code}/env_vars/"
        )

        # 添加环境变量
        api_client.post(env_var_url, {"key": "EXISTING_VAR", "value": "value"})
        bk_dev_sandbox.refresh_from_db()
        assert "EXISTING_VAR" in {item["key"] for item in bk_dev_sandbox.list_env_vars()}

        # 删除环境变量
        delete_url = (
            f"/api/bkapps/applications/{bk_cnative_app.code}/"
            f"modules/{bk_module.name}/dev_sandboxes/{bk_dev_sandbox.code}/"
            f"env_vars/EXISTING_VAR/"
        )

        resp = api_client.delete(delete_url)
        assert resp.status_code == status.HTTP_204_NO_CONTENT

        # 验证环境变量已被删除
        bk_dev_sandbox.refresh_from_db()
        env_vars = bk_dev_sandbox.list_env_vars()
        env_var_keys = {item["key"] for item in env_vars}
        assert "EXISTING_VAR" not in env_var_keys

<<<<<<< HEAD

class TestAddonsServicesList:
    """测试获取沙箱使用的增强服务列表

    主要验证 addon_services_list API 的筛选逻辑：根据用户选择的增强服务列表过滤返回结果，因此这里简单模拟 Service 和 Rel 对象
    如果直接 mock 的话，需要模拟 get_service() 返回服务对象
    但是序列化器在访问 get_service().name 时，实际访问的是 MagicMock 对象的属性
    例如：
        assert {"<MagicMock name='mock.get_service.name' id='4750617488'>",\n "<MagicMock name='mock.get_service.name' id='4755145296'>"}
            == {'redis', 'mysql'}
    """

    def create_service_obj(self, name):
        """创建简单的服务对象"""

        class SimpleServiceObj:
            def __init__(self, name):
                self.name = name
                self.uuid = f"{name}-uuid"
                self.logo = f"{name}-logo"
                self.display_name = name.capitalize()
                self.description = f"{name} service"
                self.category = mock.MagicMock()

        return SimpleServiceObj(name)

    def create_rel_obj(self, service):
        """创建简单的关系对象"""

        class SimpleRelObj:
            def __init__(self, service):
                self.service = service

            def get_service(self):
                return self.service

        return SimpleRelObj(service)

    def test_with_enabled_services(self, api_client, bk_cnative_app, bk_module, bk_dev_sandbox, bk_user):
        bk_dev_sandbox.enabled_addons_services = ["mysql", "redis"]
        bk_dev_sandbox.save()

        mysql_service = self.create_service_obj("mysql")
        redis_service = self.create_service_obj("redis")
        sentry_service = self.create_service_obj("sentry")

        mysql_rel = self.create_rel_obj(mysql_service)
        redis_rel = self.create_rel_obj(redis_service)
        sentry_rel = self.create_rel_obj(sentry_service)

        url = (
            f"/api/bkapps/applications/{bk_cnative_app.code}/"
            f"modules/{bk_module.name}/"
            f"envs/stag/"
            f"dev_sandboxes/{bk_dev_sandbox.code}/addons_services/"
        )

        # 模拟增强服务
        with (
            mock.patch(
                "paasng.accessories.dev_sandbox.views.mixed_service_mgr.list_provisioned_rels",
                return_value=[mysql_rel, redis_rel],
            ),
            mock.patch(
                "paasng.accessories.dev_sandbox.views.mixed_service_mgr.list_unprovisioned_rels",
                return_value=[sentry_rel],
            ),
        ):
            resp = api_client.get(url)

        assert resp.status_code == status.HTTP_200_OK
        data = resp.json()
        assert len(data) == 2
        assert {item["service"]["name"] for item in data} == {"mysql", "redis"}

    def test_with_no_enabled_services(self, api_client, bk_cnative_app, bk_module, bk_dev_sandbox, bk_user):
        bk_dev_sandbox.enabled_addons_services = []
        bk_dev_sandbox.save()

        mysql_service = self.create_service_obj("mysql")

        mysql_rel = self.create_rel_obj(mysql_service)

        url = (
            f"/api/bkapps/applications/{bk_cnative_app.code}/"
            f"modules/{bk_module.name}/"
            f"envs/stag/"
            f"dev_sandboxes/{bk_dev_sandbox.code}/addons_services/"
        )

        # 模拟增强服务
        with mock.patch(
            "paasng.accessories.dev_sandbox.views.mixed_service_mgr.list_provisioned_rels", return_value=[mysql_rel]
        ):
            resp = api_client.get(url)

        assert resp.status_code == status.HTTP_200_OK
        assert len(resp.json()) == 0
=======
    def test_list_env_vars_success(self, api_client, bk_cnative_app, bk_module, bk_dev_sandbox):
        url = (
            f"/api/bkapps/applications/{bk_cnative_app.code}/"
            f"modules/{bk_module.name}/dev_sandboxes/{bk_dev_sandbox.code}/env_vars/"
        )
        api_client.post(url, {"key": "TEST_VAR1", "value": "value1"})
        api_client.post(url, {"key": "TEST_VAR2", "value": "value2"})
        resp = api_client.get(url)

        assert resp.status_code == status.HTTP_200_OK
        assert resp.json() == [
            {"key": "TEST_VAR1", "value": "value1", "source": "custom"},
            {"key": "TEST_VAR2", "value": "value2", "source": "custom"},
        ]

    def test_list_env_vars_empty(self, api_client, bk_cnative_app, bk_module, bk_dev_sandbox):
        url = (
            f"/api/bkapps/applications/{bk_cnative_app.code}/"
            f"modules/{bk_module.name}/dev_sandboxes/{bk_dev_sandbox.code}/env_vars/"
        )
        resp = api_client.get(url)

        assert resp.status_code == status.HTTP_200_OK
>>>>>>> 50efade9
        assert resp.json() == []<|MERGE_RESOLUTION|>--- conflicted
+++ resolved
@@ -250,8 +250,32 @@
         env_vars = bk_dev_sandbox.list_env_vars()
         env_var_keys = {item["key"] for item in env_vars}
         assert "EXISTING_VAR" not in env_var_keys
-
-<<<<<<< HEAD
+        
+    def test_list_env_vars_success(self, api_client, bk_cnative_app, bk_module, bk_dev_sandbox):
+        url = (
+            f"/api/bkapps/applications/{bk_cnative_app.code}/"
+            f"modules/{bk_module.name}/dev_sandboxes/{bk_dev_sandbox.code}/env_vars/"
+        )
+        api_client.post(url, {"key": "TEST_VAR1", "value": "value1"})
+        api_client.post(url, {"key": "TEST_VAR2", "value": "value2"})
+        resp = api_client.get(url)
+
+        assert resp.status_code == status.HTTP_200_OK
+        assert resp.json() == [
+            {"key": "TEST_VAR1", "value": "value1", "source": "custom"},
+            {"key": "TEST_VAR2", "value": "value2", "source": "custom"},
+        ]
+
+    def test_list_env_vars_empty(self, api_client, bk_cnative_app, bk_module, bk_dev_sandbox):
+        url = (
+            f"/api/bkapps/applications/{bk_cnative_app.code}/"
+            f"modules/{bk_module.name}/dev_sandboxes/{bk_dev_sandbox.code}/env_vars/"
+        )
+        resp = api_client.get(url)
+
+        assert resp.status_code == status.HTTP_200_OK
+        assert resp.json() == []
+
 
 class TestAddonsServicesList:
     """测试获取沙箱使用的增强服务列表
@@ -349,30 +373,4 @@
             resp = api_client.get(url)
 
         assert resp.status_code == status.HTTP_200_OK
-        assert len(resp.json()) == 0
-=======
-    def test_list_env_vars_success(self, api_client, bk_cnative_app, bk_module, bk_dev_sandbox):
-        url = (
-            f"/api/bkapps/applications/{bk_cnative_app.code}/"
-            f"modules/{bk_module.name}/dev_sandboxes/{bk_dev_sandbox.code}/env_vars/"
-        )
-        api_client.post(url, {"key": "TEST_VAR1", "value": "value1"})
-        api_client.post(url, {"key": "TEST_VAR2", "value": "value2"})
-        resp = api_client.get(url)
-
-        assert resp.status_code == status.HTTP_200_OK
-        assert resp.json() == [
-            {"key": "TEST_VAR1", "value": "value1", "source": "custom"},
-            {"key": "TEST_VAR2", "value": "value2", "source": "custom"},
-        ]
-
-    def test_list_env_vars_empty(self, api_client, bk_cnative_app, bk_module, bk_dev_sandbox):
-        url = (
-            f"/api/bkapps/applications/{bk_cnative_app.code}/"
-            f"modules/{bk_module.name}/dev_sandboxes/{bk_dev_sandbox.code}/env_vars/"
-        )
-        resp = api_client.get(url)
-
-        assert resp.status_code == status.HTTP_200_OK
->>>>>>> 50efade9
-        assert resp.json() == []+        assert len(resp.json()) == 0