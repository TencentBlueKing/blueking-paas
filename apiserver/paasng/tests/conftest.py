# -*- coding: utf-8 -*-
# TencentBlueKing is pleased to support the open source community by making
# 蓝鲸智云 - PaaS 平台 (BlueKing - PaaS System) available.
# Copyright (C) 2017 THL A29 Limited, a Tencent company. All rights reserved.
# Licensed under the MIT License (the "License"); you may not use this file except
# in compliance with the License. You may obtain a copy of the License at
#
#     http://opensource.org/licenses/MIT
#
# Unless required by applicable law or agreed to in writing, software distributed under
# the License is distributed on an "AS IS" BASIS, WITHOUT WARRANTIES OR CONDITIONS OF ANY KIND,
# either express or implied. See the License for the specific language governing permissions and
# limitations under the License.
#
# We undertake not to change the open source license (MIT license) applicable
# to the current version of the project delivered to anyone in the future.

import atexit
import logging
import urllib.parse
from contextlib import suppress
from dataclasses import asdict
from pathlib import Path
from typing import Dict, List, Union

import pymysql
import pytest
import sqlalchemy as sa
from blue_krill.monitoring.probe.mysql import transfer_django_db_settings
from django.conf import settings
from django.core.management import call_command
from django.db import transaction
from django.test.utils import override_settings
from django_dynamic_fixture import G
from filelock import FileLock
from rest_framework.test import APIClient
from sqlalchemy.orm import scoped_session, sessionmaker

from paas_wl.infras.cluster.models import Cluster
from paas_wl.workloads.networking.entrance.addrs import Address, AddressType
from paasng.accessories.log.shim.setup_elk import setup_platform_elk_config
from paasng.accessories.publish.sync_market.handlers import (
    before_finishing_application_creation,
    register_app_core_data,
)
from paasng.accessories.publish.sync_market.managers import AppManger
from paasng.bk_plugins.bk_plugins.models import BkPluginProfile
from paasng.core.core.storages.sqlalchemy import console_db, legacy_db
from paasng.core.core.storages.utils import SADBManager
from paasng.infras.accounts.constants import SiteRole
from paasng.infras.accounts.models import UserProfile
from paasng.platform.applications.constants import ApplicationRole
from paasng.platform.applications.handlers import post_create_application, turn_on_bk_log_feature_for_app
from paasng.platform.applications.models import Application, ModuleEnvironment
from paasng.platform.applications.utils import create_default_module
from paasng.platform.modules.constants import SourceOrigin
from paasng.platform.modules.manager import make_app_metadata as make_app_metadata_stub
from paasng.platform.modules.models.module import Module
from paasng.platform.sourcectl.models import SourceTypeSpecConfig
from paasng.platform.sourcectl.source_types import refresh_sourcectl_types
from paasng.platform.sourcectl.svn.client import LocalClient, RemoteClient, RepoProvider
from paasng.platform.sourcectl.utils import generate_temp_dir
from paasng.utils.blobstore import S3Store, make_blob_store
from tests.paasng.platform.engine.setup_utils import create_fake_deployment
from tests.utils import mock
from tests.utils.auth import create_user
from tests.utils.basic import generate_random_string
from tests.utils.cluster import CLUSTER_NAME_FOR_TESTING, build_default_cluster
from tests.utils.helpers import (
    _mock_wl_services_in_creation,
    configure_regions,
    create_app,
    create_cnative_app,
    create_pending_wl_apps,
    initialize_module,
)

# Install auto-used fixture
from tests.utils.mocks.cluster import _cluster_service_allow_nonexisting_wl_apps  # noqa: F401

logger = logging.getLogger(__name__)

# The default region for testing
DEFAULT_REGION = settings.DEFAULT_REGION_NAME

svn_lock_fn = Path(__file__).parent / ".svn"
atexit.register(lambda: svn_lock_fn.unlink(missing_ok=True))


def pytest_addoption(parser):
    parser.addoption(
        "--init-test-app-repo",
        dest="init_test_app_repo",
        action="store_true",
        default=False,
        help="是否需要执行测试应用的初始化流程(svn repo)",
    )
    parser.addoption(
        "--init-s3-bucket",
        dest="init_s3_bucket",
        action="store_true",
        default=False,
        help="是否需要执行 s3 初始化流程",
    )
    parser.addoption(
        "--run-e2e-test", dest="run_e2e_test", action="store_true", default=False, help="是否执行 e2e 测试"
    )


@pytest.fixture(autouse=True, scope="session")
def _configure_default_region():
    with configure_regions([DEFAULT_REGION]):
        yield


@pytest.fixture(autouse=True, scope="session")
def _drop_legacy_db(request, django_db_keepdb: bool):
    """在单元测试结束后, 自动摧毁测试数据库, 除非用户显式要求保留"""
    if django_db_keepdb:
        return

    @request.addfinalizer
    def drop_legacy_db_core():
        mysql_config = asdict(transfer_django_db_settings(settings.PAAS_LEGACY_DBCONF))
        db = mysql_config.pop("database")
        connection = pymysql.connect(charset="utf8", **mysql_config)
        with suppress(Exception), connection.cursor() as cursor:
            cursor.execute(f"drop database {db}")


@pytest.fixture(autouse=True, scope="session")
def _configure_docker_registry_config():
    with override_settings(
        DOCKER_REGISTRY_CONFIG={"DEFAULT_REGISTRY": "127.0.0.1:5000", "ALLOW_THIRD_PARTY_REGISTRY": False}
    ):
        yield


@pytest.fixture(autouse=True, scope="session")
def _configure_remote_service():
    # unittest should not configure any remote service endpoints
    with override_settings(SERVICE_REMOTE_ENDPOINTS=None):
        yield


@pytest.fixture(scope="session")
def django_db_setup(django_db_setup, django_db_blocker):  # noqa: PT004
    """Create the default cluster for testing."""

    with django_db_blocker.unblock(), transaction.atomic():
        Cluster.objects.all().delete()
        cluster, apiserver = build_default_cluster()
        cluster.save()
        apiserver.save()
        setup_platform_elk_config(settings.ELASTICSEARCH_HOSTS[0])


def pytest_sessionstart(session):
    """Called before running all tests:

    - Reset `make_app_metadata` function to avoid calling PaaS-Analysis service
    """
    # Create required buckets if not exists
    from django.conf import settings

    from paasng.utils.blobstore import get_storage_by_bucket

    get_storage_by_bucket("engine-ng")
    get_storage_by_bucket("paas-v3-package")
    get_storage_by_bucket(settings.SERVICE_LOGO_BUCKET)
    get_storage_by_bucket(settings.APP_LOGO_BUCKET)


@pytest.fixture()
def legacy_app_code():
    """The legacy App code using for Unit test"""
    return getattr(settings, "FOR_TESTS_LEGACY_APP_CODE", "document")


@pytest.fixture(autouse=True)
def _auto_init_legacy_app(request):
    if "legacy_app_code" not in request.fixturenames:
        yield
        return

    legacy_app_code = request.getfixturevalue("legacy_app_code")
    call_command("make_legacy_app_for_test", f"--code={legacy_app_code}", "--username=nobody", "--silence")

    yield

    # Clean the legacy app data after test
    with legacy_db.session_scope() as session:
        AppManger(session).delete_by_code(legacy_app_code)


@pytest.fixture(autouse=True, scope="session")
def _skip_iam_migrations():
    with override_settings(BK_IAM_SKIP=True):
        yield


@pytest.fixture(autouse=True)
def _skip_bk_audit_add_event():
    with override_settings(ENABLE_BK_AUDIT=False):
        yield


@pytest.fixture(autouse=True)
def _sqlalchemy_transaction(request):
    """为使用了 sqlalchemy 操作 legacy db 的单元测试提供自动回滚，保证单元测试前后的状态一致"""
    session = None

    def fake_sessionmaker(*args, **kwargs):
        # copy from [pytest_flask_sqlalchemy](https://github.com/jeancochrane/pytest-flask-sqlalchemy/blob/master/pytest_flask_sqlalchemy/fixtures.py)
        # but remove flask requirement
        nonlocal session
        if session is not None:
            # 由于要控制 session 的 rollback, 需确保在scope=`function`的范围内, 只有一个 session 实例
            return session

        # TODO: 直接 patch SqlalchemyDBManager 对象
        if not check_legacy_enabled():
            raise pytest.skip("Legacy db engine is not initialized")

        engine = legacy_db.engine
        connection = engine.connect()
        transaction = connection.begin()
        session = scoped_session(sessionmaker(bind=connection, expire_on_commit=False))

        # Make sure the session, connection, and transaction can't be closed by accident in
        # the codebase
        connection.force_close = connection.close
        transaction.force_rollback = transaction.rollback

        connection.close = lambda: None
        transaction.rollback = lambda: None
        session.close = lambda: None

        # Begin a nested transaction (any new transactions created in the codebase
        # will be held until this outer transaction is committed or closed)
        session.begin_nested()

        # Each time the SAVEPOINT for the nested transaction ends, reopen it
        @sa.event.listens_for(session, "after_transaction_end")
        def restart_savepoint(session, trans):
            if trans.nested and not trans._parent.nested:
                # ensure that state is expired the way
                # session.commit() at the top level normally does
                session.expire_all()

                session.begin_nested()

        # Force the connection to use nested transactions
        connection.begin = connection.begin_nested

        # If an object gets moved to the 'detached' state by a call to flush the session,
        # add it back into the session (this allows us to see changes made to objects
        # in the context of a test, even when the change was made elsewhere in
        # the codebase)
        @sa.event.listens_for(session, "persistent_to_detached")
        @sa.event.listens_for(session, "deleted_to_detached")
        def rehydrate_object(session, obj):
            session.add(obj)

        @request.addfinalizer
        def teardown_transaction():
            # Delete the session
            session.remove()  # type: ignore

            # Rollback the transaction and return the connection to the pool
            transaction.force_rollback()
            connection.force_close()

        return session

    with mock.patch.object(legacy_db, "get_scoped_session") as _sessionmaker:
        _sessionmaker.side_effect = fake_sessionmaker
        yield


@pytest.fixture(autouse=True, scope="session")
def _init_test_app_repo(request):
    """初始化测试应用仓库"""
    if not request.config.getvalue("init_test_app_repo"):
        return

    try:
        repo_config = settings.FOR_TESTS_SVN_SERVER_CONF
    except Exception:
        return

    # use filelock to ensure svn initial will only run once
    with FileLock(str(svn_lock_fn) + ".lock"):
        if svn_lock_fn.exists():
            return
        svn_lock_fn.write_text("")

    provider = RepoProvider(
        base_url=repo_config["base_url"], username=repo_config["su_name"], password=repo_config["su_pass"]
    )
    ret = provider.provision(settings.FOR_TESTS_LEGACY_APP_CODE)
    repo_url = ret["repo_url"] + "/"

    rclient = RemoteClient(
        urllib.parse.urljoin(repo_url, "trunk/"), username=repo_config["su_name"], password=repo_config["su_pass"]
    )
    with generate_temp_dir() as working_dir:
        # step 1. checkout
        rclient.checkout(working_dir)
        procfile_path = working_dir / "Procfile"
        # step 2. 创建 Procfile
        procfile_path.write_text("web: echo 'test'")
        # ste[ 3. 推送 Procfile 至服务器
        lclient = LocalClient(working_dir, username=repo_config["su_name"], password=repo_config["su_pass"])
        if not procfile_path.exists():
            lclient.add(str(procfile_path))
        else:
            lclient.update(str(procfile_path))
        lclient.commit("for test", rel_filepaths=[working_dir])


@pytest.fixture(autouse=True, scope="session")
def _init_s3_bucket(request):
    if not request.config.getvalue("init_s3_bucket"):
        return

    for bucket in [
        settings.BLOBSTORE_BUCKET_APP_SOURCE,
        settings.BLOBSTORE_BUCKET_TEMPLATES,
        settings.BLOBSTORE_BUCKET_AP_PACKAGES,
    ]:
        store = make_blob_store(bucket)
        if not isinstance(store, S3Store):
            continue

        with suppress(Exception):
            store.get_client().Bucket(bucket).create()


@pytest.fixture(autouse=True, scope="session")
def _override_make_app_metadata():
    old_handler = make_app_metadata_stub.handler
    make_app_metadata_stub.use(lambda env: {}, force_replace=True)
    yield
    if old_handler:
        make_app_metadata_stub.use(old_handler, force_replace=True)


@pytest.fixture()
def random_name():
    """Generate an random name which can be used for app's code & name"""
    return "ut{}".format(generate_random_string(length=6))


@pytest.fixture()
def bk_user(request):
    """Generate a random user"""
    user = create_user()
    return user


@pytest.fixture(autouse=True)
def _mock_bk_auth():
    from tests.utils.mocks.bkauth import StubBkOauthClient

    with mock.patch("paasng.infras.oauth2.api.BkOauthClient", new=StubBkOauthClient), mock.patch(
        "paasng.infras.oauth2.utils.BkOauthClient", new=StubBkOauthClient
    ), mock.patch("paasng.accessories.app_secret.views.BkOauthClient", new=StubBkOauthClient):
        yield


@pytest.fixture(autouse=True)
def _mock_iam():
    def mock_user_has_app_action_perm(user, application, action) -> bool:
        from paasng.infras.iam.constants import APP_DEFAULT_ROLES
        from paasng.infras.iam.helpers import fetch_user_roles
        from paasng.infras.iam.utils import get_app_actions_by_role
        from paasng.utils.basic import get_username_by_bkpaas_user_id

        user_roles = fetch_user_roles(application.code, get_username_by_bkpaas_user_id(user.pk))
        return any(role in user_roles and action in get_app_actions_by_role(role) for role in APP_DEFAULT_ROLES)

    from tests.utils.mocks.iam import StubBKIAMClient
    from tests.utils.mocks.permissions import StubApplicationPermission

    with (
        mock.patch("paasng.infras.iam.client.BKIAMClient", new=StubBKIAMClient),
        mock.patch(
            "paasng.infras.iam.helpers.BKIAMClient",
            new=StubBKIAMClient,
        ),
        mock.patch(
            "paasng.platform.applications.helpers.BKIAMClient",
            new=StubBKIAMClient,
        ),
        mock.patch(
<<<<<<< HEAD
            "paasng.infras.iam.helpers.IAM_CLI",
            new=StubBKIAMClient(),
        ),
        mock.patch(
=======
>>>>>>> dbfc95f9
            "paasng.infras.accounts.permissions.application.user_has_app_action_perm",
            new=mock_user_has_app_action_perm,
        ),
        mock.patch(
            "paasng.platform.declarative.application.controller.user_has_app_action_perm",
            new=mock_user_has_app_action_perm,
        ),
        mock.patch(
            "paasng.platform.applications.models.ApplicationPermission",
            new=StubApplicationPermission,
        ),
        mock.patch(
            "paasng.plat_admin.numbers.app.ApplicationPermission",
            new=StubApplicationPermission,
        ),
    ):
        yield


@pytest.fixture(autouse=True)
def _mock_after_created_action():
    # skip registry app core data to console
    before_finishing_application_creation.disconnect(register_app_core_data)
    # skip turn on bk log feature by default because it required workloads database
    post_create_application.disconnect(turn_on_bk_log_feature_for_app)
    yield
    before_finishing_application_creation.connect(register_app_core_data)
    post_create_application.connect(turn_on_bk_log_feature_for_app)


@pytest.fixture()
def _turn_on_bk_log_feature_for_app():
    post_create_application.connect(turn_on_bk_log_feature_for_app)
    yield
    post_create_application.disconnect(turn_on_bk_log_feature_for_app)


@pytest.fixture()
def _register_app_core_data():
    before_finishing_application_creation.connect(register_app_core_data)
    yield
    before_finishing_application_creation.disconnect(register_app_core_data)


@pytest.fixture()
def bk_app(request, bk_user) -> Application:
    """Generate a random application owned by current user fixture

    This result object is not fully functional in order to speed up fixture, if you want a full featured applicƒsation.
    use `bk_app_full` instead.
    """
    return create_app(owner_username=bk_user.username)


@pytest.fixture()
def bk_cnative_app(request, bk_user):
    """Generate a random cloud-native application owned by current user fixture"""
    return create_cnative_app(owner_username=bk_user.username, cluster_name=CLUSTER_NAME_FOR_TESTING)


@pytest.fixture()
def bk_plugin_app(bk_app):
    bk_app.is_plugin_app = True
    bk_app.save(update_fields=["is_plugin_app"])

    # Create the related profile object
    BkPluginProfile.objects.get_or_create_by_application(bk_app)
    return bk_app


@pytest.fixture()
def bk_app_full(request, bk_user) -> Application:
    """Generate a random *fully featured* application owned by current user fixture"""
    return create_app(owner_username=bk_user.username, additional_modules=["deploy_phases", "sourcectl"])


@pytest.fixture()
def bk_module(request) -> Module:
    """Return the default module if current application fixture"""
    if "bk_cnative_app" in request.fixturenames:
        bk_app = request.getfixturevalue("bk_cnative_app")
    else:
        bk_app = request.getfixturevalue("bk_app")
    return bk_app.get_default_module()


@pytest.fixture()
def bk_module_full(request) -> Module:
    """Return the *fully featured* default module"""
    if "bk_cnative_app" in request.fixturenames:
        bk_app = request.getfixturevalue("bk_cnative_app")
    else:
        bk_app = request.getfixturevalue("bk_app_full")
    return bk_app.get_default_module()


@pytest.fixture()
def bk_stag_env(request, bk_module) -> ModuleEnvironment:
    return bk_module.envs.get(environment="stag")


@pytest.fixture()
def bk_prod_env(request, bk_module) -> ModuleEnvironment:
    return bk_module.envs.get(environment="prod")


@pytest.fixture()
def bk_env(request):
    if request.param is None:
        return None
    return request.getfixturevalue(request.param)


@pytest.fixture()
def bk_deployment(bk_module):
    """Generate a simple deployment object"""
    return create_fake_deployment(bk_module)


@pytest.fixture()
def bk_deployment_full(bk_module_full):
    """Generate a simple deployment object for bk_module_full(which have source_obj)"""
    return create_fake_deployment(bk_module_full)


@pytest.fixture()
def tenant_id():
    return "system"


@pytest.fixture()
def api_client(request, bk_user):
    """Return an authenticated client"""
    client = APIClient()
    client.force_authenticate(user=bk_user)
    return client


@pytest.fixture()
def sys_api_client(bk_user):
    """Return an authenticated client which has an authenticated user with system API permissions"""
    client = APIClient()
    client.force_authenticate(user=bk_user)
    # Update user permission
    UserProfile.objects.update_or_create(
        user=bk_user.pk, defaults={"role": SiteRole.SYSTEM_API_BASIC_MAINTAINER.value}
    )
    return client


@pytest.fixture()
def sys_light_api_client(bk_user):
    """Return an authenticated client which has an authenticated user with Light App permissions"""
    client = APIClient()
    client.force_authenticate(user=bk_user)
    # Update user permission
    UserProfile.objects.update_or_create(
        user=bk_user.pk, defaults={"role": SiteRole.SYSTEM_API_LIGHT_APP_MAINTAINER.value}
    )
    return client


@pytest.fixture()
def sys_lesscode_api_client(bk_user):
    """Return an authenticated client which has an authenticated user with Lesscode permissions"""
    client = APIClient()
    client.force_authenticate(user=bk_user)
    # Update user permission
    UserProfile.objects.update_or_create(user=bk_user.pk, defaults={"role": SiteRole.SYSTEM_API_LESSCODE.value})
    return client


@pytest.fixture()
def svn_repo_credentials():
    conf = getattr(settings, "FOR_TESTS_APP_SVN_INFO", None)
    if not conf:
        pytest.skip("local svn config and app repo path is not defined in settings")
    return conf


@pytest.fixture()
def dummy_svn_spec():
    """Local Svn address for running unittest"""
    return {
        "spec_cls": "paasng.platform.sourcectl.type_specs.BkSvnSourceTypeSpec",
        "attrs": {
            "name": "dft_bk_svn",
            "server_config": {
                "base_url": "svn://127.0.0.1:3790/apps/",
                "legacy_base_url": "svn://127.0.0.1:3790/l-apps/",
                "su_name": "test-username",
                "su_pass": "test-password",
                "need_security": False,
                "admin_url": "127.0.0.1:3790",
                "auth_mgr_cls": "paasng.platform.sourcectl.svn.admin.DummyAppAuthorization",
            },
        },
    }


@pytest.fixture()
def dummy_gitlab_spec():
    """Local GitLab address for running unittest"""
    return {
        "spec_cls": "paasng.platform.sourcectl.type_specs.GitLabSourceTypeSpec",
        "attrs": {
            "name": "dft_gitlab",
            "server_config": {"api_url": "http://127.0.0.1:8080/"},
            "oauth_backend_config": {
                "client_id": "client_id",
                "client_secret": "client_secret",
                "authorization_base_url": "http://127.0.0.1:8080/owner/repo.git",
                "token_base_url": "https://127.0.0.1:8080/",
                "redirect_uri": "https://127.0.0.1:8080/",
            },
        },
    }


@pytest.fixture(autouse=True)
def _setup_default_sourcectl_types(dummy_svn_spec, dummy_gitlab_spec):
    spec_cls_module_path = "paasng.platform.sourcectl.type_specs"

    dummy_oauth_config = {
        "client_id": "dummy_client_id",
        "client_secret": "dummy_client_secret",
        "authorization_base_url": "http://127.0.0.1:8080/owner/repo.git",
        "token_base_url": "https://127.0.0.1:8080/",
        "redirect_uri": "https://127.0.0.1:8080/",
    }

    configs = [
        SourceTypeSpecConfig(
            name="bare_svn",
            label_zh_cn="bare_svn",
            label_en="bare_svn",
            enabled=True,
            spec_cls=f"{spec_cls_module_path}.BareSvnSourceTypeSpec",
        ),
        SourceTypeSpecConfig(
            name="bare_git",
            label_zh_cn="bare_git",
            label_en="bare_git",
            enabled=True,
            spec_cls=f"{spec_cls_module_path}.BareGitSourceTypeSpec",
        ),
        SourceTypeSpecConfig(
            name="github",
            label_zh_cn="github",
            label_en="github",
            enabled=True,
            spec_cls=f"{spec_cls_module_path}.GitHubSourceTypeSpec",
            server_config={"api_url": "https://api.github.com/"},
            **dummy_oauth_config,
        ),
        SourceTypeSpecConfig(
            name="gitee",
            label_zh_cn="gitee",
            label_en="gitee",
            enabled=True,
            spec_cls=f"{spec_cls_module_path}.GiteeSourceTypeSpec",
            server_config={"api_url": "https://gitee.com/api/v5/"},
            **dummy_oauth_config,
        ),
    ]

    type_configs = [dummy_gitlab_spec, dummy_svn_spec]
    type_configs.extend([c.to_dict() for c in configs])
    refresh_sourcectl_types(type_configs)


@pytest.fixture()
def _init_tmpls():
    from paasng.platform.engine.constants import RuntimeType
    from paasng.platform.templates.constants import TemplateType
    from paasng.platform.templates.models import Template

    Template.objects.get_or_create(
        name=settings.DUMMY_TEMPLATE_NAME,
        defaults={
            "type": TemplateType.NORMAL,
            "display_name_zh_cn": "测试用模板",
            "display_name_en": "dummy_template",
            "description_zh_cn": "测试用模板描述",
            "description_en": "dummy_template_desc",
            "language": "Python",
            "market_ready": True,
            "preset_services_config": {"mysql": {}},
            "blob_url": {settings.DEFAULT_REGION_NAME: f"file:{settings.BASE_DIR}/tests/contents/dummy-tmpl.tar.gz"},
            "enabled_regions": [settings.DEFAULT_REGION_NAME],
            "required_buildpacks": [],
            "processes": {"web": "python manage.py runserver"},
            "tags": [],
            "repo_url": "http://github.com/blueking/dummy_tmpl",
        },
    )

    Template.objects.get_or_create(
        name="php_legacy",
        defaults={
            "type": TemplateType.NORMAL,
            "display_name_zh_cn": "旧版本 PHP 应用迁移",
            "display_name_en": "legacy php app migrate",
            "description_zh_cn": "旧版本 PHP 应用迁移",
            "description_en": "legacy php app migrate desc",
            "language": "PHP",
            "market_ready": True,
            "preset_services_config": {},
            "blob_url": {settings.DEFAULT_REGION_NAME: f"file:{settings.BASE_DIR}/tests/contents/dummy-tmpl.tar.gz"},
            "enabled_regions": [settings.DEFAULT_REGION_NAME],
            "required_buildpacks": [],
            "processes": {},
            "tags": [],
            "repo_url": "http://github.com/blueking/php_legacy_tmpl",
        },
    )

    Template.objects.get_or_create(
        name="django_legacy",
        defaults={
            "type": TemplateType.NORMAL,
            "display_name_zh_cn": "旧版本 Django 应用迁移",
            "display_name_en": "legacy django app migrate",
            "description_zh_cn": "旧版本 Django 应用迁移",
            "description_en": "legacy django app migrate desc",
            "language": "Python",
            "market_ready": True,
            "preset_services_config": {},
            "blob_url": {settings.DEFAULT_REGION_NAME: f"file:{settings.BASE_DIR}/tests/contents/dummy-tmpl.tar.gz"},
            "enabled_regions": [settings.DEFAULT_REGION_NAME],
            "required_buildpacks": [],
            "processes": {},
            "tags": [],
            "repo_url": "http://github.com/blueking/django_legacy_tmpl",
        },
    )

    Template.objects.get_or_create(
        name="docker",
        defaults={
            "type": TemplateType.NORMAL,
            "display_name_zh_cn": "Docker应用模板",
            "display_name_en": "Docker app template",
            "description_zh_cn": "Docker应用模板",
            "description_en": "Docker app template",
            "market_ready": True,
            "preset_services_config": {},
            "blob_url": {settings.DEFAULT_REGION_NAME: f"file:{settings.BASE_DIR}/tests/contents/dummy-tmpl.tar.gz"},
            "enabled_regions": [settings.DEFAULT_REGION_NAME],
            "required_buildpacks": [],
            "processes": {},
            "tags": [],
            "runtime_type": RuntimeType.DOCKERFILE,
        },
    )
    Template.objects.get_or_create(
        name="bk-saas-plugin-python",
        defaults={
            "type": TemplateType.PLUGIN,
            "display_name_zh_cn": "Python 语言",
            "display_name_en": "Python",
            "description_zh_cn": "Python + bk-plugin-framework，集成插件开发框架，插件版本管理，插件运行时等模块",
            "description_en": "Integrate plugin development framework, plugin version management, and plugin runtime modules.",
            "language": "Python",
            "market_ready": False,
            "preset_services_config": {"mysql": {}},
            "blob_url": {},
            "enabled_regions": [settings.DEFAULT_REGION_NAME],
            "required_buildpacks": [],
            "processes": {},
            "tags": [],
            "runtime_type": RuntimeType.BUILDPACK,
        },
    )
    Template.objects.get_or_create(
        name="bk-saas-plugin-go",
        defaults={
            "type": TemplateType.PLUGIN,
            "display_name_zh_cn": "Go 语言",
            "display_name_en": "Go",
            "description_zh_cn": "Go + bk-plugin-framework，集成插件开发框架，插件版本管理，插件运行时等模块",
            "description_en": "Integrate Go development framework, plugin version management, and plugin runtime modules.",
            "language": "Go",
            "market_ready": False,
            "preset_services_config": {"mysql": {}},
            "blob_url": {},
            "enabled_regions": [settings.DEFAULT_REGION_NAME],
            "required_buildpacks": [],
            "processes": {},
            "tags": [],
            "runtime_type": RuntimeType.BUILDPACK,
        },
    )


@pytest.fixture()
def create_custom_app():
    def create(owner, **kwargs):
        random_name = generate_random_string(length=6)
        region = kwargs.get("region", "ieod")
        application = G(
            Application,
            owner=owner.pk,
            code=kwargs.get("code", random_name),
            name=kwargs.get("name", random_name),
            language=kwargs.get("language", "Python"),
            region=region,
        )

        if "init_default_module" in kwargs:
            create_default_module(application, source_origin=kwargs.get("source_origin", SourceOrigin.BK_LESS_CODE))

        from tests.utils.helpers import register_iam_after_create_application

        register_iam_after_create_application(application)

        # 添加开发者
        from paasng.infras.iam.helpers import add_role_members

        if "developers" in kwargs and isinstance(kwargs["developers"], list):
            add_role_members(application.code, ApplicationRole.DEVELOPER, kwargs["developers"])
        # 添加运营者
        if "ops" in kwargs and isinstance(kwargs["ops"], list):
            add_role_members(application.code, ApplicationRole.OPERATOR, kwargs["ops"])

        return application

    return create


@pytest.fixture()
def bk_module_2(bk_app):
    """Another module other than the default one, for testing."""
    module = Module.objects.create(region=bk_app.region, application=bk_app, name=generate_random_string(length=8))
    initialize_module(module)
    return module


# Mocking fixtures


def _mock_paas_analysis_client():
    try:
        with mock.patch("paasng.accessories.paas_analysis.clients.PAClient") as mocked_client:
            mocked_client().get_or_create_app_site.return_value = dict(type="app", id="id", name="name")
            yield mocked_client()
    except ModuleNotFoundError:
        # Module 'paasng.accessories.paas_analysis' not found in current edition, skip mocking
        yield


mock_paas_analysis_client = pytest.fixture(_mock_paas_analysis_client)
mock_wl_services_in_creation = pytest.fixture(_mock_wl_services_in_creation)


def check_legacy_enabled():
    """check if legacy database was configured properly"""
    return isinstance(legacy_db, SADBManager)


def skip_if_legacy_not_configured():
    """Return a pytest mark to skip tests when legacy database was not configured"""
    return pytest.mark.skipif(not check_legacy_enabled(), reason="Legacy db engine is not initialized")


def check_console_enabled():
    """check if console database was configured properly"""
    return isinstance(console_db, SADBManager)


def mark_skip_if_console_not_configured():
    """Return a pytest mark to skip tests when console database was not configured"""
    return pytest.mark.skipif(not check_console_enabled(), reason="Console db engine is not initialized")


@pytest.fixture()
def mock_env_is_running():
    status: Dict[Union[str, ModuleEnvironment], bool] = {}

    def side_effect(env: ModuleEnvironment) -> bool:
        if env in status:
            return status[env]
        return status.get(env.environment, False)

    status["side_effect"] = side_effect  # type: ignore
    with (
        mock.patch("paasng.accessories.publish.entrance.exposer.env_is_running") as m1,
        mock.patch("paas_wl.workloads.networking.entrance.shim.env_is_running") as m2,
    ):
        m1.side_effect = side_effect
        m2.side_effect = side_effect
        yield status


@pytest.fixture()
def mock_get_builtin_addresses(mock_env_is_running):
    addresses: Dict[str, List] = {}

    def side_effect(env: ModuleEnvironment) -> tuple:
        env_is_running = mock_env_is_running["side_effect"](env)
        if env in addresses:
            return env_is_running, addresses[env]
        return env_is_running, addresses.get(env.environment, [])

    with mock.patch("paas_wl.workloads.networking.entrance.shim.get_builtin_addrs") as m:
        m.side_effect = side_effect
        yield addresses


@pytest.fixture()
def _with_empty_live_addrs(mock_env_is_running, mock_get_builtin_addresses):
    """Always return empty addresses by patching `get_builtin_addresses` function"""
    return


@pytest.fixture()
def _with_live_addrs(mock_env_is_running, mock_get_builtin_addresses):
    """Always return valid addresses by patching `get_builtin_addresses` function"""
    mock_env_is_running["stag"] = True
    mock_env_is_running["prod"] = True
    mock_get_builtin_addresses["stag"] = [
        Address(type=AddressType.SUBPATH, url="http://example.com/foo-stag/"),
        Address(type=AddressType.SUBDOMAIN, url="http://foo-stag.example.com"),
    ]
    mock_get_builtin_addresses["prod"] = [
        Address(type=AddressType.SUBPATH, url="http://example.com/foo-prod/"),
        Address(type=AddressType.SUBDOMAIN, url="http://foo-prod.example.com"),
    ]


@pytest.fixture()
def _with_wl_apps(request):
    """Create all pending WlApp objects related with current bk_app, useful
    for tests which want to use `bk_app`, `bk_stag_env` fixtures.
    """
    if "bk_cnative_app" in request.fixturenames:
        bk_app = request.getfixturevalue("bk_cnative_app")
    else:
        bk_app = request.getfixturevalue("bk_app")

    create_pending_wl_apps(bk_app, cluster_name=CLUSTER_NAME_FOR_TESTING)


@pytest.fixture(autouse=True, scope="session")
def _mock_sync_developers_to_sentry():
    # 避免单元测试时会往 celery 推送任务
    with (
        mock.patch("paasng.platform.applications.views.sync_developers_to_sentry"),
        mock.patch("paasng.bk_plugins.bk_plugins.pluginscenter_views.sync_developers_to_sentry"),
    ):
        yield<|MERGE_RESOLUTION|>--- conflicted
+++ resolved
@@ -363,9 +363,11 @@
 def _mock_bk_auth():
     from tests.utils.mocks.bkauth import StubBkOauthClient
 
-    with mock.patch("paasng.infras.oauth2.api.BkOauthClient", new=StubBkOauthClient), mock.patch(
-        "paasng.infras.oauth2.utils.BkOauthClient", new=StubBkOauthClient
-    ), mock.patch("paasng.accessories.app_secret.views.BkOauthClient", new=StubBkOauthClient):
+    with (
+        mock.patch("paasng.infras.oauth2.api.BkOauthClient", new=StubBkOauthClient),
+        mock.patch("paasng.infras.oauth2.utils.BkOauthClient", new=StubBkOauthClient),
+        mock.patch("paasng.accessories.app_secret.views.BkOauthClient", new=StubBkOauthClient),
+    ):
         yield
 
 
@@ -394,13 +396,6 @@
             new=StubBKIAMClient,
         ),
         mock.patch(
-<<<<<<< HEAD
-            "paasng.infras.iam.helpers.IAM_CLI",
-            new=StubBKIAMClient(),
-        ),
-        mock.patch(
-=======
->>>>>>> dbfc95f9
             "paasng.infras.accounts.permissions.application.user_has_app_action_perm",
             new=mock_user_has_app_action_perm,
         ),
