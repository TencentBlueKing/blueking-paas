# -*- coding: utf-8 -*-
"""
TencentBlueKing is pleased to support the open source community by making
蓝鲸智云 - PaaS 平台 (BlueKing - PaaS System) available.
Copyright (C) 2017 THL A29 Limited, a Tencent company. All rights reserved.
Licensed under the MIT License (the "License"); you may not use this file except
in compliance with the License. You may obtain a copy of the License at

    http://opensource.org/licenses/MIT

Unless required by applicable law or agreed to in writing, software distributed under
the License is distributed on an "AS IS" BASIS, WITHOUT WARRANTIES OR CONDITIONS OF ANY KIND,
either express or implied. See the License for the specific language governing permissions and
limitations under the License.

We undertake not to change the open source license (MIT license) applicable
to the current version of the project delivered to anyone in the future.
"""
import copy
import logging
import tempfile
from pathlib import Path
from typing import Callable, Dict

import pytest
import yaml
from django.conf import settings
from django.db import transaction
from kubernetes.client.apis import VersionApi
from kubernetes.client.exceptions import ApiException

from paas_wl.cluster.models import Cluster
from paas_wl.cluster.utils import get_default_cluster_by_region
<<<<<<< HEAD
from paas_wl.platform.applications.models import Build, WlApp
=======
from paas_wl.platform.applications.models import WlApp
from paas_wl.platform.applications.models.build import BuildProcess
>>>>>>> 37f5a18a
from paas_wl.resources.base.base import get_client_by_cluster_name
from paas_wl.resources.base.kres import KCustomResourceDefinition, KNamespace
from paas_wl.utils.blobstore import S3Store, make_blob_store
from paas_wl.workloads.processes.models import ProcessSpec, ProcessSpecPlan
from tests.conftest import CLUSTER_NAME_FOR_TESTING
from tests.paas_wl.utils.basic import random_resource_name
<<<<<<< HEAD
=======
from tests.paas_wl.utils.build import create_build_proc
>>>>>>> 37f5a18a
from tests.paas_wl.utils.wl_app import create_app
from tests.utils.mocks.engine import build_default_cluster

logger = logging.getLogger(__name__)

# IDs for default "bk_app"'s ModuleEnv objects
DEFAULT_STAG_ENV_ID = 1
DEFAULT_PROD_ENV_ID = 2


@pytest.fixture(scope="session")
def django_db_setup(django_db_setup, django_db_blocker):
    """Create default cluster for testing"""
    with django_db_blocker.unblock():
        with transaction.atomic():
            cluster = create_default_cluster()
            setup_default_client(cluster)

        from paas_wl.workloads.processes.models import initialize_default_proc_spec_plans

        # The initialization in `processes.models` will not create default package plans in the TEST database,
        # it only creates the default plans in the non-test database(without the "test_" prefix).
        # So it's still required to initialize the default package plans here.
        initialize_default_proc_spec_plans()


@pytest.fixture(autouse=True, scope="session")
def init_s3_bucket(request):
    if not request.config.getvalue("init_s3_bucket"):
        return

    store = make_blob_store(settings.BLOBSTORE_BUCKET_APP_SOURCE)
    if not isinstance(store, S3Store):
        return
    try:
        store.get_client().create_bucket(Bucket=store.bucket)
    except Exception:
        pass


@pytest.fixture(scope='session', autouse=True)
def crds_is_configured(django_db_setup, django_db_blocker):
    """Configure 'BkApp' and other CRDs when tests starts

    :return: Whether the CRDs are successfully configured
    """
    with django_db_blocker.unblock():
        client = get_client_by_cluster_name(get_default_cluster_by_region(settings.FOR_TESTS_DEFAULT_REGION).name)
        version = VersionApi(client).get_code()

    # Minimal required version is 1.17
    if (int(version.major), int(version.minor)) < (1, 17):
        yield False
    else:
        crd_infos = [
            ("bkapps.paas.bk.tencent.com", "cnative/specs/crd/bkapp_v1.yaml"),
            ("domaingroupmappings.paas.bk.tencent.com", "cnative/specs/crd/domaingroupmappings_v1.yaml"),
        ]
        crd_client = KCustomResourceDefinition(client)

        for name, path in crd_infos:
            logger.info('Configure CRD %s...', name)
            body = yaml.safe_load((Path(__file__).parent / path).read_text())
            try:
                name = body['metadata']['name']
                crd_client.create_or_update(name=name, body=body)
            except ValueError as e:
                logger.warning("Unknown Exception raise from k8s client, but should be ignored. Detail: %s", e)
            except ApiException as e:
                # Ignore 409 conflicts error
                if e.status == 409:
                    pass

        yield True

        # Clean up CRDs
        for name, _ in crd_infos:
            crd_client.delete(name)


@pytest.fixture(autouse=True)
def _skip_when_no_crds(request, crds_is_configured):
    """Handle @pytest.mark.skip_when_no_crds, skip current test when mark is used
    and CRDs are not configured(from "crds_is_configured" fixture).
    """
    if request.keywords.get('skip_when_no_crds'):
        if not crds_is_configured:
            pytest.skip('Skip test because CRDs is not configured')


@pytest.fixture
def k8s_client(settings):
    client = get_client_by_cluster_name(get_default_cluster_by_region(settings.FOR_TESTS_DEFAULT_REGION).name)
    return client


@pytest.fixture
def k8s_version(k8s_client):
    return VersionApi(k8s_client).get_code()


@pytest.fixture(scope="module")
def namespace_maker(django_db_setup, django_db_blocker):
    with django_db_blocker.unblock():
        k8s_client = get_client_by_cluster_name(get_default_cluster_by_region(settings.FOR_TESTS_DEFAULT_REGION).name)
        k8s_version = VersionApi(k8s_client).get_code()

    class Maker:
        def __init__(self):
            self.block = False
            self.created_namespaces = []

        def make(self, ns):
            kres = KNamespace(k8s_client)
            obj, created = kres.get_or_create(ns)
            if created:
                self.created_namespaces.append(ns)
            # k8s 1.8 只起了 apiserver 模拟测试, 不支持 wait_for_default_sa.
            # 其他更高版本的集群为集成测试, 必须执行 wait_for_default_sa, 否则测试可能会出错
            if (int(k8s_version.major), int(k8s_version.minor)) > (1, 8):
                kres.wait_for_default_sa(ns)
            return obj, created

        def set_block(self):
            self.block = True

    maker = Maker()
    yield maker

    for ns in maker.created_namespaces:
        KNamespace(k8s_client).delete(ns)

    if maker.block:
        for ns in maker.created_namespaces:
            if (int(k8s_version.major), int(k8s_version.minor)) > (1, 8):
                KNamespace(k8s_client).wait_until_removed(ns)


@pytest.fixture(autouse=True)
def _auto_create_ns(request):
    """Create the k8s namespace when the mark is found, supported fixture:
    bk_stag_wl_app / bk_prod_wl_app
    """
    if not request.keywords.get('auto_create_ns'):
        yield
        return

<<<<<<< HEAD
    if "bk_stag_wl_app" in request.fixturenames:
        app = request.getfixturevalue("bk_stag_wl_app")
    elif "wl_app" in request.fixturenames:
        app = request.getfixturevalue("wl_app")
    else:
=======
    fixtures = ["bk_stag_wl_app", "bk_prod_wl_app"]
    used_fixtures = []
    for fixture in fixtures:
        if fixture in request.fixturenames:
            used_fixtures.append(fixture)
    if not used_fixtures:
>>>>>>> 37f5a18a
        yield
        return

    namespace_maker = request.getfixturevalue("namespace_maker")
    for fixture in used_fixtures:
        app = request.getfixturevalue(fixture)
        namespace_maker.make(app.namespace)
    yield
    namespace_maker.set_block()


@pytest.fixture
def resource_name() -> str:
    """A random resource name"""
    return random_resource_name()


def create_default_cluster():
    """Destroy all existing clusters and create a default one"""
    Cluster.objects.all().delete()
    cluster, apiserver = build_default_cluster()
    cluster.save()
    apiserver.save()
    return cluster


@pytest.fixture
def patch_ingress_config():
    """Patch ingress_config of the default cluster, usage:

    def test_foo(patch_ingress_config):
        patch_ingress_config(
            port_map: ...,
            app_root_domain: ...,
        )
        # Other test codes

    """
    cluster = Cluster.objects.get(name=CLUSTER_NAME_FOR_TESTING)
    orig_cfg = copy.deepcopy(cluster.ingress_config)

    def _patch_func(**kwargs):
        for k, v in kwargs.items():
            setattr(cluster.ingress_config, k, v)
        cluster.save(update_fields=['ingress_config'])

    yield _patch_func

    # Restore to original
    cluster.ingress_config = orig_cfg
    cluster.save(update_fields=['ingress_config'])


def setup_default_client(cluster: Cluster):
    """setup the default config for those client created by `kubernetes.client.ApiClient`"""
    # TODO: 待重构, 让 BaseKresource 不再接受 ModuleType 类型的 client
    get_client_by_cluster_name(cluster.name)


def get_cluster_with_hook(hook_func: Callable) -> Callable:
    """Modify the original get_cluster function with extra hooks"""

    def _wrapped(app: WlApp) -> Cluster:
        from paas_wl.cluster.utils import get_cluster_by_app

        cluster = get_cluster_by_app(app)
        cluster = hook_func(cluster)
        return cluster

    return _wrapped


@pytest.fixture(autouse=True)
def clear_kubernetes_dynamic_discoverer_cache():
    # delete all discoverer cache files to ensure tests successful of the multiple kubernetes clusters
    for f in Path(tempfile.gettempdir()).glob("osrcp-*.json"):
        f.unlink()


@pytest.fixture
def default_process_spec_plan():
    return ProcessSpecPlan.objects.first()


@pytest.fixture
def set_structure(default_process_spec_plan):
    """A factory fixture, returns a function which updates app structure"""

    def handler(app, procfile: Dict, plan: ProcessSpecPlan = default_process_spec_plan):
        ProcessSpec.objects.filter(engine_app_id=app.uuid).delete()
        for proc, replicas in procfile.items():
            ProcessSpec.objects.create(name=proc, target_replicas=replicas, engine_app_id=app.uuid, plan=plan)

    return handler


@pytest.fixture
def bk_stag_wl_app(bk_stag_env, with_wl_apps):
    return bk_stag_env.wl_app


@pytest.fixture
def bk_prod_wl_app(bk_prod_env, with_wl_apps):
    return bk_prod_env.wl_app


@pytest.fixture
def wl_app() -> WlApp:
    return create_app()


@pytest.fixture
<<<<<<< HEAD
def simple_build(bk_stag_wl_app, bk_user):
    build_params = {
        "owner": bk_user,
        "app": bk_stag_wl_app,
        "slug_path": "",
        "source_type": "zzz",
        "branch": "dsdf",
        "revision": "asdf",
        "procfile": {"web": "legacycommand manage.py runserver", "worker": "python manage.py celery"},
    }
    return Build.objects.create(**build_params)
=======
def build_proc(wl_app) -> BuildProcess:
    """A new BuildProcess object with random info"""
    return create_build_proc(wl_app)
>>>>>>> 37f5a18a
<|MERGE_RESOLUTION|>--- conflicted
+++ resolved
@@ -31,22 +31,14 @@
 
 from paas_wl.cluster.models import Cluster
 from paas_wl.cluster.utils import get_default_cluster_by_region
-<<<<<<< HEAD
-from paas_wl.platform.applications.models import Build, WlApp
-=======
-from paas_wl.platform.applications.models import WlApp
-from paas_wl.platform.applications.models.build import BuildProcess
->>>>>>> 37f5a18a
+from paas_wl.platform.applications.models import Build, BuildProcess, WlApp
 from paas_wl.resources.base.base import get_client_by_cluster_name
 from paas_wl.resources.base.kres import KCustomResourceDefinition, KNamespace
 from paas_wl.utils.blobstore import S3Store, make_blob_store
 from paas_wl.workloads.processes.models import ProcessSpec, ProcessSpecPlan
 from tests.conftest import CLUSTER_NAME_FOR_TESTING
 from tests.paas_wl.utils.basic import random_resource_name
-<<<<<<< HEAD
-=======
 from tests.paas_wl.utils.build import create_build_proc
->>>>>>> 37f5a18a
 from tests.paas_wl.utils.wl_app import create_app
 from tests.utils.mocks.engine import build_default_cluster
 
@@ -194,20 +186,12 @@
         yield
         return
 
-<<<<<<< HEAD
-    if "bk_stag_wl_app" in request.fixturenames:
-        app = request.getfixturevalue("bk_stag_wl_app")
-    elif "wl_app" in request.fixturenames:
-        app = request.getfixturevalue("wl_app")
-    else:
-=======
-    fixtures = ["bk_stag_wl_app", "bk_prod_wl_app"]
+    fixtures = ["bk_stag_wl_app", "bk_prod_wl_app", "wl_app"]
     used_fixtures = []
     for fixture in fixtures:
         if fixture in request.fixturenames:
             used_fixtures.append(fixture)
     if not used_fixtures:
->>>>>>> 37f5a18a
         yield
         return
 
@@ -320,8 +304,13 @@
 
 
 @pytest.fixture
-<<<<<<< HEAD
-def simple_build(bk_stag_wl_app, bk_user):
+def build_proc(wl_app) -> BuildProcess:
+    """A new BuildProcess object with random info"""
+    return create_build_proc(wl_app)
+
+
+@pytest.fixture
+def simple_build(bk_stag_wl_app, bk_user) -> Build:
     build_params = {
         "owner": bk_user,
         "app": bk_stag_wl_app,
@@ -331,9 +320,4 @@
         "revision": "asdf",
         "procfile": {"web": "legacycommand manage.py runserver", "worker": "python manage.py celery"},
     }
-    return Build.objects.create(**build_params)
-=======
-def build_proc(wl_app) -> BuildProcess:
-    """A new BuildProcess object with random info"""
-    return create_build_proc(wl_app)
->>>>>>> 37f5a18a
+    return Build.objects.create(**build_params)