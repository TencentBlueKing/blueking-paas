# TencentBlueKing is pleased to support the open source community by making
# 蓝鲸智云 - PaaS 平台 (BlueKing - PaaS System) available.
# Copyright (C) 2017 THL A29 Limited, a Tencent company. All rights reserved.
# Licensed under the MIT License (the "License"); you may not use this file except
# in compliance with the License. You may obtain a copy of the License at
#
#     http://opensource.org/licenses/MIT
#
# Unless required by applicable law or agreed to in writing, software distributed under
# the License is distributed on an "AS IS" BASIS, WITHOUT WARRANTIES OR CONDITIONS OF ANY KIND,
# either express or implied. See the License for the specific language governing permissions and
# limitations under the License.
#
# We undertake not to change the open source license (MIT license) applicable
# to the current version of the project delivered to anyone in the future.

import functools
from unittest import mock

import pytest
from django.conf import settings
from django_dynamic_fixture import G

<<<<<<< HEAD
from paas_wl.bk_app.cnative.specs.constants import ApiVersion, MountEnvName, ResQuotaPlan, VolumeSourceType
from paas_wl.bk_app.cnative.specs.crd.bk_app import (
    BkAppAddon,
    BkAppHooks,
    BkAppResource,
    BkAppSpec,
    EnvOverlay,
    EnvVar,
    EnvVarOverlay,
    HostAlias,
    MountOverlay,
    ObjectMetadata,
    SvcDiscEntryBkSaaS,
    VolumeSource,
)
from paas_wl.bk_app.cnative.specs.crd.bk_app import ConfigMapSource as ConfigMapSourceSpec
from paas_wl.bk_app.cnative.specs.crd.bk_app import DomainResolution as DomainResolutionSpec
from paas_wl.bk_app.cnative.specs.crd.bk_app import Mount as MountSpec
from paas_wl.bk_app.cnative.specs.crd.bk_app import SvcDiscConfig as SvcDiscConfigSpec
=======
from paas_wl.bk_app.cnative.specs.constants import ApiVersion, MountEnvName, VolumeSourceType
from paas_wl.bk_app.cnative.specs.crd import bk_app as crd
from paas_wl.bk_app.cnative.specs.crd.metadata import ObjectMetadata
>>>>>>> 85a7a211
from paas_wl.bk_app.cnative.specs.models import Mount
from paas_wl.bk_app.processes.models import initialize_default_proc_spec_plans
from paas_wl.core.resource import generate_bkapp_name
from paasng.accessories.servicehub.manager import mixed_service_mgr
from paasng.accessories.servicehub.sharing import ServiceSharingManager
from paasng.accessories.services.models import Plan, Service, ServiceCategory
from paasng.platform.bkapp_model.constants import ResQuotaPlan
from paasng.platform.bkapp_model.manifest import (
    DEFAULT_SLUG_RUNNER_ENTRYPOINT,
    AddonsManifestConstructor,
    BuiltinAnnotsManifestConstructor,
    DomainResolutionManifestConstructor,
    EnvVarsManifestConstructor,
    HooksManifestConstructor,
    MountsManifestConstructor,
    ProcessesManifestConstructor,
    SvcDiscoveryManifestConstructor,
    apply_builtin_env_vars,
    apply_env_annots,
    get_manifest,
)
from paasng.platform.bkapp_model.models import (
    DomainResolution,
    ModuleProcessSpec,
    ProcessSpecEnvOverlay,
    SvcDiscConfig,
)
from paasng.platform.declarative.deployment.controller import DeploymentDescription
from paasng.platform.engine.constants import ConfigVarEnvName, ExposedTypeName, RuntimeType
from paasng.platform.engine.models.config_var import ENVIRONMENT_ID_FOR_GLOBAL, ConfigVar
from paasng.platform.engine.models.deployment import ExposedType, ProcService
from paasng.platform.engine.models.preset_envvars import PresetEnvVariable
from paasng.platform.modules.constants import DeployHookType
from paasng.platform.modules.models import BuildConfig
from tests.utils.helpers import generate_random_string

pytestmark = pytest.mark.django_db(databases=["default", "workloads"])


@pytest.fixture()
def blank_resource() -> crd.BkAppResource:
    """A blank resource object."""
    return crd.BkAppResource(
        apiVersion=ApiVersion.V1ALPHA2, metadata=ObjectMetadata(name="a-blank-resource"), spec=crd.BkAppSpec()
    )


@pytest.fixture()
def local_service(bk_app):
    """A local service object."""
    service = G(Service, name="mysql", category=G(ServiceCategory), region=bk_app.region, logo_b64="dummy")
    _ = G(Plan, name=generate_random_string(), service=service)
    return mixed_service_mgr.get(service.uuid, region=bk_app.region)


@pytest.fixture()
def process_web(bk_module) -> ModuleProcessSpec:
    """ProcessSpec for web"""
    return G(ModuleProcessSpec, module=bk_module, name="web", proc_command="python -m http.server", port=8000)


@pytest.fixture()
def process_web_overlay(process_web) -> ProcessSpecEnvOverlay:
    """An overlay data for web process"""
    return G(
        ProcessSpecEnvOverlay,
        proc_spec=process_web,
        environment_name="stag",
        target_replicas=10,
        plan_name="Starter",
        autoscaling=True,
        scaling_config={
            "min_replicas": 1,
            "max_replicas": 5,
            "policy": "default",
        },
    )


class TestAddonsManifestConstructor:
    def test_empty(self, bk_module, blank_resource):
        AddonsManifestConstructor().apply_to(blank_resource, bk_module)

        assert len(blank_resource.spec.addons) == 0

    def test_with_addons(self, bk_module, blank_resource, local_service):
        mixed_service_mgr.bind_service(local_service, bk_module)
        AddonsManifestConstructor().apply_to(blank_resource, bk_module)

        assert len(blank_resource.spec.addons) == 1
        assert blank_resource.spec.addons[0] == crd.BkAppAddon(name="mysql")

    def test_with_shared_addons(self, bk_module, bk_module_2, blank_resource, local_service):
        # Let bk_module share a service with bk_module_2
        mixed_service_mgr.bind_service(local_service, bk_module_2)
        ServiceSharingManager(bk_module).create(local_service, bk_module_2)

        AddonsManifestConstructor().apply_to(blank_resource, bk_module)

        assert len(blank_resource.spec.addons) == 1
        assert blank_resource.spec.addons[0] == crd.BkAppAddon(name="mysql", sharedFromModule=bk_module_2.name)


class TestEnvVarsManifestConstructor:
    def test_integrated(self, bk_module, bk_stag_env, blank_resource):
        ConfigVar.objects.create(module=bk_module, environment=bk_stag_env, key="FOO_STAG", value="1")
        ConfigVar.objects.create(module=bk_module, environment=bk_stag_env, key="BAR", value="1")
        ConfigVar.objects.create(
            module=bk_module,
            environment_id=ENVIRONMENT_ID_FOR_GLOBAL,
            key="BAR",
            value="2",
            is_global=True,
        )

        EnvVarsManifestConstructor().apply_to(blank_resource, bk_module)
        assert blank_resource.spec.configuration.env == [crd.EnvVar(name="BAR", value="2")]
        assert blank_resource.spec.envOverlay.envVariables == [
            crd.EnvVarOverlay(envName="stag", name="BAR", value="1"),
            crd.EnvVarOverlay(envName="stag", name="FOO_STAG", value="1"),
        ]

    def test_preset(self, bk_module, bk_stag_env, blank_resource):
        G(PresetEnvVariable, module=bk_module, environment_name=ConfigVarEnvName.GLOBAL, key="GLOBAL", value="1")
        G(PresetEnvVariable, module=bk_module, environment_name=ConfigVarEnvName.STAG, key="STAG", value="1")
        G(PresetEnvVariable, module=bk_module, environment_name=ConfigVarEnvName.PROD, key="PROD", value="1")

        EnvVarsManifestConstructor().apply_to(blank_resource, bk_module)
        assert blank_resource.spec.configuration.env == [crd.EnvVar(name="GLOBAL", value="1")]
        assert blank_resource.spec.envOverlay.envVariables == [
            crd.EnvVarOverlay(envName="prod", name="PROD", value="1"),
            crd.EnvVarOverlay(envName="stag", name="STAG", value="1"),
        ]

    def test_override_preset(self, bk_module, bk_stag_env, blank_resource):
        ConfigVar.objects.create(module=bk_module, environment=bk_stag_env, key="STAG", value="2")
        ConfigVar.objects.create(module=bk_module, environment=bk_stag_env, key="STAG_XX", value="2")
        G(PresetEnvVariable, module=bk_module, environment_name=ConfigVarEnvName.GLOBAL, key="GLOBAL", value="1")
        G(PresetEnvVariable, module=bk_module, environment_name=ConfigVarEnvName.STAG, key="STAG", value="1")
        G(PresetEnvVariable, module=bk_module, environment_name=ConfigVarEnvName.PROD, key="PROD", value="1")
        # case: 是否覆盖与顺序无关.
        ConfigVar.objects.create(
            module=bk_module,
            environment_id=ENVIRONMENT_ID_FOR_GLOBAL,
            key="GLOBAL",
            value="2",
            is_global=True,
        )

        EnvVarsManifestConstructor().apply_to(blank_resource, bk_module)
        assert blank_resource.spec.configuration.env == [crd.EnvVar(name="GLOBAL", value="2")]
        assert blank_resource.spec.envOverlay.envVariables == [
            crd.EnvVarOverlay(envName="prod", name="PROD", value="1"),
            crd.EnvVarOverlay(envName="stag", name="STAG", value="2"),
            crd.EnvVarOverlay(envName="stag", name="STAG_XX", value="2"),
        ]


class TestBuiltinAnnotsManifestConstructor:
    def test_normal(self, bk_module, blank_resource):
        app = bk_module.application
        BuiltinAnnotsManifestConstructor().apply_to(blank_resource, bk_module)

        annots = blank_resource.metadata.annotations
        assert (
            annots["bkapp.paas.bk.tencent.com/image-credentials"]
            == f"{generate_bkapp_name(bk_module)}--dockerconfigjson"
        )
        assert annots["bkapp.paas.bk.tencent.com/module-name"] == bk_module.name
        assert annots["bkapp.paas.bk.tencent.com/name"] == app.name
        assert annots["bkapp.paas.bk.tencent.com/region"] == app.region


class TestProcessesManifestConstructor:
    @pytest.fixture()
    def process_web_autoscaling(self, process_web) -> ModuleProcessSpec:
        """ProcessSpec for web, with autoscaling enabled"""
        process_web.autoscaling = True
        process_web.scaling_config = {"min_replicas": 1, "max_replicas": 2, "policy": "default"}
        process_web.save()
        return process_web

    @pytest.fixture()
    def process_web_with_proc_services(self, process_web) -> ModuleProcessSpec:
        """ProcessSpec for web, with services"""
        process_web.services = [
            ProcService(
                name="web",
                port=8000,
                target_port=8000,
                exposed_type=ExposedType(name=ExposedTypeName.BK_HTTP),
            ),
            ProcService(name="metric", port=8001, target_port=8001),
        ]
        process_web.save()
        return process_web

    @pytest.mark.parametrize(
        ("plan_name", "expected"),
        [
            ("", ResQuotaPlan.P_DEFAULT),
            (settings.DEFAULT_PROC_SPEC_PLAN, ResQuotaPlan.P_DEFAULT),
            (settings.PREMIUM_PROC_SPEC_PLAN, ResQuotaPlan.P_4C2G),
            # Memory 稀缺性比 CPU 要高, 转换时只关注 Memory
            (settings.ULTIMATE_PROC_SPEC_PLAN, ResQuotaPlan.P_4C4G),
            (ResQuotaPlan.P_4C1G, ResQuotaPlan.P_4C1G),
        ],
    )
    def test_get_quota_plan(self, plan_name, expected):
        initialize_default_proc_spec_plans()
        assert ProcessesManifestConstructor().get_quota_plan(plan_name) == expected

    @pytest.mark.parametrize(
        ("build_method", "is_cnb_runtime", "expected"),
        [
            (RuntimeType.BUILDPACK, False, (DEFAULT_SLUG_RUNNER_ENTRYPOINT, ["start", "web"])),
            (RuntimeType.BUILDPACK, True, (DEFAULT_SLUG_RUNNER_ENTRYPOINT, ["start", "web"])),
            (RuntimeType.DOCKERFILE, False, (["python"], ["-m", "http.server"])),
        ],
    )
    def test_get_command_and_args(self, bk_module, process_web, build_method, is_cnb_runtime, expected):
        cfg = BuildConfig.objects.get_or_create_by_module(bk_module)
        cfg.build_method = build_method
        cfg.save()
        with mock.patch("paasng.platform.bkapp_model.manifest.ModuleRuntimeManager.is_cnb_runtime", is_cnb_runtime):
            assert ProcessesManifestConstructor().get_command_and_args(bk_module, process_web) == expected

    def test_get_command_and_args_invalid_var_expr(self, bk_module):
        """Test get_command_and_args() when there is an invalid env var expression."""
        cfg = BuildConfig.objects.get_or_create_by_module(bk_module)
        cfg.build_method = RuntimeType.DOCKERFILE
        cfg.save(update_fields=["build_method"])

        proc = G(ModuleProcessSpec, module=bk_module, name="web", proc_command="start -b ${PORT:-5000}")

        assert ProcessesManifestConstructor().get_command_and_args(bk_module, proc) == (
            ["start"],
            ["-b", "${PORT}"],
        ), "The ${PORT:-5000} should be replaced."

    def test_integrated(self, bk_module, blank_resource, process_web, process_web_overlay):
        initialize_default_proc_spec_plans()
        ProcessesManifestConstructor().apply_to(blank_resource, bk_module)
        assert blank_resource.spec.dict(include={"processes", "envOverlay"}) == {
            "processes": [
                {
                    "name": "web",
                    "replicas": 1,
                    "command": ["bash", "/runner/init"],
                    "args": ["start", "web"],
                    "targetPort": 8000,
                    "resQuotaPlan": "default",
                    "autoscaling": None,
                    "probes": None,
<<<<<<< HEAD
                    "proc_command": None,
                    "services": None,
=======
>>>>>>> 85a7a211
                }
            ],
            "envOverlay": {
                "replicas": [{"envName": "stag", "process": "web", "count": 10}],
                "autoscaling": [
                    {
                        "envName": "stag",
                        "process": "web",
                        "minReplicas": 1,
                        "maxReplicas": 5,
                        "policy": "default",
                    }
                ],
                "envVariables": None,
                "mounts": None,
                "resQuotas": [
                    {
                        "envName": "stag",
                        "process": "web",
                        # The plan name should have been transformed.
                        "plan": "default",
                    }
                ],
            },
        }

    def test_integrated_autoscaling(self, bk_module, blank_resource, process_web_autoscaling):
        initialize_default_proc_spec_plans()
        ProcessesManifestConstructor().apply_to(blank_resource, bk_module)
        data = blank_resource.spec.dict(include={"processes"})["processes"][0]
        assert data["autoscaling"] == {
            "minReplicas": 1,
            "maxReplicas": 2,
            "policy": "default",
        }

    def test_integrated_proc_services(self, bk_module, blank_resource, process_web_with_proc_services):
        ProcessesManifestConstructor().apply_to(blank_resource, bk_module)
        data = blank_resource.spec.dict(exclude_none=True, include={"processes"})["processes"][0]
        assert data["services"] == [
            {"name": "web", "port": 8000, "protocol": "TCP", "targetPort": 8000, "exposedType": {"name": "bk/http"}},
            {"name": "metric", "port": 8001, "protocol": "TCP", "targetPort": 8001},
        ]


class TestMountsManifestConstructor:
    def test_normal(self, bk_module, blank_resource):
        create_mount = functools.partial(
            G,
            model=Mount,
            module_id=bk_module.id,
            name="nginx",
            source_type=VolumeSourceType.ConfigMap,
            source_config=crd.VolumeSource(configMap=crd.ConfigMapSource(name="nginx-configmap")),
        )
        # Create 2 mount objects
        create_mount(mount_path="/etc/conf", environment_name=MountEnvName.GLOBAL.value)
        create_mount(mount_path="/etc/conf_stag", environment_name=MountEnvName.STAG.value)

        MountsManifestConstructor().apply_to(blank_resource, bk_module)
        assert blank_resource.spec.mounts == [
            crd.Mount(
                mountPath="/etc/conf",
                name="nginx",
                source=crd.VolumeSource(configMap=crd.ConfigMapSource(name="nginx-configmap")),
            )
        ]
        assert blank_resource.spec.envOverlay.mounts == [
            crd.MountOverlay(
                envName="stag",
                mountPath="/etc/conf_stag",
                name="nginx",
                source=crd.VolumeSource(configMap=crd.ConfigMapSource(name="nginx-configmap")),
            )
        ]


class TestHooksManifestConstructor:
    def test_normal(self, bk_module, blank_resource):
        bk_module.deploy_hooks.enable_hook(type_=DeployHookType.PRE_RELEASE_HOOK, command=["python"], args=["hook.py"])
        HooksManifestConstructor().apply_to(blank_resource, bk_module)
        assert blank_resource.spec.hooks == crd.BkAppHooks(
            preRelease={
                "command": ["python"],
                "args": ["hook.py"],
            }
        )

    def test_proc_command(self, bk_module, blank_resource):
        bk_module.deploy_hooks.enable_hook(type_=DeployHookType.PRE_RELEASE_HOOK, proc_command="python hook.py")
        HooksManifestConstructor().apply_to(blank_resource, bk_module)
        assert blank_resource.spec.hooks == crd.BkAppHooks(
            preRelease={
                "command": ["python"],
                "args": ["hook.py"],
            }
        )

    def test_not_found(self, bk_module, blank_resource):
        HooksManifestConstructor().apply_to(blank_resource, bk_module)
        assert blank_resource.spec.hooks == crd.BkAppHooks()

    def test_empty_command(self, bk_module, blank_resource):
        bk_module.deploy_hooks.enable_hook(type_=DeployHookType.PRE_RELEASE_HOOK, args=["hook.py"])
        HooksManifestConstructor().apply_to(blank_resource, bk_module)
        assert blank_resource.spec.hooks == crd.BkAppHooks(preRelease={"args": ["hook.py"]})


class TestSvcDiscoveryManifestConstructor:
    def test_normal(self, bk_app, bk_module, blank_resource):
        G(
            SvcDiscConfig,
            application=bk_app,
            bk_saas=[
                {"bkAppCode": "foo"},
                {"bkAppCode": "bar", "moduleName": "default"},
                {"bkAppCode": "bar", "moduleName": "opps"},
            ],
        )

        SvcDiscoveryManifestConstructor().apply_to(blank_resource, bk_module)
        assert blank_resource.spec.svcDiscovery == crd.SvcDiscConfig(
            bkSaaS=[
                crd.SvcDiscEntryBkSaaS(bkAppCode="foo"),
                crd.SvcDiscEntryBkSaaS(bkAppCode="bar", moduleName="default"),
                crd.SvcDiscEntryBkSaaS(bkAppCode="bar", moduleName="opps"),
            ],
        )


class TestDomainResolutionManifestConstructor:
    def test_normal(self, bk_app, bk_module, blank_resource):
        # Create domain_resolution object
        G(
            DomainResolution,
            application=bk_app,
            nameservers=["192.168.1.3", "192.168.1.4"],
            host_aliases=[
                {
                    "ip": "1.1.1.1",
                    "hostnames": [
                        "bk_app_code_test",
                        "bk_app_code_test_z",
                    ],
                }
            ],
        )

        DomainResolutionManifestConstructor().apply_to(blank_resource, bk_module)
        assert blank_resource.spec.domainResolution == crd.DomainResolution(
            nameservers=["192.168.1.3", "192.168.1.4"],
            hostAliases=[
                crd.HostAlias(
                    ip="1.1.1.1",
                    hostnames=[
                        "bk_app_code_test",
                        "bk_app_code_test_z",
                    ],
                )
            ],
        )


def test_get_manifest(bk_module):
    manifest = get_manifest(bk_module)
    assert len(manifest) > 0
    assert manifest[0]["kind"] == "BkApp"


@pytest.mark.usefixtures("_with_wl_apps")
def test_apply_env_annots(blank_resource, bk_stag_env):
    apply_env_annots(blank_resource, bk_stag_env)

    annots = blank_resource.metadata.annotations
    assert annots["bkapp.paas.bk.tencent.com/environment"] == "stag"
    assert annots["bkapp.paas.bk.tencent.com/wl-app-name"] == bk_stag_env.wl_app.name
    assert "bkapp.paas.bk.tencent.com/bkpaas-deploy-id" not in annots


@pytest.mark.usefixtures("_with_wl_apps")
def test_apply_env_annots_with_deploy_id(blank_resource, bk_stag_env):
    apply_env_annots(blank_resource, bk_stag_env, deploy_id="foo-id")
    assert blank_resource.metadata.annotations["bkapp.paas.bk.tencent.com/bkpaas-deploy-id"] == "foo-id"


@pytest.mark.usefixtures("_with_wl_apps")
def test_apply_builtin_env_vars(blank_resource, bk_stag_env, bk_deployment):
    G(
        DeploymentDescription,
        deployment=bk_deployment,
        env_variables=[
            {"key": "FOO", "value": "1", "environment_name": "_global_"},
            {"key": "BAR", "value": "2", "environment_name": "stag"},
        ],
        runtime={
            "svc_discovery": {
                "bk_saas": [
                    {"bk_app_code": "foo-app"},
                    {"bk_app_code": "bar-app", "module_name": "api"},
                ]
            },
        },
    )

    apply_builtin_env_vars(blank_resource, bk_stag_env)
    var_names = {item.name for item in blank_resource.spec.configuration.env}
    for name in (
        "BKPAAS_APP_ID",
        "BKPAAS_APP_SECRET",
        "BK_LOGIN_URL",
        "BK_DOCS_URL_PREFIX",
        "BKPAAS_DEFAULT_PREALLOCATED_URLS",
    ):
        assert name in var_names
    # 验证描述文件中声明的环境变量不会通过 apply_builtin_env_vars 注入(而是在更上层的组装 manifest 时处理)
    assert "FOO" not in var_names
    assert "BAR" not in var_names
    # 应用描述文件中申明了服务发现的话，不会写入相关的环境变量(云原生应用的服务发现通过 configmap 注入环境变量)
    assert "BKPAAS_SERVICE_ADDRESSES_BKSAAS" not in var_names


@pytest.mark.usefixtures("_with_wl_apps")
def test_builtin_env_has_high_priority(blank_resource, bk_stag_env):
    custom_login_url = generate_random_string()

    blank_resource.spec.envOverlay = crd.EnvOverlay()
    blank_resource.spec.envOverlay.envVariables = [
        crd.EnvVarOverlay(name="BK_LOGIN_URL", value=custom_login_url, envName="stag")
    ]

    apply_builtin_env_vars(blank_resource, bk_stag_env)
    vars = {item.name: item.value for item in blank_resource.spec.configuration.env}
    vars_overlay = {(v.name, v.envName): v.value for v in blank_resource.spec.envOverlay.envVariables}

    assert vars_overlay[("BK_LOGIN_URL", "stag")] != custom_login_url
    assert vars["BK_LOGIN_URL"] == vars_overlay[("BK_LOGIN_URL", "stag")]<|MERGE_RESOLUTION|>--- conflicted
+++ resolved
@@ -21,31 +21,9 @@
 from django.conf import settings
 from django_dynamic_fixture import G
 
-<<<<<<< HEAD
-from paas_wl.bk_app.cnative.specs.constants import ApiVersion, MountEnvName, ResQuotaPlan, VolumeSourceType
-from paas_wl.bk_app.cnative.specs.crd.bk_app import (
-    BkAppAddon,
-    BkAppHooks,
-    BkAppResource,
-    BkAppSpec,
-    EnvOverlay,
-    EnvVar,
-    EnvVarOverlay,
-    HostAlias,
-    MountOverlay,
-    ObjectMetadata,
-    SvcDiscEntryBkSaaS,
-    VolumeSource,
-)
-from paas_wl.bk_app.cnative.specs.crd.bk_app import ConfigMapSource as ConfigMapSourceSpec
-from paas_wl.bk_app.cnative.specs.crd.bk_app import DomainResolution as DomainResolutionSpec
-from paas_wl.bk_app.cnative.specs.crd.bk_app import Mount as MountSpec
-from paas_wl.bk_app.cnative.specs.crd.bk_app import SvcDiscConfig as SvcDiscConfigSpec
-=======
 from paas_wl.bk_app.cnative.specs.constants import ApiVersion, MountEnvName, VolumeSourceType
 from paas_wl.bk_app.cnative.specs.crd import bk_app as crd
 from paas_wl.bk_app.cnative.specs.crd.metadata import ObjectMetadata
->>>>>>> 85a7a211
 from paas_wl.bk_app.cnative.specs.models import Mount
 from paas_wl.bk_app.processes.models import initialize_default_proc_spec_plans
 from paas_wl.core.resource import generate_bkapp_name
@@ -74,9 +52,9 @@
     SvcDiscConfig,
 )
 from paasng.platform.declarative.deployment.controller import DeploymentDescription
-from paasng.platform.engine.constants import ConfigVarEnvName, ExposedTypeName, RuntimeType
+from paasng.platform.engine.constants import ConfigVarEnvName, RuntimeType
 from paasng.platform.engine.models.config_var import ENVIRONMENT_ID_FOR_GLOBAL, ConfigVar
-from paasng.platform.engine.models.deployment import ExposedType, ProcService
+from paasng.platform.engine.models.deployment import ProcService
 from paasng.platform.engine.models.preset_envvars import PresetEnvVariable
 from paasng.platform.modules.constants import DeployHookType
 from paasng.platform.modules.models import BuildConfig
@@ -236,7 +214,7 @@
                 name="web",
                 port=8000,
                 target_port=8000,
-                exposed_type=ExposedType(name=ExposedTypeName.BK_HTTP),
+                exposed_type={"name": "bk/http"},
             ),
             ProcService(name="metric", port=8001, target_port=8001),
         ]
@@ -300,11 +278,7 @@
                     "resQuotaPlan": "default",
                     "autoscaling": None,
                     "probes": None,
-<<<<<<< HEAD
-                    "proc_command": None,
                     "services": None,
-=======
->>>>>>> 85a7a211
                 }
             ],
             "envOverlay": {
