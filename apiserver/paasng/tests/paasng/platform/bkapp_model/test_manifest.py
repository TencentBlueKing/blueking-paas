--- conflicted
+++ resolved
@@ -283,7 +283,37 @@
         ]
 
 
-<<<<<<< HEAD
+class TestHooksManifestConstructor:
+    def test_normal(self, bk_module, blank_resource):
+        bk_module.deploy_hooks.enable_hook(type_=DeployHookType.PRE_RELEASE_HOOK, command=["python"], args=["hook.py"])
+        HooksManifestConstructor().apply_to(blank_resource, bk_module)
+        assert blank_resource.spec.hooks == BkAppHooks(
+            preRelease={
+                "command": ["python"],
+                "args": ["hook.py"],
+            }
+        )
+
+    def test_proc_command(self, bk_module, blank_resource):
+        bk_module.deploy_hooks.enable_hook(type_=DeployHookType.PRE_RELEASE_HOOK, proc_command="python hook.py")
+        HooksManifestConstructor().apply_to(blank_resource, bk_module)
+        assert blank_resource.spec.hooks == BkAppHooks(
+            preRelease={
+                "command": ["python"],
+                "args": ["hook.py"],
+            }
+        )
+
+    def test_not_found(self, bk_module, blank_resource):
+        HooksManifestConstructor().apply_to(blank_resource, bk_module)
+        assert blank_resource.spec.hooks == BkAppHooks()
+
+    def test_empty_command(self, bk_module, blank_resource):
+        bk_module.deploy_hooks.enable_hook(type_=DeployHookType.PRE_RELEASE_HOOK, args=["hook.py"])
+        HooksManifestConstructor().apply_to(blank_resource, bk_module)
+        assert blank_resource.spec.hooks == BkAppHooks(preRelease={"args": ["hook.py"]})
+
+
 class TestSvcDiscoveryManifestConstructor:
     def test_normal(self, bk_module, blank_resource):
         create_svc_disc = functools.partial(SvcDiscConfig.objects.create, application=bk_module.application)
@@ -335,37 +365,6 @@
                 )
             ],
         )
-=======
-class TestHooksManifestConstructor:
-    def test_normal(self, bk_module, blank_resource):
-        bk_module.deploy_hooks.enable_hook(type_=DeployHookType.PRE_RELEASE_HOOK, command=["python"], args=["hook.py"])
-        HooksManifestConstructor().apply_to(blank_resource, bk_module)
-        assert blank_resource.spec.hooks == BkAppHooks(
-            preRelease={
-                "command": ["python"],
-                "args": ["hook.py"],
-            }
-        )
-
-    def test_proc_command(self, bk_module, blank_resource):
-        bk_module.deploy_hooks.enable_hook(type_=DeployHookType.PRE_RELEASE_HOOK, proc_command="python hook.py")
-        HooksManifestConstructor().apply_to(blank_resource, bk_module)
-        assert blank_resource.spec.hooks == BkAppHooks(
-            preRelease={
-                "command": ["python"],
-                "args": ["hook.py"],
-            }
-        )
-
-    def test_not_found(self, bk_module, blank_resource):
-        HooksManifestConstructor().apply_to(blank_resource, bk_module)
-        assert blank_resource.spec.hooks == BkAppHooks()
-
-    def test_empty_command(self, bk_module, blank_resource):
-        bk_module.deploy_hooks.enable_hook(type_=DeployHookType.PRE_RELEASE_HOOK, args=["hook.py"])
-        HooksManifestConstructor().apply_to(blank_resource, bk_module)
-        assert blank_resource.spec.hooks == BkAppHooks(preRelease={"args": ["hook.py"]})
->>>>>>> 8d0671f2
 
 
 def test_get_manifest(bk_module):
