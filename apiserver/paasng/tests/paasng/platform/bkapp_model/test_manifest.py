# TencentBlueKing is pleased to support the open source community by making
# 蓝鲸智云 - PaaS 平台 (BlueKing - PaaS System) available.
# Copyright (C) 2017 THL A29 Limited, a Tencent company. All rights reserved.
# Licensed under the MIT License (the "License"); you may not use this file except
# in compliance with the License. You may obtain a copy of the License at
#
#     http://opensource.org/licenses/MIT
#
# Unless required by applicable law or agreed to in writing, software distributed under
# the License is distributed on an "AS IS" BASIS, WITHOUT WARRANTIES OR CONDITIONS OF ANY KIND,
# either express or implied. See the License for the specific language governing permissions and
# limitations under the License.
#
# We undertake not to change the open source license (MIT license) applicable
# to the current version of the project delivered to anyone in the future.

import functools

import pytest
from django.conf import settings
from django.test import override_settings
from django_dynamic_fixture import G

from paas_wl.bk_app.applications.entities import BuildArtifactMetadata
from paas_wl.bk_app.applications.models.build import Build as WlBuild
from paas_wl.bk_app.cnative.specs.constants import (
    BKAPP_TENANT_ID_ANNO_KEY,
    TENANT_GUARD_ANNO_KEY,
    ApiVersion,
    MountEnvName,
    VolumeSourceType,
)
from paas_wl.bk_app.cnative.specs.crd import bk_app as crd
from paas_wl.bk_app.cnative.specs.crd.metadata import ObjectMetadata
from paas_wl.bk_app.cnative.specs.models import Mount
from paas_wl.bk_app.processes.models import initialize_default_proc_spec_plans
from paas_wl.core.resource import generate_bkapp_name
from paasng.accessories.servicehub.binding_policy.manager import ServiceBindingPolicyManager
from paasng.accessories.servicehub.manager import mixed_service_mgr
from paasng.accessories.servicehub.sharing import ServiceSharingManager
from paasng.accessories.services.models import Plan, Service, ServiceCategory
from paasng.core.tenant.user import DEFAULT_TENANT_ID
from paasng.platform.bkapp_model.constants import ResQuotaPlan
from paasng.platform.bkapp_model.entities import ProcService
from paasng.platform.bkapp_model.manifest import (
    AddonsManifestConstructor,
    BuiltinAnnotsManifestConstructor,
    DomainResolutionManifestConstructor,
    EnvVarsManifestConstructor,
    HooksManifestConstructor,
    MountsManifestConstructor,
    ObservabilityManifestConstructor,
    ProcessesManifestConstructor,
    SvcDiscoveryManifestConstructor,
    _update_cmd_args_from_wl_build,
    apply_builtin_env_vars,
    apply_env_annots,
    get_manifest,
)
from paasng.platform.bkapp_model.models import (
    DomainResolution,
    ModuleProcessSpec,
    ObservabilityConfig,
    ProcessSpecEnvOverlay,
    SvcDiscConfig,
)
from paasng.platform.declarative.deployment.controller import DeploymentDescription
from paasng.platform.engine.constants import ConfigVarEnvName
from paasng.platform.engine.models.config_var import ENVIRONMENT_ID_FOR_GLOBAL, ConfigVar
from paasng.platform.engine.models.preset_envvars import PresetEnvVariable
from paasng.platform.modules.constants import DeployHookType
from tests.utils.basic import generate_random_string

pytestmark = pytest.mark.django_db(databases=["default", "workloads"])


@pytest.fixture()
def blank_resource() -> crd.BkAppResource:
    """A blank resource object."""
    return crd.BkAppResource(
        apiVersion=ApiVersion.V1ALPHA2, metadata=ObjectMetadata(name="a-blank-resource"), spec=crd.BkAppSpec()
    )


@pytest.fixture()
def blank_resource_with_processes() -> crd.BkAppResource:
    """A resource object have processes spec."""
    return crd.BkAppResource(
        apiVersion=ApiVersion.V1ALPHA2,
        metadata=ObjectMetadata(name="a-blank-resource"),
        spec=crd.BkAppSpec(
            processes=[
                crd.BkAppProcess(name="worker"),
                crd.BkAppProcess(name="web"),
            ]
        ),
    )


@pytest.fixture()
def local_service(bk_app):
    """A local service object."""
    service = G(Service, name="mysql", category=G(ServiceCategory), logo_b64="dummy")
    _ = G(Plan, name=generate_random_string(), service=service)
    svc_obj = mixed_service_mgr.get(service.uuid)
    ServiceBindingPolicyManager(svc_obj, DEFAULT_TENANT_ID).set_static([svc_obj.get_plans()[0]])
    return svc_obj


@pytest.fixture()
def process_web(bk_module) -> ModuleProcessSpec:
    """ProcessSpec for web"""
    return G(ModuleProcessSpec, module=bk_module, name="web", proc_command="python -m http.server", port=8000)


@pytest.fixture()
def process_web_overlay(process_web) -> ProcessSpecEnvOverlay:
    """An overlay data for web process"""
    return G(
        ProcessSpecEnvOverlay,
        proc_spec=process_web,
        environment_name="stag",
        target_replicas=10,
        plan_name="Starter",
        autoscaling=True,
        scaling_config={
            "min_replicas": 1,
            "max_replicas": 5,
            "policy": "default",
        },
    )


class TestAddonsManifestConstructor:
    def test_empty(self, bk_module, blank_resource):
        AddonsManifestConstructor().apply_to(blank_resource, bk_module)

        assert len(blank_resource.spec.addons) == 0

    def test_with_addons(self, bk_module, blank_resource, local_service):
        mixed_service_mgr.bind_service(local_service, bk_module)
        AddonsManifestConstructor().apply_to(blank_resource, bk_module)

        assert len(blank_resource.spec.addons) == 1
        assert blank_resource.spec.addons[0] == crd.BkAppAddon(name="mysql")

    def test_with_shared_addons(self, bk_module, bk_module_2, blank_resource, local_service):
        # Let bk_module share a service with bk_module_2
        mixed_service_mgr.bind_service(local_service, bk_module_2)
        ServiceSharingManager(bk_module).create(local_service, bk_module_2)

        AddonsManifestConstructor().apply_to(blank_resource, bk_module)

        assert len(blank_resource.spec.addons) == 1
        assert blank_resource.spec.addons[0] == crd.BkAppAddon(name="mysql", sharedFromModule=bk_module_2.name)


class TestEnvVarsManifestConstructor:
    def test_integrated(self, bk_module, bk_stag_env, blank_resource):
        ConfigVar.objects.create(module=bk_module, environment=bk_stag_env, key="FOO_STAG", value="1")
        ConfigVar.objects.create(module=bk_module, environment=bk_stag_env, key="BAR", value="1")
        ConfigVar.objects.create(
            module=bk_module,
            environment_id=ENVIRONMENT_ID_FOR_GLOBAL,
            key="BAR",
            value="2",
            is_global=True,
        )

        EnvVarsManifestConstructor().apply_to(blank_resource, bk_module)
        assert blank_resource.spec.configuration.env == [crd.EnvVar(name="BAR", value="2")]
        assert blank_resource.spec.envOverlay.envVariables == [
            crd.EnvVarOverlay(envName="stag", name="BAR", value="1"),
            crd.EnvVarOverlay(envName="stag", name="FOO_STAG", value="1"),
        ]

    def test_preset(self, bk_module, bk_stag_env, blank_resource):
        G(PresetEnvVariable, module=bk_module, environment_name=ConfigVarEnvName.GLOBAL, key="GLOBAL", value="1")
        G(PresetEnvVariable, module=bk_module, environment_name=ConfigVarEnvName.STAG, key="STAG", value="1")
        G(PresetEnvVariable, module=bk_module, environment_name=ConfigVarEnvName.PROD, key="PROD", value="1")

        EnvVarsManifestConstructor().apply_to(blank_resource, bk_module)
        assert blank_resource.spec.configuration.env == [crd.EnvVar(name="GLOBAL", value="1")]
        assert blank_resource.spec.envOverlay.envVariables == [
            crd.EnvVarOverlay(envName="prod", name="PROD", value="1"),
            crd.EnvVarOverlay(envName="stag", name="STAG", value="1"),
        ]

    def test_override_preset(self, bk_module, bk_stag_env, blank_resource):
        ConfigVar.objects.create(module=bk_module, environment=bk_stag_env, key="STAG", value="2")
        ConfigVar.objects.create(module=bk_module, environment=bk_stag_env, key="STAG_XX", value="2")
        G(PresetEnvVariable, module=bk_module, environment_name=ConfigVarEnvName.GLOBAL, key="GLOBAL", value="1")
        G(PresetEnvVariable, module=bk_module, environment_name=ConfigVarEnvName.STAG, key="STAG", value="1")
        G(PresetEnvVariable, module=bk_module, environment_name=ConfigVarEnvName.PROD, key="PROD", value="1")
        # case: 是否覆盖与顺序无关.
        ConfigVar.objects.create(
            module=bk_module,
            environment_id=ENVIRONMENT_ID_FOR_GLOBAL,
            key="GLOBAL",
            value="2",
            is_global=True,
        )

        EnvVarsManifestConstructor().apply_to(blank_resource, bk_module)
        assert blank_resource.spec.configuration.env == [crd.EnvVar(name="GLOBAL", value="2")]
        assert blank_resource.spec.envOverlay.envVariables == [
            crd.EnvVarOverlay(envName="prod", name="PROD", value="1"),
            crd.EnvVarOverlay(envName="stag", name="STAG", value="2"),
            crd.EnvVarOverlay(envName="stag", name="STAG_XX", value="2"),
        ]


class TestBuiltinAnnotsManifestConstructor:
    def test_normal(self, bk_module, blank_resource):
        app = bk_module.application
        BuiltinAnnotsManifestConstructor().apply_to(blank_resource, bk_module)

        annots = blank_resource.metadata.annotations
        assert (
            annots["bkapp.paas.bk.tencent.com/image-credentials"]
            == f"{generate_bkapp_name(bk_module)}--dockerconfigjson"
        )
        assert annots["bkapp.paas.bk.tencent.com/module-name"] == bk_module.name
        assert annots["bkapp.paas.bk.tencent.com/name"] == app.name
        assert annots["bkapp.paas.bk.tencent.com/region"] == app.region


class TestProcessesManifestConstructor:
    @pytest.fixture()
    def process_web_autoscaling(self, process_web) -> ModuleProcessSpec:
        """ProcessSpec for web, with autoscaling enabled"""
        process_web.autoscaling = True
        process_web.scaling_config = {"min_replicas": 1, "max_replicas": 2, "policy": "default"}
        process_web.save()
        return process_web

    @pytest.fixture()
    def process_web_with_proc_services(self, process_web) -> ModuleProcessSpec:
        """ProcessSpec for web, with services"""
        process_web.services = [
            ProcService(
                name="web",
                port=8000,
                target_port=8000,
                exposed_type={"name": "bk/http"},
            ),
            ProcService(name="metric", port=8001, target_port="${PORT}"),
        ]
        process_web.save()
        return process_web

    @pytest.mark.parametrize(
        ("plan_name", "expected"),
        [
            ("", ResQuotaPlan.P_DEFAULT),
            (settings.DEFAULT_PROC_SPEC_PLAN, ResQuotaPlan.P_DEFAULT),
            (settings.PREMIUM_PROC_SPEC_PLAN, ResQuotaPlan.P_4C2G),
            # Memory 稀缺性比 CPU 要高, 转换时只关注 Memory
            (settings.ULTIMATE_PROC_SPEC_PLAN, ResQuotaPlan.P_4C4G),
            (ResQuotaPlan.P_4C1G, ResQuotaPlan.P_4C1G),
        ],
    )
    def test_get_quota_plan(self, plan_name, expected):
        initialize_default_proc_spec_plans()
        assert ProcessesManifestConstructor().get_quota_plan(plan_name) == expected

    def test_get_command_and_args(self, bk_module, process_web):
        assert ProcessesManifestConstructor().get_command_and_args(process_web) == (
            ["python"],
            ["-m", "http.server"],
        )

    def test_get_command_and_args_invalid_var_expr(self, bk_module):
        """Test get_command_and_args() when there is an invalid env var expression."""
        proc = G(ModuleProcessSpec, module=bk_module, name="web", proc_command="start -b ${PORT:-5000}")

        assert ProcessesManifestConstructor().get_command_and_args(proc) == (
            ["start"],
            ["-b", "${PORT}"],
        ), "The ${PORT:-5000} should be replaced."

    def test_integrated(self, bk_module, blank_resource, process_web, process_web_overlay):
        initialize_default_proc_spec_plans()
        ProcessesManifestConstructor().apply_to(blank_resource, bk_module)
        assert blank_resource.spec.dict(include={"processes", "envOverlay"}) == {
            "processes": [
                {
                    "name": "web",
                    "replicas": 1,
                    "command": ["python"],
                    "args": ["-m", "http.server"],
                    "targetPort": 8000,
                    "resQuotaPlan": "default",
                    "autoscaling": None,
                    "probes": None,
                    "services": None,
                }
            ],
            "envOverlay": {
                "replicas": [{"envName": "stag", "process": "web", "count": 10}],
                "autoscaling": [
                    {
                        "envName": "stag",
                        "process": "web",
                        "minReplicas": 1,
                        "maxReplicas": 5,
                        "policy": "default",
                    }
                ],
                "envVariables": None,
                "mounts": None,
                "resQuotas": [
                    {
                        "envName": "stag",
                        "process": "web",
                        # The plan name should have been transformed.
                        "plan": "default",
                    }
                ],
            },
        }

    def test_integrated_autoscaling(self, bk_module, blank_resource, process_web_autoscaling):
        initialize_default_proc_spec_plans()
        ProcessesManifestConstructor().apply_to(blank_resource, bk_module)
        data = blank_resource.spec.dict(include={"processes"})["processes"][0]
        assert data["autoscaling"] == {
            "minReplicas": 1,
            "maxReplicas": 2,
            "policy": "default",
        }

    def test_integrated_proc_services(self, bk_module, blank_resource, process_web_with_proc_services):
        ProcessesManifestConstructor().apply_to(blank_resource, bk_module)
        data = blank_resource.spec.dict(exclude_none=True, include={"processes"})["processes"][0]
        assert data["services"] == [
            {"name": "web", "port": 8000, "protocol": "TCP", "targetPort": 8000, "exposedType": {"name": "bk/http"}},
            {"name": "metric", "port": 8001, "protocol": "TCP", "targetPort": settings.CONTAINER_PORT},
        ]


class TestMountsManifestConstructor:
    def test_normal(self, bk_module, blank_resource):
        create_mount = functools.partial(
            G,
            model=Mount,
            module_id=bk_module.id,
            name="nginx",
            source_type=VolumeSourceType.ConfigMap,
            sub_paths=["configmap_z"],
            source_config=crd.VolumeSource(configMap=crd.ConfigMapSource(name="nginx-configmap")),
        )
        # Create 2 mount objects
        create_mount(mount_path="/etc/conf", environment_name=MountEnvName.GLOBAL.value)
        create_mount(mount_path="/etc/conf_stag", environment_name=MountEnvName.STAG.value)

        MountsManifestConstructor().apply_to(blank_resource, bk_module)
        assert blank_resource.spec.mounts == [
            crd.Mount(
                mountPath="/etc/conf",
                name="nginx",
                source=crd.VolumeSource(configMap=crd.ConfigMapSource(name="nginx-configmap")),
                subPaths=["configmap_z"],
            )
        ]
        assert blank_resource.spec.envOverlay.mounts == [
            crd.MountOverlay(
                envName="stag",
                mountPath="/etc/conf_stag",
                name="nginx",
                source=crd.VolumeSource(configMap=crd.ConfigMapSource(name="nginx-configmap")),
                subPaths=["configmap_z"],
            )
        ]


class TestHooksManifestConstructor:
    def test_normal(self, bk_module, blank_resource):
        bk_module.deploy_hooks.enable_hook(type_=DeployHookType.PRE_RELEASE_HOOK, command=["python"], args=["hook.py"])
        HooksManifestConstructor().apply_to(blank_resource, bk_module)
        assert blank_resource.spec.hooks == crd.BkAppHooks(
            preRelease={
                "command": ["python"],
                "args": ["hook.py"],
            }
        )

    def test_proc_command(self, bk_module, blank_resource):
        bk_module.deploy_hooks.enable_hook(type_=DeployHookType.PRE_RELEASE_HOOK, proc_command="python hook.py")
        HooksManifestConstructor().apply_to(blank_resource, bk_module)
        assert blank_resource.spec.hooks == crd.BkAppHooks(
            preRelease={
                "command": ["python"],
                "args": ["hook.py"],
            }
        )

    def test_not_found(self, bk_module, blank_resource):
        HooksManifestConstructor().apply_to(blank_resource, bk_module)
        assert blank_resource.spec.hooks == crd.BkAppHooks()

    def test_empty_command(self, bk_module, blank_resource):
        bk_module.deploy_hooks.enable_hook(type_=DeployHookType.PRE_RELEASE_HOOK, args=["hook.py"])
        HooksManifestConstructor().apply_to(blank_resource, bk_module)
        assert blank_resource.spec.hooks == crd.BkAppHooks(preRelease={"args": ["hook.py"]})


class TestSvcDiscoveryManifestConstructor:
    def test_normal(self, bk_app, bk_module, blank_resource):
        G(
            SvcDiscConfig,
            application=bk_app,
            bk_saas=[
                {"bkAppCode": "foo"},
                {"bkAppCode": "bar", "moduleName": "default"},
                {"bkAppCode": "bar", "moduleName": "opps"},
            ],
        )

        SvcDiscoveryManifestConstructor().apply_to(blank_resource, bk_module)
        assert blank_resource.spec.svcDiscovery == crd.SvcDiscConfig(
            bkSaaS=[
                crd.SvcDiscEntryBkSaaS(bkAppCode="foo"),
                crd.SvcDiscEntryBkSaaS(bkAppCode="bar", moduleName="default"),
                crd.SvcDiscEntryBkSaaS(bkAppCode="bar", moduleName="opps"),
            ],
        )


class TestDomainResolutionManifestConstructor:
    def test_normal(self, bk_app, bk_module, blank_resource):
        # Create domain_resolution object
        G(
            DomainResolution,
            application=bk_app,
            nameservers=["192.168.1.3", "192.168.1.4"],
            host_aliases=[
                {
                    "ip": "1.1.1.1",
                    "hostnames": [
                        "bk_app_code_test",
                        "bk_app_code_test_z",
                    ],
                }
            ],
        )

        DomainResolutionManifestConstructor().apply_to(blank_resource, bk_module)
        assert blank_resource.spec.domainResolution == crd.DomainResolution(
            nameservers=["192.168.1.3", "192.168.1.4"],
            hostAliases=[
                crd.HostAlias(
                    ip="1.1.1.1",
                    hostnames=[
                        "bk_app_code_test",
                        "bk_app_code_test_z",
                    ],
                )
            ],
        )


class TestObservabilityManifestConstructor:
    def test_normal(self, bk_app, bk_module, blank_resource):
        G(
            ObservabilityConfig,
            module=bk_module,
            monitoring={
                "metrics": [{"process": "web", "service_name": "metric", "path": "/metrics", "params": {"foo": "bar"}}]
            },
        )
        ObservabilityManifestConstructor().apply_to(blank_resource, bk_module)
        assert blank_resource.spec.observability == crd.Observability(
            monitoring=crd.Monitoring(
                metrics=[crd.Metric(process="web", serviceName="metric", path="/metrics", params={"foo": "bar"})]
            )
        )

    def test_with_no_observability(self, bk_app, bk_module, blank_resource):
        ObservabilityManifestConstructor().apply_to(blank_resource, bk_module)
        assert blank_resource.spec.observability is None


def test_get_manifest(bk_module):
    manifest = get_manifest(bk_module)
    assert len(manifest) > 0
    assert manifest[0]["kind"] == "BkApp"
    assert manifest[0]["metadata"]["annotations"][BKAPP_TENANT_ID_ANNO_KEY] == bk_module.application.app_tenant_id


@pytest.mark.parametrize(("enable_multi_tenant_mode", "expected"), [(True, "true"), (False, "false")])
def test_get_tenant_guard(bk_module, enable_multi_tenant_mode, expected):
    with override_settings(ENABLE_MULTI_TENANT_MODE=enable_multi_tenant_mode):
        manifest = get_manifest(bk_module)
        assert manifest[0]["metadata"]["annotations"][TENANT_GUARD_ANNO_KEY] == expected


@pytest.mark.usefixtures("_with_wl_apps")
def test_apply_env_annots(blank_resource, bk_stag_env):
    apply_env_annots(blank_resource, bk_stag_env)

    annots = blank_resource.metadata.annotations
    assert annots["bkapp.paas.bk.tencent.com/environment"] == "stag"
    assert annots["bkapp.paas.bk.tencent.com/wl-app-name"] == bk_stag_env.wl_app.name
    assert "bkapp.paas.bk.tencent.com/bkpaas-deploy-id" not in annots


@pytest.mark.usefixtures("_with_wl_apps")
def test_apply_env_annots_with_deploy_id(blank_resource, bk_stag_env):
    apply_env_annots(blank_resource, bk_stag_env, deploy_id="foo-id")
    assert blank_resource.metadata.annotations["bkapp.paas.bk.tencent.com/bkpaas-deploy-id"] == "foo-id"


@pytest.mark.usefixtures("_with_wl_apps")
def test_apply_builtin_env_vars(blank_resource, bk_stag_env, bk_deployment):
    G(
        DeploymentDescription,
        deployment=bk_deployment,
        env_variables=[
            {"key": "FOO", "value": "1", "environment_name": "_global_"},
            {"key": "BAR", "value": "2", "environment_name": "stag"},
        ],
        runtime={
            "svc_discovery": {
                "bk_saas": [
                    {"bk_app_code": "foo-app"},
                    {"bk_app_code": "bar-app", "module_name": "api"},
                ]
            },
        },
    )

    apply_builtin_env_vars(blank_resource, bk_stag_env)
    var_names = {item.name for item in blank_resource.spec.configuration.env}
    for name in (
        "BKPAAS_APP_ID",
        "BKPAAS_APP_SECRET",
        "BK_LOGIN_URL",
        "BK_DOCS_URL_PREFIX",
        "BKPAAS_DEFAULT_PREALLOCATED_URLS",
    ):
        assert name in var_names
    # 验证描述文件中声明的环境变量不会通过 apply_builtin_env_vars 注入(而是在更上层的组装 manifest 时处理)
    assert "FOO" not in var_names
    assert "BAR" not in var_names
    # 应用描述文件中申明了服务发现的话，不会写入相关的环境变量(云原生应用的服务发现通过 configmap 注入环境变量)
    assert "BKPAAS_SERVICE_ADDRESSES_BKSAAS" not in var_names


@pytest.mark.usefixtures("_with_wl_apps")
def test_builtin_env_has_high_priority(blank_resource, bk_stag_env):
    custom_login_url = generate_random_string()

    blank_resource.spec.envOverlay = crd.EnvOverlay()
    blank_resource.spec.envOverlay.envVariables = [
        crd.EnvVarOverlay(name="BK_LOGIN_URL", value=custom_login_url, envName="stag")
    ]

    apply_builtin_env_vars(blank_resource, bk_stag_env)
    vars = {item.name: item.value for item in blank_resource.spec.configuration.env}
    vars_overlay = {(v.name, v.envName): v.value for v in blank_resource.spec.envOverlay.envVariables}

    assert vars_overlay[("BK_LOGIN_URL", "stag")] != custom_login_url
<<<<<<< HEAD
    assert vars["BK_LOGIN_URL"] == vars_overlay[("BK_LOGIN_URL", "stag")]
=======
    assert vars["BK_LOGIN_URL"] == vars_overlay[("BK_LOGIN_URL", "stag")]


def test_apply_proc_svc_if_implicit_needed_is_false(blank_resource, bk_stag_env):
    apply_proc_svc_if_implicit_needed(blank_resource, bk_stag_env)
    assert blank_resource.get_proc_services_annotation() == "true"


def test_apply_proc_svc_if_implicit_needed_is_true(blank_resource_with_processes, bk_stag_env):
    ProcessServicesFlag.objects.create(app_environment=bk_stag_env, implicit_needed=True)
    apply_proc_svc_if_implicit_needed(blank_resource_with_processes, bk_stag_env)
    assert blank_resource_with_processes.get_proc_services_annotation() == "true"
    assert blank_resource_with_processes.spec.processes[0].services[0].name == "worker"
    assert blank_resource_with_processes.spec.processes[0].services[0].exposedType is None
    assert blank_resource_with_processes.spec.processes[1].services[0].name == "web"
    assert blank_resource_with_processes.spec.processes[1].services[0].exposedType == crd.ExposedType()


class Test__update_cmd_args_from_wl_build:
    @pytest.fixture()
    def bk_app_resource(self):
        return crd.BkAppResource(
            apiVersion=ApiVersion.V1ALPHA2,
            metadata=ObjectMetadata(name="a-test-resource"),
            spec=crd.BkAppSpec(
                hooks=crd.BkAppHooks(
                    preRelease=crd.Hook(
                        command=["python"],
                        args=["hook.py"],
                    )
                ),
                processes=[
                    crd.BkAppProcess(name="worker", command=["celery"], args=["worker", "-l", "info"]),
                    crd.BkAppProcess(name="web", command=["python"], args=["manage.py", "runserver"]),
                ],
            ),
        )

    @pytest.mark.parametrize(
        ("artifact_metadata", "expected_hook", "expected_processes"),
        [
            # 非 cnb 构建(不设置)
            (
                BuildArtifactMetadata(),
                crd.Hook(
                    command=["bash", "/runner/init", "python"],
                    args=["hook.py"],
                ),
                [
                    crd.BkAppProcess(name="worker", command=["bash", "/runner/init"], args=["start", "worker"]),
                    crd.BkAppProcess(name="web", command=["bash", "/runner/init"], args=["start", "web"]),
                ],
            ),
            # 非 cnb 构建(显式设置)
            (
                BuildArtifactMetadata(use_cnb=False),
                crd.Hook(
                    command=["bash", "/runner/init", "python"],
                    args=["hook.py"],
                ),
                [
                    crd.BkAppProcess(name="worker", command=["bash", "/runner/init"], args=["start", "worker"]),
                    crd.BkAppProcess(name="web", command=["bash", "/runner/init"], args=["start", "web"]),
                ],
            ),
            # cnb 构建
            (
                BuildArtifactMetadata(use_cnb=True),
                crd.Hook(
                    command=["launcher", "python"],
                    args=["hook.py"],
                ),
                [
                    crd.BkAppProcess(name="worker", command=["worker"], args=[]),
                    crd.BkAppProcess(name="web", command=["web"], args=[]),
                ],
            ),
            # 指定了 proc_entrypoints 的 cnb 构建
            (
                BuildArtifactMetadata(
                    use_cnb=True, proc_entrypoints={"web": ["frontend-web"], "worker": ["backend-worker"]}
                ),
                crd.Hook(
                    command=["launcher", "python"],
                    args=["hook.py"],
                ),
                [
                    crd.BkAppProcess(name="worker", command=["backend-worker"], args=[]),
                    crd.BkAppProcess(name="web", command=["frontend-web"], args=[]),
                ],
            ),
        ],
    )
    def test_update(self, bk_app_resource, artifact_metadata, expected_hook, expected_processes):
        wl_build = WlBuild.objects.create(artifact_metadata=artifact_metadata)

        _update_cmd_args_from_wl_build(bk_app_resource, wl_build)

        assert bk_app_resource.spec.hooks.preRelease == expected_hook
        assert bk_app_resource.spec.processes == expected_processes
>>>>>>> 21ba85b5
<|MERGE_RESOLUTION|>--- conflicted
+++ resolved
@@ -561,25 +561,7 @@
     vars_overlay = {(v.name, v.envName): v.value for v in blank_resource.spec.envOverlay.envVariables}
 
     assert vars_overlay[("BK_LOGIN_URL", "stag")] != custom_login_url
-<<<<<<< HEAD
     assert vars["BK_LOGIN_URL"] == vars_overlay[("BK_LOGIN_URL", "stag")]
-=======
-    assert vars["BK_LOGIN_URL"] == vars_overlay[("BK_LOGIN_URL", "stag")]
-
-
-def test_apply_proc_svc_if_implicit_needed_is_false(blank_resource, bk_stag_env):
-    apply_proc_svc_if_implicit_needed(blank_resource, bk_stag_env)
-    assert blank_resource.get_proc_services_annotation() == "true"
-
-
-def test_apply_proc_svc_if_implicit_needed_is_true(blank_resource_with_processes, bk_stag_env):
-    ProcessServicesFlag.objects.create(app_environment=bk_stag_env, implicit_needed=True)
-    apply_proc_svc_if_implicit_needed(blank_resource_with_processes, bk_stag_env)
-    assert blank_resource_with_processes.get_proc_services_annotation() == "true"
-    assert blank_resource_with_processes.spec.processes[0].services[0].name == "worker"
-    assert blank_resource_with_processes.spec.processes[0].services[0].exposedType is None
-    assert blank_resource_with_processes.spec.processes[1].services[0].name == "web"
-    assert blank_resource_with_processes.spec.processes[1].services[0].exposedType == crd.ExposedType()
 
 
 class Test__update_cmd_args_from_wl_build:
@@ -663,5 +645,4 @@
         _update_cmd_args_from_wl_build(bk_app_resource, wl_build)
 
         assert bk_app_resource.spec.hooks.preRelease == expected_hook
-        assert bk_app_resource.spec.processes == expected_processes
->>>>>>> 21ba85b5
+        assert bk_app_resource.spec.processes == expected_processes