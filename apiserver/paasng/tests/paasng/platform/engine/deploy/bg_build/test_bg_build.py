# -*- coding: utf-8 -*-
"""
TencentBlueKing is pleased to support the open source community by making
蓝鲸智云 - PaaS 平台 (BlueKing - PaaS System) available.
Copyright (C) 2017 THL A29 Limited, a Tencent company. All rights reserved.
Licensed under the MIT License (the "License"); you may not use this file except
in compliance with the License. You may obtain a copy of the License at

    http://opensource.org/licenses/MIT

Unless required by applicable law or agreed to in writing, software distributed under
the License is distributed on an "AS IS" BASIS, WITHOUT WARRANTIES OR CONDITIONS OF ANY KIND,
either express or implied. See the License for the specific language governing permissions and
limitations under the License.

We undertake not to change the open source license (MIT license) applicable
to the current version of the project delivered to anyone in the future.
"""
from unittest import mock

import pytest

from paasng.platform.engine.constants import BuildStatus
from paasng.platform.engine.deploy.bg_build.shims import K8sBuildProcessExecutor
from paasng.platform.engine.handlers import attach_all_phases
from paasng.platform.engine.utils.output import ConsoleStream

pytestmark = pytest.mark.django_db(databases=["default", "workloads"])


class TestK8sBuildProcessExecutor:
    def test_create_and_bind_build_instance(self, bk_deployment_full, build_proc):
        attach_all_phases(sender=bk_deployment_full.app_environment, deployment=bk_deployment_full)

        bpe = K8sBuildProcessExecutor(bk_deployment_full, build_proc, ConsoleStream())
        build_instance = bpe.create_and_bind_build_instance(dict(procfile=["sth"], image=""))
        assert str(build_proc.build_id) == str(build_instance.uuid), "绑定 build instance 失败"
        assert build_instance.owner == bk_deployment_full.operator, "build instance 绑定 owner 异常"
        assert build_proc.status == BuildStatus.SUCCESSFUL.value, "build_process status 未设置为 SUCCESSFUL"

    def test_execute(self, bk_deployment_full, build_proc):
        attach_all_phases(sender=bk_deployment_full.app_environment, deployment=bk_deployment_full)

        bpe = K8sBuildProcessExecutor(bk_deployment_full, build_proc, ConsoleStream())
        # TODO: Too much mocks, both tests and codes need refactor
        with mock.patch(
<<<<<<< HEAD
            "paasng.platform.engine.deploy.bg_build.shims.K8sBuildProcessExecutor.start_slugbuilder"
        ), mock.patch("paasng.platform.engine.deploy.bg_build.shims.get_scheduler_client_by_app"), mock.patch(
            "paasng.platform.engine.deploy.bg_build.utils.get_schedule_config"
        ):
=======
            "paasng.platform.engine.deploy.bg_build.bg_build.BuildProcessExecutor.start_slugbuilder"
        ), mock.patch("paasng.platform.engine.deploy.bg_build.bg_build.BuildHandler"), mock.patch(
            "paasng.platform.engine.deploy.bg_build.bg_build.NamespacesHandler"
        ), mock.patch("paasng.platform.engine.deploy.bg_build.utils.get_schedule_config"):
>>>>>>> 27458991
            bpe.execute({"image": ""})
        assert build_proc.status == BuildStatus.SUCCESSFUL.value, "部署失败"<|MERGE_RESOLUTION|>--- conflicted
+++ resolved
@@ -44,16 +44,9 @@
         bpe = K8sBuildProcessExecutor(bk_deployment_full, build_proc, ConsoleStream())
         # TODO: Too much mocks, both tests and codes need refactor
         with mock.patch(
-<<<<<<< HEAD
-            "paasng.platform.engine.deploy.bg_build.shims.K8sBuildProcessExecutor.start_slugbuilder"
-        ), mock.patch("paasng.platform.engine.deploy.bg_build.shims.get_scheduler_client_by_app"), mock.patch(
-            "paasng.platform.engine.deploy.bg_build.utils.get_schedule_config"
-        ):
-=======
-            "paasng.platform.engine.deploy.bg_build.bg_build.BuildProcessExecutor.start_slugbuilder"
-        ), mock.patch("paasng.platform.engine.deploy.bg_build.bg_build.BuildHandler"), mock.patch(
-            "paasng.platform.engine.deploy.bg_build.bg_build.NamespacesHandler"
+            "paasng.platform.engine.deploy.bg_build.executors.BuildProcessExecutor.start_slugbuilder"
+        ), mock.patch("paasng.platform.engine.deploy.bg_build.shims.BuildHandler"), mock.patch(
+            "paasng.platform.engine.deploy.bg_build.shims.NamespacesHandler"
         ), mock.patch("paasng.platform.engine.deploy.bg_build.utils.get_schedule_config"):
->>>>>>> 27458991
             bpe.execute({"image": ""})
         assert build_proc.status == BuildStatus.SUCCESSFUL.value, "部署失败"