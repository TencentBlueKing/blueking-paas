# -*- coding: utf-8 -*-
"""
TencentBlueKing is pleased to support the open source community by making
蓝鲸智云 - PaaS 平台 (BlueKing - PaaS System) available.
Copyright (C) 2017 THL A29 Limited, a Tencent company. All rights reserved.
Licensed under the MIT License (the "License"); you may not use this file except
in compliance with the License. You may obtain a copy of the License at

    http://opensource.org/licenses/MIT

Unless required by applicable law or agreed to in writing, software distributed under
the License is distributed on an "AS IS" BASIS, WITHOUT WARRANTIES OR CONDITIONS OF ANY KIND,
either express or implied. See the License for the specific language governing permissions and
limitations under the License.

We undertake not to change the open source license (MIT license) applicable
to the current version of the project delivered to anyone in the future.
"""
"""Testcases entrance.exposer module
"""
import json
from unittest import mock

import pytest

<<<<<<< HEAD
from paasng.engine.constants import AppEnvName, JobStatus
from paasng.engine.controller.models import Cluster, Domain, IngressConfig
=======
>>>>>>> a81332cd
from paasng.platform.modules.constants import ExposedURLType
from paasng.publish.entrance.exposer import (
    Address,
    ModuleLiveAddrs,
    _default_preallocated_urls,
    _get_legacy_url,
    env_is_deployed,
    get_addresses,
    get_exposed_url,
    get_market_address,
    get_preallocated_address,
    get_preallocated_url,
    get_preallocated_urls,
)
from paasng.publish.market.models import MarketConfig
from tests.utils.helpers import override_region_configs
from tests.utils.mocks.engine import replace_cluster_service

pytestmark = pytest.mark.django_db


def test_default_preallocated_urls_empty(bk_stag_env):
    with replace_cluster_service(replaced_ingress_config={}):
        urls = _default_preallocated_urls(bk_stag_env)['BKPAAS_DEFAULT_PREALLOCATED_URLS']
        assert urls == ''


def test_default_preallocated_urls_normal(bk_stag_env):
    ingress_config = {'app_root_domains': [{"name": 'example.com'}]}
    with replace_cluster_service(replaced_ingress_config=ingress_config):
        urls = _default_preallocated_urls(bk_stag_env)['BKPAAS_DEFAULT_PREALLOCATED_URLS']
        assert isinstance(urls, str)
        assert set(json.loads(urls).keys()) == {'stag', 'prod'}


class TestGetPreallocatedAddress:
    def test_not_configured(self):
        with replace_cluster_service(replaced_ingress_config={}):
            with pytest.raises(ValueError):
                get_preallocated_address('test-code')

    @pytest.mark.parametrize(
        'ingress_config,expected_address',
        [
            ({'app_root_domains': [{"name": 'foo.com'}]}, 'http://test-code.foo.com'),
            ({'sub_path_domains': [{"name": 'foo.com'}]}, 'http://foo.com/test-code/'),
            (
                {'sub_path_domains': [{"name": 'foo.com'}], 'app_root_domains': [{"name": 'foo.com'}]},
                'http://foo.com/test-code/',
            ),
        ],
    )
    def test_normal(self, ingress_config, expected_address):
        with replace_cluster_service(replaced_ingress_config=ingress_config):
            assert get_preallocated_address('test-code').prod == expected_address

    @pytest.mark.parametrize(
        'clusters, stag_address, prod_address',
        [
            # 同集群的情况
            (
                {
                    AppEnvName.STAG: Cluster(
                        name='c1',
                        is_default=False,
                        ingress_config=IngressConfig(sub_path_domains=[Domain(name='c1.foo.com', reserved=False)]),
                    ),
                    AppEnvName.PROD: Cluster(
                        name='c1',
                        is_default=False,
                        ingress_config=IngressConfig(sub_path_domains=[Domain(name='c1.foo.com', reserved=False)]),
                    ),
                },
                'http://c1.foo.com/stag--test-code/',
                'http://c1.foo.com/test-code/',
            ),
            # 不同集群, 类型相同的情况
            (
                {
                    AppEnvName.STAG: Cluster(
                        name='c1',
                        is_default=False,
                        ingress_config=IngressConfig(sub_path_domains=[Domain(name='c1.foo.com', reserved=False)]),
                    ),
                    AppEnvName.PROD: Cluster(
                        name='c2',
                        is_default=False,
                        ingress_config=IngressConfig(sub_path_domains=[Domain(name='c2.foo.com', reserved=False)]),
                    ),
                },
                'http://c1.foo.com/stag--test-code/',
                'http://c2.foo.com/test-code/',
            ),
            # 不同集群, 类型不同的情况
            (
                {
                    AppEnvName.STAG: Cluster(
                        name='c1',
                        is_default=False,
                        ingress_config=IngressConfig(
                            sub_path_domains=[Domain(name='c1.foo.com', reserved=False)],
                        ),
                    ),
                    AppEnvName.PROD: Cluster(
                        name='c2',
                        is_default=False,
                        ingress_config=IngressConfig(
                            app_root_domains=[Domain(name='c2.foo.com', reserved=False)],
                        ),
                    ),
                },
                'http://c1.foo.com/stag--test-code/',
                'http://test-code.c2.foo.com',
            ),
            # 优先级的情况
            (
                {
                    AppEnvName.STAG: Cluster(
                        name='c1',
                        is_default=False,
                        ingress_config=IngressConfig(app_root_domains=[Domain(name='c1.foo.com', reserved=False)]),
                    ),
                    AppEnvName.PROD: Cluster(
                        name='c2',
                        is_default=False,
                        ingress_config=IngressConfig(
                            sub_path_domains=[Domain(name='c2.foo.com', reserved=False)],
                            app_root_domains=[Domain(name='c2.foo.com', reserved=False)],
                        ),
                    ),
                },
                'http://stag-dot-test-code.c1.foo.com',
                'http://c2.foo.com/test-code/',
            ),
        ],
    )
    def test_with_clusters(self, clusters, stag_address, prod_address, mock_current_engine_client):
        addr = get_preallocated_address('test-code', clusters=clusters)
        assert addr.prod == prod_address
        assert addr.stag == stag_address


class TestModuleLiveAddrs:
    module_addrs_data = [
        {"env": "prod", "is_running": False, "addresses": []},
        {
            "env": "stag",
            "is_running": True,
            "addresses": [
                # The addresses was given in random order in purpose
                {"type": "subpath", "url": "http://bar.example.com/bar-2/", "is_sys_reserved": True},
                {"type": "custom", "url": "http://custom.example.com/"},
                {"type": "subdomain", "url": "http://foo.example.com/"},
                {"type": "unknown", "url": "http://unknown.example.com/"},
                {"type": "subpath", "url": "http://bar.example.com/bar/"},
            ],
        },
    ]

    def test_get_is_running(self):
        addrs = ModuleLiveAddrs(self.module_addrs_data)
        assert addrs.get_is_running('stag') is True
        assert addrs.get_is_running('prod') is False
        assert addrs.get_is_running('invalid-env') is False

    def test_get_addresses(self):
        addrs = ModuleLiveAddrs(self.module_addrs_data)
        assert addrs.get_addresses('prod') == []
        assert addrs.get_addresses('invalid-env') == []

        stag_addrs = addrs.get_addresses('stag')
        assert len(stag_addrs) == 5
        assert [addr.type for addr in stag_addrs] == ['subpath', 'subpath', 'subdomain', 'custom', 'unknown']

    def test_get_addresses_with_type(self):
        addrs = ModuleLiveAddrs(self.module_addrs_data)
        assert addrs.get_addresses('stag', addr_type='subpath') == [
            Address("subpath", "http://bar.example.com/bar/"),
            Address("subpath", "http://bar.example.com/bar-2/", True),
        ]


def test__get_legacy_url(bk_stag_env):
    url = _get_legacy_url(bk_stag_env)
    assert url is not None
    assert len(url) > 0


@pytest.fixture
def setup_addrs(bk_app):
    """Set up common mock and configs for testing functions related with addresses"""

    def update_region_hook(config):
        config['basic_info']['link_engine_app'] = "http://example.com/{region}-legacy-path/"

    with override_region_configs(bk_app.region, update_region_hook), mock.patch(
        'paasng.publish.entrance.exposer.get_live_addresses'
    ) as mocker:
        mocker.return_value = ModuleLiveAddrs(
            [
                {"env": "prod", "is_running": False, "addresses": []},
                {
                    "env": "stag",
                    "is_running": True,
                    "addresses": [
                        {"type": "subdomain", "url": "http://default-foo.example.com/"},
                        {"type": "subdomain", "url": "http://foo.example.com/"},
                        {"type": "subdomain", "url": "http://default-foo.example.org/"},
                        {"type": "subpath", "url": "http://bar.example.com/bar/"},
                        {"type": "custom", "url": "http://custom.example.com/"},
                    ],
                },
            ]
        )
        yield


def test_env_is_deployed(bk_stag_env, bk_prod_env, setup_addrs):
    # See setup_addrs for details
    assert env_is_deployed(bk_stag_env) is True
    assert env_is_deployed(bk_prod_env) is False


class TestGetAddresses:
    @pytest.fixture(autouse=True)
    def _setup(self, setup_addrs):
        yield

    def test_not_running(self, bk_prod_env):
        addrs = get_addresses(bk_prod_env)
        assert addrs == []

    def test_subpath(self, bk_module, bk_stag_env):
        bk_module.exposed_url_type = ExposedURLType.SUBPATH
        bk_module.save()

        addrs = get_addresses(bk_stag_env)
        assert len(addrs) == 1 and addrs[0].url == 'http://bar.example.com/bar/'

    def test_subdomain(self, bk_module, bk_stag_env):
        bk_module.exposed_url_type = ExposedURLType.SUBDOMAIN
        bk_module.save()

        addrs = get_addresses(bk_stag_env)
        assert len(addrs) == 3 and addrs[0].url == 'http://foo.example.com/'

    def test_none(self, bk_app, bk_module, bk_stag_env):
        bk_module.exposed_url_type = None
        bk_module.save()

        addrs = get_addresses(bk_stag_env)
        assert len(addrs) == 1 and addrs[0].url == f'http://example.com/{bk_app.region}-legacy-path/'


class TestGetExposedUrl:
    @pytest.fixture(autouse=True)
    def _setup(self, setup_addrs):
        yield

    def test_not_running(self, bk_prod_env):
        assert get_exposed_url(bk_prod_env) is None

    @pytest.mark.parametrize(
        "preferred_root, expected",
        [
            (None, "http://foo.example.com/"),
            ("example.org", "http://default-foo.example.org/"),
            # An invalid preferred root domain should have no effect
            ("invalid-example.com", "http://foo.example.com/"),
        ],
    )
    def test_preferred_root(self, preferred_root, expected, bk_module, bk_stag_env):
        bk_module.exposed_url_type = ExposedURLType.SUBDOMAIN
        bk_module.user_preferred_root_domain = preferred_root
        bk_module.save()

        url = get_exposed_url(bk_stag_env)
        assert url is not None
        assert url.provider_type == 'subdomain'
        assert url.address == expected


class TestDefaultEntrance:
    @pytest.fixture(autouse=True)
    def _setup(self):
        with replace_cluster_service(
            ingress_config={
                'app_root_domains': [
                    {"name": 'bar-1.example.com'},
                    {"name": 'bar-2.example.org'},
                ],
            }
        ):
            yield

    def test_single_entrance(setup_addrs, bk_app, bk_module, bk_stag_env):
        """Test: default module's stag env"""
        bk_module.exposed_url_type = ExposedURLType.SUBDOMAIN
        bk_module.is_default = True
        bk_module.save()

        url = get_preallocated_url(bk_stag_env)
        assert url is not None
        assert url.address == f'http://stag-dot-{bk_app.code}.bar-1.example.com'

    def test_sub_domain(setup_addrs, bk_app, bk_module, bk_stag_env):
        """Test: default module's stag env"""
        bk_module.exposed_url_type = ExposedURLType.SUBDOMAIN
        bk_module.is_default = True
        bk_module.save()

        urls = get_preallocated_urls(bk_stag_env)
        assert [u.address for u in urls] == [
            f'http://stag-dot-{bk_app.code}.bar-1.example.com',
            f'http://stag-dot-{bk_app.code}.bar-2.example.org',
        ]

    def test_get_preallocated_urls_legacy(setup_addrs, bk_app, bk_module, bk_stag_env):
        """Test: default module's stag env with exposed url type set to None"""
        bk_module.exposed_url_type = None
        bk_module.is_default = True
        bk_module.save()

        def update_region_hook(config):
            config['basic_info']['link_engine_app'] = "http://example.com/{region}-legacy-path/"

        with override_region_configs(bk_app.region, update_region_hook):
            urls = get_preallocated_urls(bk_stag_env)
            assert [u.address for u in urls] == [f'http://example.com/{bk_app.region}-legacy-path/']


def test_get_market_address(bk_app):
    MarketConfig.objects.enable_app(bk_app)
    addr = get_market_address(bk_app)
    assert addr is not None
    assert len(addr) > 0<|MERGE_RESOLUTION|>--- conflicted
+++ resolved
@@ -23,11 +23,8 @@
 
 import pytest
 
-<<<<<<< HEAD
-from paasng.engine.constants import AppEnvName, JobStatus
+from paasng.engine.constants import AppEnvName
 from paasng.engine.controller.models import Cluster, Domain, IngressConfig
-=======
->>>>>>> a81332cd
 from paasng.platform.modules.constants import ExposedURLType
 from paasng.publish.entrance.exposer import (
     Address,
