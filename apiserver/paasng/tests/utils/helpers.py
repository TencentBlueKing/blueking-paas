--- conflicted
+++ resolved
@@ -379,10 +379,7 @@
         mock.patch("paasng.platform.modules.manager.update_metadata_by_env", new=fake_update_metadata_by_env),
         mock.patch("paasng.platform.bkapp_model.services.update_metadata_by_env", new=fake_update_metadata_by_env),
         mock.patch("paasng.platform.modules.manager.EnvClusterService"),
-<<<<<<< HEAD
-=======
         mock.patch("paasng.platform.modules.manager.get_exposed_url_type", return_value=ExposedURLType.SUBPATH),
->>>>>>> a7dcabb3
         mock.patch(
             "paasng.platform.bkapp_model.services.create_app_ignore_duplicated", new=fake_create_app_ignore_duplicated
         ),
