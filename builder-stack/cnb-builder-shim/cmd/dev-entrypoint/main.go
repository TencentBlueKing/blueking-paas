--- conflicted
+++ resolved
@@ -66,25 +66,15 @@
 			}
 
 			if event.Rebuild {
-<<<<<<< HEAD
-				if innerErr := mgr.Rebuild(event.ID); innerErr != nil {
-					mgr.WriteStatus(event.ID, dc.ReloadFailed)
-=======
 				if innerErr := mgr.Rebuild(event.ID); err != nil {
 					_ = mgr.WriteStatus(event.ID, dc.ReloadFailed)
->>>>>>> 046a449d
 					logger.Error(innerErr, "HotReload Rebuild failed")
 					continue
 				}
 			}
 			if event.Relaunch {
-<<<<<<< HEAD
-				if innerErr := mgr.Relaunch(event.ID); innerErr != nil {
-					mgr.WriteStatus(event.ID, dc.ReloadFailed)
-=======
 				if innerErr := mgr.Relaunch(event.ID); err != nil {
 					_ = mgr.WriteStatus(event.ID, dc.ReloadFailed)
->>>>>>> 046a449d
 					logger.Error(innerErr, "HotReload Relaunch failed")
 					continue
 				}
