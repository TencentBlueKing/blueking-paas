/*
 * TencentBlueKing is pleased to support the open source community by making
 * 蓝鲸智云 - PaaS 平台 (BlueKing - PaaS System) available.
 * Copyright (C) 2017 THL A29 Limited, a Tencent company. All rights reserved.
 * Licensed under the MIT License (the "License"); you may not use this file except
 * in compliance with the License. You may obtain a copy of the License at
 *
 *     http://opensource.org/licenses/MIT
 *
 * Unless required by applicable law or agreed to in writing, software distributed under
 * the License is distributed on an "AS IS" BASIS, WITHOUT WARRANTIES OR CONDITIONS OF ANY KIND,
 * either express or implied. See the License for the specific language governing permissions and
 * limitations under the License.
 *
 * We undertake not to change the open source license (MIT license) applicable
 * to the current version of the project delivered to anyone in the future.
 */

package launch

import (
	"bytes"
	"fmt"
	"os"
	"os/exec"
	"path/filepath"
	"strings"
	"text/template"

	"github.com/TencentBlueking/bkpaas/cnb-builder-shim/pkg/appdesc"
)

var supervisorDir = "/cnb/devsandbox/supervisor"

var confFilePath = filepath.Join(supervisorDir, "dev.conf")

var confTmpl = `[unix_http_server]
file = {{ .RootDir }}/supervisor.sock

[supervisorctl]
serverurl = unix://{{ .RootDir }}/supervisor.sock

[supervisord]
pidfile = {{ .RootDir }}/supervisord.pid
logfile = {{ .RootDir }}/log/supervisord.log
{{- if .Environment }}
environment = {{ .Environment }}
{{- end }}

[rpcinterface:supervisor]
supervisor.rpcinterface_factory = supervisor.rpcinterface:make_main_rpcinterface
{{ range .Processes }}
[program:{{ .ProcType }}]
command = {{ .CommandPath }}
stdout_logfile = {{ .ProcLogFile }}
redirect_stderr = true
{{ end -}}
`

var reloadScript = fmt.Sprintf(`#!/bin/bash

socket_file="%[1]s/supervisor.sock"
# 检查 supervisor 的 socket 文件是否存在
if [ -S "$socket_file" ]; then
  echo "supervisord is already running. update and restart processes..."
  supervisorctl -c %[2]s reload
else
  echo "supervisord is not running. start supervisord..."
  supervisord -c %[2]s
fi
`, supervisorDir, confFilePath)

var statusScript = fmt.Sprintf(`#!/bin/bash

socket_file="%[1]s/supervisor.sock"
# 检查 supervisor 的 socket 文件是否存在
if [ -S "$socket_file" ]; then
  supervisorctl -c %[2]s status
fi
`, supervisorDir, confFilePath)

<<<<<<< HEAD
var stopScript = fmt.Sprintf(`#!/bin/bash

socket_file="%[1]s/supervisor.sock"
# 检查 supervisor 的 socket 文件是否存在
if [ -S "$socket_file" ]; then
  echo "stop all processes..."
  supervisorctl -c %[2]s stop all
fi
`, supervisorDir, confFilePath)

=======
>>>>>>> 95f98ca9
// ProcessConf is a process config
type ProcessConf struct {
	Process
	ProcLogFile string
}

// SupervisorConf is a supervisor template conf data
type SupervisorConf struct {
	RootDir     string
	Processes   []ProcessConf
	Environment string
}

// MakeSupervisorConf returns a new SupervisorConf
func MakeSupervisorConf(processes []Process, procEnvs ...appdesc.Env) (*SupervisorConf, error) {
	conf := &SupervisorConf{
		RootDir: supervisorDir,
	}

	if procEnvs != nil {
		if err := validateEnvironment(procEnvs); err != nil {
			return nil, err
		}
		envs := make([]string, len(procEnvs))
		for indx, env := range procEnvs {
			envs[indx] = fmt.Sprintf(`%s="%s"`, env.Key, env.Value)
		}
		conf.Environment = strings.Join(envs, ",")
	}

	for _, p := range processes {
		conf.Processes = append(conf.Processes, ProcessConf{
			Process:     p,
			ProcLogFile: filepath.Join(conf.RootDir, "log", p.ProcType+".log"),
		})
	}
	return conf, nil
}

// NewSupervisorCtl returns a new SupervisorCtl
func NewSupervisorCtl() *SupervisorCtl {
	return &SupervisorCtl{
		RootDir: supervisorDir,
	}
}

// SupervisorCtl is a supervisorctl wrapper with supervisor binary
type SupervisorCtl struct {
	RootDir string
}

// Reload start or update/restart the processes
// TODO: 现在 reload 还是会导致子进程堆积僵尸进程
func (ctl *SupervisorCtl) Reload(conf *SupervisorConf) error {
	if err := os.MkdirAll(filepath.Join(ctl.RootDir, "log"), 0o755); err != nil {
		return err
	}
	if err := ctl.refreshConf(conf); err != nil {
		return err
	}
	return ctl.reload()
}

func (ctl *SupervisorCtl) refreshConf(conf *SupervisorConf) error {
	tmplFile := "supervisord.conf.tmpl"

	tmpl, err := template.New(tmplFile).Parse(confTmpl)
	if err != nil {
		return err
	}

	file, err := os.Create(confFilePath)
	if err != nil {
		return err
	}
	defer file.Close()

	return tmpl.Execute(file, *conf)
}

func (ctl *SupervisorCtl) reload() error {
	cmd := exec.Command("bash")

	cmd.Env = os.Environ()
	cmd.Stdin = bytes.NewBufferString(reloadScript)
	cmd.Stderr = os.Stderr
	cmd.Stdout = os.Stdout

	return cmd.Run()
}

// Status get the status of all processes by running 'supervisorctl status'.
func (ctl *SupervisorCtl) Status() error {
	cmd := exec.Command("bash")

	cmd.Env = os.Environ()
	cmd.Stdin = bytes.NewBufferString(statusScript)
	cmd.Stderr = os.Stderr
	cmd.Stdout = os.Stdout

	return cmd.Run()
}

<<<<<<< HEAD
// stop all processes by running 'supervisorctl stop all'.
func (ctl *SupervisorCtl) Stop() error {
	cmd := exec.Command("bash")

	cmd.Env = os.Environ()
	cmd.Stdin = bytes.NewBufferString(stopScript)
	cmd.Stderr = os.Stderr
	cmd.Stdout = os.Stdout

	return cmd.Run()
}

=======
>>>>>>> 95f98ca9
// validateEnvironment validates the environment variables for supervisor conf.
//
// see detail environment conf in http://supervisord.org/configuration.html
// char " and % in environment value will cause supervisord to fail
func validateEnvironment(procEnvs []appdesc.Env) error {
	invalidChars := `"%`
	invalidEnvNames := []string{}
	for _, env := range procEnvs {
		if strings.ContainsAny(env.Value, invalidChars) {
			invalidEnvNames = append(invalidEnvNames, env.Key)
		}
	}
	if len(invalidEnvNames) == 0 {
		return nil
	}

	return fmt.Errorf(
		"environment variables: %s has invalid characters (%s)",
		strings.Join(invalidEnvNames, ", "),
		invalidChars,
	)
}<|MERGE_RESOLUTION|>--- conflicted
+++ resolved
@@ -79,7 +79,6 @@
 fi
 `, supervisorDir, confFilePath)
 
-<<<<<<< HEAD
 var stopScript = fmt.Sprintf(`#!/bin/bash
 
 socket_file="%[1]s/supervisor.sock"
@@ -90,8 +89,6 @@
 fi
 `, supervisorDir, confFilePath)
 
-=======
->>>>>>> 95f98ca9
 // ProcessConf is a process config
 type ProcessConf struct {
 	Process
@@ -144,7 +141,6 @@
 }
 
 // Reload start or update/restart the processes
-// TODO: 现在 reload 还是会导致子进程堆积僵尸进程
 func (ctl *SupervisorCtl) Reload(conf *SupervisorConf) error {
 	if err := os.MkdirAll(filepath.Join(ctl.RootDir, "log"), 0o755); err != nil {
 		return err
@@ -195,7 +191,6 @@
 	return cmd.Run()
 }
 
-<<<<<<< HEAD
 // stop all processes by running 'supervisorctl stop all'.
 func (ctl *SupervisorCtl) Stop() error {
 	cmd := exec.Command("bash")
@@ -208,8 +203,6 @@
 	return cmd.Run()
 }
 
-=======
->>>>>>> 95f98ca9
 // validateEnvironment validates the environment variables for supervisor conf.
 //
 // see detail environment conf in http://supervisord.org/configuration.html
