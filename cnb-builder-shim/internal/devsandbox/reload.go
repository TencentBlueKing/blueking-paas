--- conflicted
+++ resolved
@@ -36,11 +36,8 @@
 	ReloadLogDir = path.Join(ReloadDir, "log")
 	// reload sub command of dev-launcher
 	reloadSubCommand = "reload"
-<<<<<<< HEAD
 	// stop sub command of dev-launcher
 	stopSubCommand = "stop"
-=======
->>>>>>> 95f98ca9
 )
 
 // ReloadStatus is the status of a reload operation.
@@ -77,7 +74,7 @@
 func (m HotReloadManager) Rebuild(reloadID string) error {
 	// 重新构建前，将所有进程停止，主要解决两个问题
 	// 1. 构建完后，supervisor 重启进程会失败，导致只 kill 主进程而子进程变成僵尸进程
-	// 2. 构建时，supervisor 会收到信号关闭进程，又开启进程，导致 /app/v3logs 目录全从在 cnb/root
+	// 2. 构建时，supervisor 会收到信号关闭进程，又开启进程，导致 /app/v3logs 目录权限在 cnb or root
 	// 间横跳，导致构建时遇到 v3logs 文件夹权限错误而构建失败
 	cmd := phase.MakeLauncherCmd(stopSubCommand)
 	err := m.runCmd(reloadID, cmd)
