--- conflicted
+++ resolved
@@ -16,11 +16,8 @@
 	github.com/pkg/errors v0.9.1
 	github.com/prometheus/client_golang v1.13.0
 	github.com/samber/lo v1.25.0
-<<<<<<< HEAD
 	github.com/spf13/pflag v1.0.5
-=======
 	github.com/tidwall/sjson v1.2.5
->>>>>>> 180725b9
 	golang.org/x/net v0.0.0-20221002022538-bcab6841153b
 	golang.org/x/time v0.0.0-20220922220347-f3bd1da661af
 	gopkg.in/inf.v0 v0.9.1
@@ -68,13 +65,10 @@
 	github.com/prometheus/client_model v0.2.0 // indirect
 	github.com/prometheus/common v0.37.0 // indirect
 	github.com/prometheus/procfs v0.8.0 // indirect
-<<<<<<< HEAD
-=======
 	github.com/spf13/pflag v1.0.5 // indirect
 	github.com/tidwall/gjson v1.17.0 // indirect
 	github.com/tidwall/match v1.1.1 // indirect
 	github.com/tidwall/pretty v1.2.1 // indirect
->>>>>>> 180725b9
 	go.uber.org/atomic v1.7.0 // indirect
 	go.uber.org/multierr v1.6.0 // indirect
 	go.uber.org/zap v1.19.1 // indirect
