--- conflicted
+++ resolved
@@ -61,13 +61,6 @@
 	scheme   = runtime.NewScheme()
 	setupLog = ctrl.Log.WithName("setup")
 	cfgFile  string
-<<<<<<< HEAD
-
-	runEnv              string
-	metricServerAddress string
-	metricPort          uint
-=======
->>>>>>> 04f69737
 )
 
 func init() {
@@ -82,20 +75,15 @@
 		"The controller will load its initial configuration from this file. "+
 			"Omit this flag to use the default configuration values. "+
 			"Command-line flags override configuration from this file.")
-	flag.StringVar(&runEnv, "environment", "prod",
-		"The runtime environment of the controller. default is prod. options: [stag, prod]")
-
-	opts := zap.Options{}
+
+	opts := zap.Options{
+		// false: zap.InfoLevel, enable sampling logging. V(0) corresponds to InfoLevel, bigger than 0 will be silent
+		// true: zap.DebugLevel. V(0) corresponds to InfoLevel, V(1) corresponds to DebugLevel, bigger than 1 will be silent
+		Development: true,
+	}
+	// can pass zap-devel and zap-log-level args to reset the log level
 	opts.BindFlags(flag.CommandLine)
 	flag.Parse()
-
-	if runEnv == "prod" {
-		// false: zap.InfoLevel, enable sampling logging. V(0) corresponds to InfoLevel, bigger than 0 will be silent
-		opts.Development = false
-	} else {
-		// true: zap.DebugLevel. V(0) corresponds to InfoLevel, V(1) corresponds to DebugLevel, bigger than 1 will be silent
-		opts.Development = true
-	}
 
 	ctrl.SetLogger(zap.New(zap.UseFlagOptions(&opts)))
 
@@ -143,7 +131,6 @@
 
 	setupCtx := context.Background()
 	mgr, err := ctrl.NewManager(ctrl.GetConfigOrDie(), options)
-
 	if err != nil {
 		setupLog.Error(err, "unable to start manager")
 		os.Exit(1)
