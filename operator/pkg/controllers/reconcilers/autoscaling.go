/*
 * TencentBlueKing is pleased to support the open source community by making
 * 蓝鲸智云 - PaaS 平台 (BlueKing - PaaS System) available.
 * Copyright (C) 2017 THL A29 Limited, a Tencent company. All rights reserved.
 * Licensed under the MIT License (the "License"); you may not use this file except
 * in compliance with the License. You may obtain a copy of the License at
 *
 *	http://opensource.org/licenses/MIT
 *
 * Unless required by applicable law or agreed to in writing, software distributed under
 * the License is distributed on an "AS IS" BASIS, WITHOUT WARRANTIES OR CONDITIONS OF ANY KIND,
 * either express or implied. See the License for the specific language governing permissions and
 * limitations under the License.
 *
 * We undertake not to change the open source license (MIT license) applicable
 * to the current version of the project delivered to anyone in the future.
 */

package reconcilers

import (
	"context"

	"github.com/pkg/errors"
	"github.com/samber/lo"
	apimeta "k8s.io/apimachinery/pkg/api/meta"
	metav1 "k8s.io/apimachinery/pkg/apis/meta/v1"
	"sigs.k8s.io/controller-runtime/pkg/client"

	paasv1alpha2 "bk.tencent.com/paas-app-operator/api/v1alpha2"
	"bk.tencent.com/paas-app-operator/pkg/config"
	"bk.tencent.com/paas-app-operator/pkg/controllers/resources"
	"bk.tencent.com/paas-app-operator/pkg/metric"
	"bk.tencent.com/paas-app-operator/pkg/utils/kubestatus"

	autoscaling "github.com/Tencent/bk-bcs/bcs-runtime/bcs-k8s/bcs-component/bcs-general-pod-autoscaler/pkg/apis/autoscaling/v1alpha1"
)

// NewAutoscalingReconciler will return a AutoscalingReconciler with given k8s client
func NewAutoscalingReconciler(client client.Client) *AutoscalingReconciler {
	if !config.Global.IsAutoscalingEnabled() {
		return nil
	}
	return &AutoscalingReconciler{Client: client}
}

// AutoscalingReconciler 负责处理 Deployment 相关的调和逻辑
type AutoscalingReconciler struct {
	Client client.Client
	Result Result
}

// Reconcile ...
func (r *AutoscalingReconciler) Reconcile(ctx context.Context, bkapp *paasv1alpha2.BkApp) Result {
	current, err := r.getCurrentState(ctx, bkapp)
	if err != nil {
		return r.Result.WithError(err)
	}
	expected := resources.GetWantedGPAs(bkapp)
	outdated := FindExtraByName(current, expected)

	if len(outdated) != 0 {
		for _, gpa := range outdated {
			if err = r.Client.Delete(ctx, gpa); err != nil {
<<<<<<< HEAD
				metric.ReportDeleteOutdatedGpaErrors(bkapp, gpa.Name)
				return r.Result.withError(err)
=======
				return r.Result.WithError(err)
>>>>>>> 04267153
			}
		}
	}
	for _, gpa := range expected {
		if err = r.deploy(ctx, gpa); err != nil {
<<<<<<< HEAD
			metric.ReportDeployExpectedGpaErrors(bkapp, gpa.Name)
			return r.Result.withError(err)
=======
			return r.Result.WithError(err)
>>>>>>> 04267153
		}
	}

	if err = r.updateCondition(ctx, bkapp); err != nil {
<<<<<<< HEAD
		metric.ReportAutoscaleUpdateBkappStatusErrors(bkapp)
		return r.Result.withError(err)
=======
		return r.Result.WithError(err)
>>>>>>> 04267153
	}
	return r.Result
}

// 获取应用当前在集群中的状态
func (r *AutoscalingReconciler) getCurrentState(
	ctx context.Context, bkapp *paasv1alpha2.BkApp,
) (result []*autoscaling.GeneralPodAutoscaler, err error) {
	gpaList := autoscaling.GeneralPodAutoscalerList{}
	err = r.Client.List(
		ctx, &gpaList, client.InNamespace(bkapp.Namespace),
		client.MatchingFields{paasv1alpha2.KubeResOwnerKey: bkapp.Name},
	)
	if err != nil {
		return nil, errors.Wrap(err, "failed to list app's GPA")
	}

	return lo.ToSlicePtr(gpaList.Items), nil
}

// 将给定的 general-pod-autoscaler 下发到 k8s 集群中, 如果不存在则创建，若存在，则更新，不会进行版本比较
func (r *AutoscalingReconciler) deploy(ctx context.Context, gpa *autoscaling.GeneralPodAutoscaler) error {
	return UpsertObject(ctx, r.Client, gpa, r.updateHandler)
}

// GPA 更新策略: 总是更新，但是需要填充 resourceVersion，uid 等信息，否则无法通过 gpa webhook 的检查
func (r *AutoscalingReconciler) updateHandler(
	ctx context.Context,
	cli client.Client,
	current *autoscaling.GeneralPodAutoscaler,
	want *autoscaling.GeneralPodAutoscaler,
) error {
	want.UID = current.UID
	want.Generation = current.Generation
	want.ResourceVersion = current.ResourceVersion
	want.CreationTimestamp = current.CreationTimestamp

	if err := cli.Update(ctx, want); err != nil {
		return errors.Wrapf(err, "failed to update GPA(%s)", want.GetName())
	}
	return nil
}

// 根据 GPA 状态（Conditions），更新 BkApp 状态（Conditions）
func (r *AutoscalingReconciler) updateCondition(ctx context.Context, bkapp *paasv1alpha2.BkApp) error {
	current, err := r.getCurrentState(ctx, bkapp)
	if err != nil {
		return err
	}

	if len(current) == 0 {
		apimeta.SetStatusCondition(&bkapp.Status.Conditions, metav1.Condition{
			Type:               paasv1alpha2.AutoscalingAvailable,
			Status:             metav1.ConditionUnknown,
			Reason:             "Disabled",
			Message:            "Process autoscaling feature not turned on",
			ObservedGeneration: bkapp.Generation,
		})
		return nil
	}

	for _, gpa := range current {
		healthStatus := kubestatus.GenGPAHealthStatus(gpa)
		if healthStatus.Phase != paasv1alpha2.HealthHealthy {
			apimeta.SetStatusCondition(&bkapp.Status.Conditions, metav1.Condition{
				Type:               paasv1alpha2.AutoscalingAvailable,
				Status:             metav1.ConditionFalse,
				Reason:             "AutoscalerFailure",
				Message:            gpa.Name + ": " + healthStatus.Message,
				ObservedGeneration: bkapp.Generation,
			})
			return nil
		}
	}

	apimeta.SetStatusCondition(&bkapp.Status.Conditions, metav1.Condition{
		Type:               paasv1alpha2.AutoscalingAvailable,
		Status:             metav1.ConditionTrue,
		Reason:             "AutoscalingAvailable",
		ObservedGeneration: bkapp.Generation,
	})
	return nil
}<|MERGE_RESOLUTION|>--- conflicted
+++ resolved
@@ -62,33 +62,21 @@
 	if len(outdated) != 0 {
 		for _, gpa := range outdated {
 			if err = r.Client.Delete(ctx, gpa); err != nil {
-<<<<<<< HEAD
 				metric.ReportDeleteOutdatedGpaErrors(bkapp, gpa.Name)
-				return r.Result.withError(err)
-=======
 				return r.Result.WithError(err)
->>>>>>> 04267153
 			}
 		}
 	}
 	for _, gpa := range expected {
 		if err = r.deploy(ctx, gpa); err != nil {
-<<<<<<< HEAD
 			metric.ReportDeployExpectedGpaErrors(bkapp, gpa.Name)
-			return r.Result.withError(err)
-=======
 			return r.Result.WithError(err)
->>>>>>> 04267153
 		}
 	}
 
 	if err = r.updateCondition(ctx, bkapp); err != nil {
-<<<<<<< HEAD
 		metric.ReportAutoscaleUpdateBkappStatusErrors(bkapp)
-		return r.Result.withError(err)
-=======
 		return r.Result.WithError(err)
->>>>>>> 04267153
 	}
 	return r.Result
 }
