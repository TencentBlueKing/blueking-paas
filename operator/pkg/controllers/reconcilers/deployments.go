--- conflicted
+++ resolved
@@ -67,22 +67,6 @@
 	if err != nil {
 		return r.Result.WithError(err)
 	}
-
-<<<<<<< HEAD
-	if len(outdated) != 0 {
-		for _, deploy := range outdated {
-			if err = r.Client.Delete(ctx, deploy); err != nil {
-				metrics.IncDeleteOutdatedDeployFailures(bkapp, deploy.Name)
-				return r.Result.WithError(err)
-			}
-		}
-	}
-	for _, deploy := range expected {
-		if err = r.deploy(ctx, deploy); err != nil {
-			metrics.IncDeployExpectedDeployFailures(bkapp, deploy.Name)
-			return r.Result.WithError(err)
-		}
-=======
 	// Clean up the deployments which are not in the new deploys
 	newDeployNames := []string{}
 	for _, d := range newDeployMap {
@@ -90,7 +74,6 @@
 	}
 	if err = r.cleanUpDeployments(ctx, bkapp, currentDeploys, newDeployNames); err != nil {
 		return r.Result.WithError(err)
->>>>>>> 180725b9
 	}
 
 	// Modify conditions in status
@@ -212,6 +195,7 @@
 			continue
 		}
 		if err := r.Client.Delete(ctx, d); err != nil {
+			metrics.IncDeleteOutdatedDeployFailures(bkapp, d.Name)
 			return errors.Wrapf(err, "error cleaning up deployments")
 		}
 	}
