/*
 * TencentBlueKing is pleased to support the open source community by making
 * 蓝鲸智云 - PaaS 平台 (BlueKing - PaaS System) available.
 * Copyright (C) 2017 THL A29 Limited, a Tencent company. All rights reserved.
 * Licensed under the MIT License (the "License"); you may not use this file except
 * in compliance with the License. You may obtain a copy of the License at
 *
 *	http://opensource.org/licenses/MIT
 *
 * Unless required by applicable law or agreed to in writing, software distributed under
 * the License is distributed on an "AS IS" BASIS, WITHOUT WARRANTIES OR CONDITIONS OF ANY KIND,
 * either express or implied. See the License for the specific language governing permissions and
 * limitations under the License.
 *
 * We undertake not to change the open source license (MIT license) applicable
 * to the current version of the project delivered to anyone in the future.
 */

package reconcilers

import (
	"context"
	"fmt"

	"github.com/pkg/errors"
	"github.com/samber/lo"
	appsv1 "k8s.io/api/apps/v1"
	apimeta "k8s.io/apimachinery/pkg/api/meta"
	metav1 "k8s.io/apimachinery/pkg/apis/meta/v1"
	"sigs.k8s.io/controller-runtime/pkg/client"
	logf "sigs.k8s.io/controller-runtime/pkg/log"

	paasv1alpha2 "bk.tencent.com/paas-app-operator/api/v1alpha2"
	"bk.tencent.com/paas-app-operator/pkg/controllers/resources"
	"bk.tencent.com/paas-app-operator/pkg/controllers/svcdisc"
	"bk.tencent.com/paas-app-operator/pkg/metric"
	"bk.tencent.com/paas-app-operator/pkg/utils/kubestatus"
)

// NewDeploymentReconciler will return a DeploymentReconciler with given k8s client
func NewDeploymentReconciler(client client.Client) *DeploymentReconciler {
	return &DeploymentReconciler{Client: client}
}

// DeploymentReconciler 负责处理 Deployment 相关的调和逻辑
type DeploymentReconciler struct {
	Client client.Client
	Result Result
}

// Reconcile ...
func (r *DeploymentReconciler) Reconcile(ctx context.Context, bkapp *paasv1alpha2.BkApp) Result {
	log := logf.FromContext(ctx)

	current, err := r.getCurrentState(ctx, bkapp)
	if err != nil {
		return r.Result.WithError(err)
	}
	expected := resources.GetWantedDeploys(bkapp)
	if ok := svcdisc.NewWorkloadsMutator(r.Client, bkapp).ApplyToDeployments(ctx, expected); ok {
		log.V(2).Info("Applied svc-discovery related changes to deployments.")
	}

	outdated := FindExtraByName(current, expected)

	if len(outdated) != 0 {
		for _, deploy := range outdated {
			if err = r.Client.Delete(ctx, deploy); err != nil {
<<<<<<< HEAD
				metric.ReportDeleteOutdatedDeployErrors(bkapp, deploy.Name)
				return r.Result.withError(err)
=======
				return r.Result.WithError(err)
>>>>>>> 04267153
			}
		}
	}
	for _, deploy := range expected {
		if err = r.deploy(ctx, deploy); err != nil {
<<<<<<< HEAD
			metric.ReportDeployExpectedDeployErrors(bkapp, deploy.Name)
			return r.Result.withError(err)
=======
			return r.Result.WithError(err)
>>>>>>> 04267153
		}
	}

	if err = r.updateCondition(ctx, bkapp); err != nil {
		return r.Result.WithError(err)
	}
	// deployment 未就绪, 下次调和循环重新更新状态
	if bkapp.Status.Phase == paasv1alpha2.AppPending {
		return r.Result.requeue(paasv1alpha2.DefaultRequeueAfter)
	}
	return r.Result
}

// 获取应用当前在集群中的状态
func (r *DeploymentReconciler) getCurrentState(
	ctx context.Context,
	bkapp *paasv1alpha2.BkApp,
) (result []*appsv1.Deployment, err error) {
	deployList := appsv1.DeploymentList{}
	if err = r.Client.List(
		ctx, &deployList, client.InNamespace(bkapp.Namespace),
		client.MatchingFields{paasv1alpha2.KubeResOwnerKey: bkapp.Name},
	); err != nil {
		return nil, errors.Wrap(err, "failed to list app's deployments")
	}

	return lo.ToSlicePtr(deployList.Items), nil
}

// 将给定的 deployment 发布至 k8s, 如果不存在则创建, 如果同名对象已存在且配置发生变化, 则更新
func (r *DeploymentReconciler) deploy(ctx context.Context, deploy *appsv1.Deployment) error {
	return UpsertObject(ctx, r.Client, deploy, r.updateHandler)
}

// updateHandler Deployment 更新策略: 除非在注解中指定了 `bkapp.paas.bk.tencent.com/deployment-skip-update`
// （执行测试代码时会用到）, 或配置内容没有任何变化，否则总是更新
func (r *DeploymentReconciler) updateHandler(
	ctx context.Context,
	cli client.Client,
	current *appsv1.Deployment,
	want *appsv1.Deployment,
) error {
	log := logf.FromContext(ctx)
	if current.Annotations[paasv1alpha2.DeploySkipUpdateAnnoKey] == "true" {
		return nil
	}
	// Skip update if the content of deployment is not changed, unnecessary updates will trigger
	// the reconcile loop of the BkApp again and result infinite loops.
	if want.Annotations[paasv1alpha2.DeployContentHashAnnoKey] == current.Annotations[paasv1alpha2.DeployContentHashAnnoKey] {
		log.V(2).Info("The content of deployment is not changed, skip update.")
		return nil
	}

	if err := cli.Update(ctx, want); err != nil {
		return errors.Wrapf(
			err, "failed to update %s(%s)", want.GetObjectKind().GroupVersionKind().String(), want.GetName(),
		)
	}
	return nil
}

// update condition `AppAvailable`
func (r *DeploymentReconciler) updateCondition(ctx context.Context, bkapp *paasv1alpha2.BkApp) error {
	current, err := r.getCurrentState(ctx, bkapp)
	if err != nil {
		return err
	}
	if len(current) == 0 {
		// TODO: Phase 应该是应用下架、休眠？
		bkapp.Status.Phase = paasv1alpha2.AppFailed
		apimeta.SetStatusCondition(&bkapp.Status.Conditions, metav1.Condition{
			Type:               paasv1alpha2.AppAvailable,
			Status:             metav1.ConditionFalse,
			Reason:             "Teardown",
			Message:            "No running processes",
			ObservedGeneration: bkapp.Generation,
		})
		return nil
	}

	availableCount := 0
	anyFailed := false
	for _, deployment := range current {
		healthStatus := kubestatus.CheckDeploymentHealthStatus(deployment)
		if healthStatus.Phase == paasv1alpha2.HealthHealthy {
			availableCount += 1
			continue
		}

		failMessage, err := kubestatus.GetDeploymentDirectFailMessage(ctx, r.Client, deployment)
		if errors.Is(err, kubestatus.ErrDeploymentStillProgressing) {
			continue
		}
		if healthStatus.Phase == paasv1alpha2.HealthUnhealthy {
			failMessage = deployment.Name + ": " + healthStatus.Message
		}

		if failMessage != "" {
			anyFailed = true
			bkapp.Status.Phase = paasv1alpha2.AppFailed
			apimeta.SetStatusCondition(&bkapp.Status.Conditions, metav1.Condition{
				Type:               paasv1alpha2.AppAvailable,
				Status:             metav1.ConditionFalse,
				Reason:             "ReplicaFailure",
				Message:            failMessage,
				ObservedGeneration: bkapp.Generation,
			})
			break
		}
	}

	if !anyFailed {
		if availableCount == len(current) {
			// AppAvailable means the BkApp is available and ready to service requests,
			// but now we set AppAvailable to ConditionTrue before create Service when first time deploy.
			// TODO: fix this problem, should we create service before reconcile processes?
			bkapp.Status.Phase = paasv1alpha2.AppRunning
			apimeta.SetStatusCondition(&bkapp.Status.Conditions, metav1.Condition{
				Type:               paasv1alpha2.AppAvailable,
				Status:             metav1.ConditionTrue,
				Reason:             "AppAvailable",
				Message:            "Rolling upgrade",
				ObservedGeneration: bkapp.Generation,
			})
		} else {
			bkapp.Status.Phase = paasv1alpha2.AppPending
			apimeta.SetStatusCondition(&bkapp.Status.Conditions, metav1.Condition{
				Type:   paasv1alpha2.AppAvailable,
				Status: metav1.ConditionFalse,
				Reason: "Progressing",
				Message: fmt.Sprintf(
					"Waiting for deployment finish: %d/%d Process are available...", availableCount, len(current),
				),
				ObservedGeneration: bkapp.Generation,
			})
		}
	}
	return nil
}<|MERGE_RESOLUTION|>--- conflicted
+++ resolved
@@ -66,23 +66,15 @@
 	if len(outdated) != 0 {
 		for _, deploy := range outdated {
 			if err = r.Client.Delete(ctx, deploy); err != nil {
-<<<<<<< HEAD
 				metric.ReportDeleteOutdatedDeployErrors(bkapp, deploy.Name)
-				return r.Result.withError(err)
-=======
 				return r.Result.WithError(err)
->>>>>>> 04267153
 			}
 		}
 	}
 	for _, deploy := range expected {
 		if err = r.deploy(ctx, deploy); err != nil {
-<<<<<<< HEAD
 			metric.ReportDeployExpectedDeployErrors(bkapp, deploy.Name)
-			return r.Result.withError(err)
-=======
 			return r.Result.WithError(err)
->>>>>>> 04267153
 		}
 	}
 
