/*
 * TencentBlueKing is pleased to support the open source community by making
 * 蓝鲸智云 - PaaS 平台 (BlueKing - PaaS System) available.
 * Copyright (C) 2017 THL A29 Limited, a Tencent company. All rights reserved.
 * Licensed under the MIT License (the "License"); you may not use this file except
 * in compliance with the License. You may obtain a copy of the License at
 *
 *	http://opensource.org/licenses/MIT
 *
 * Unless required by applicable law or agreed to in writing, software distributed under
 * the License is distributed on an "AS IS" BASIS, WITHOUT WARRANTIES OR CONDITIONS OF ANY KIND,
 * either express or implied. See the License for the specific language governing permissions and
 * limitations under the License.
 *
 * We undertake not to change the open source license (MIT license) applicable
 * to the current version of the project delivered to anyone in the future.
 */

package reconcilers

import (
	"bk.tencent.com/paas-app-operator/pkg/metric"
	"context"

	"github.com/pkg/errors"
	corev1 "k8s.io/api/core/v1"
	apimeta "k8s.io/apimachinery/pkg/api/meta"
	metav1 "k8s.io/apimachinery/pkg/apis/meta/v1"
	"sigs.k8s.io/controller-runtime/pkg/client"
	"sigs.k8s.io/controller-runtime/pkg/controller/controllerutil"
	logf "sigs.k8s.io/controller-runtime/pkg/log"

	paasv1alpha2 "bk.tencent.com/paas-app-operator/api/v1alpha2"
)

// NewBkappFinalizer will return a BkappFinalizer with given k8s client
func NewBkappFinalizer(client client.Client) *BkappFinalizer {
	return &BkappFinalizer{Client: client}
}

// BkappFinalizer 负责处理 finalize 相关的调和逻辑
type BkappFinalizer struct {
	Client client.Client
	Result Result
}

// Reconcile ...
func (r *BkappFinalizer) Reconcile(ctx context.Context, bkapp *paasv1alpha2.BkApp) Result {
	if !controllerutil.ContainsFinalizer(bkapp, paasv1alpha2.BkAppFinalizerName) || bkapp.DeletionTimestamp.IsZero() {
		return r.Result
	}

	log := logf.FromContext(ctx)
	log.Info("OnGarbageCollection")

	// our finalizer is present, so lets handle any external dependency
	finished, err := r.hooksFinished(ctx, bkapp)
	if err != nil {
<<<<<<< HEAD
		metric.ReportHooksFinishedErrors(bkapp)
		return r.Result.withError(errors.Wrap(err, "failed to check hook status"))
=======
		return r.Result.WithError(errors.Wrap(err, "failed to check hook status"))
>>>>>>> 04267153
	}
	if !finished {
		apimeta.SetStatusCondition(&bkapp.Status.Conditions, metav1.Condition{
			Type:               paasv1alpha2.AppAvailable,
			Status:             metav1.ConditionFalse,
			Reason:             "Terminating",
			Message:            "Deletion request was issued, but hooks are not finished.",
			ObservedGeneration: bkapp.Generation,
		})
		return r.Result.requeue(paasv1alpha2.DefaultRequeueAfter)
	}
	if err = r.deleteResources(ctx, bkapp); err != nil {
		metric.ReportDeleteResourcesErrors(bkapp)
		// if fail to delete the external dependency here, return with error
		// so that it can be retried
		return r.Result.WithError(errors.Wrap(err, "failed to delete external resources"))
	}

	// remove our finalizer from the finalizers list and update it.
	controllerutil.RemoveFinalizer(bkapp, paasv1alpha2.BkAppFinalizerName)
	if err = r.Client.Update(ctx, bkapp); err != nil {
		return r.Result.WithError(errors.Wrap(err, "failed to remove finalizer for app"))
	}
	return r.Result.End()
}

// 检查是否所有 Hooks 都执行完毕
func (r *BkappFinalizer) hooksFinished(ctx context.Context, bkapp *paasv1alpha2.BkApp) (bool, error) {
	pods := &corev1.PodList{}
	err := r.Client.List(
		ctx, pods,
		client.InNamespace(bkapp.Namespace),
		client.MatchingLabels{
			paasv1alpha2.BkAppNameKey:    bkapp.GetName(),
			paasv1alpha2.ResourceTypeKey: "hook",
		},
	)
	if err != nil {
		return false, err
	}

	for _, pod := range pods.Items {
		if pod.Status.Phase == corev1.PodRunning {
			return false, nil
		}
	}
	return true, nil
}

// deleteResources delete all related resources of BkApp object
func (r *BkappFinalizer) deleteResources(ctx context.Context, bkapp *paasv1alpha2.BkApp) error {
	var err error
	if err = r.deleteHookPods(ctx, bkapp); err != nil {
		return errors.Wrap(err, "failed to delete hook pods")
	}
	if err = r.deleteServices(ctx, bkapp); err != nil {
		return errors.Wrap(err, "failed to delete services")
	}
	return nil
}

func (r *BkappFinalizer) deleteHookPods(ctx context.Context, bkapp *paasv1alpha2.BkApp) error {
	// clean up all history hooks
	opts := []client.DeleteAllOfOption{
		client.InNamespace(bkapp.GetNamespace()),
		client.MatchingLabels{
			paasv1alpha2.BkAppNameKey:    bkapp.GetName(),
			paasv1alpha2.ResourceTypeKey: "hook",
		},
		client.GracePeriodSeconds(5),
	}
	return r.Client.DeleteAllOf(ctx, &corev1.Pod{}, opts...)
}

func (r *BkappFinalizer) deleteServices(ctx context.Context, bkapp *paasv1alpha2.BkApp) error {
	// Delete individually instead of deleteCollection
	// issue: https://github.com/kubernetes/kubernetes/issues/68468
	svcList := corev1.ServiceList{}
	err := r.Client.List(
		ctx,
		&svcList,
		client.InNamespace(bkapp.GetNamespace()),
		client.MatchingLabels{paasv1alpha2.BkAppNameKey: bkapp.GetName()},
	)
	if err != nil {
		return errors.Wrap(err, "failed to query ServiceList")
	}
	for _, svc := range svcList.Items {
		if err = r.Client.Delete(ctx, &svc); err != nil {
			return errors.Wrapf(
				err, "failed to delete Service(%s/%s) when finalizing the BkApp", svc.GetNamespace(), svc.GetName(),
			)
		}
	}
	return nil
}<|MERGE_RESOLUTION|>--- conflicted
+++ resolved
@@ -56,12 +56,8 @@
 	// our finalizer is present, so lets handle any external dependency
 	finished, err := r.hooksFinished(ctx, bkapp)
 	if err != nil {
-<<<<<<< HEAD
 		metric.ReportHooksFinishedErrors(bkapp)
-		return r.Result.withError(errors.Wrap(err, "failed to check hook status"))
-=======
 		return r.Result.WithError(errors.Wrap(err, "failed to check hook status"))
->>>>>>> 04267153
 	}
 	if !finished {
 		apimeta.SetStatusCondition(&bkapp.Status.Conditions, metav1.Condition{
