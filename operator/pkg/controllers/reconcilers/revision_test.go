--- conflicted
+++ resolved
@@ -104,16 +104,12 @@
 
 		It("second revision", func() {
 			bkapp.Generation = 1
-<<<<<<< HEAD
-			bkapp.Status.SetHookStatus(v1alpha1.HookStatus{
-				Type:      v1alpha1.HookPreRelease,
-				Phase:     v1alpha1.HealthHealthy,
-				StartTime: lo.ToPtr(metav1.Now()),
-			})
-			web.Annotations[v1alpha1.RevisionAnnoKey] = "1"
-=======
-			web.Annotations[paasv1alpha2.RevisionAnnoKey] = "1"
->>>>>>> 5c604611
+			bkapp.Status.SetHookStatus(paasv1alpha2.HookStatus{
+				Type:      paasv1alpha2.HookPreRelease,
+				Phase:     paasv1alpha2.HealthHealthy,
+				StartTime: lo.ToPtr(metav1.Now()),
+			})
+			web.Annotations[paasv1alpha2.RevisionAnnoKey] = "1"
 
 			r := NewRevisionReconciler(builder.WithObjects(bkapp, web).Build())
 
@@ -145,16 +141,12 @@
 			bkapp.Status.Revision = &paasv1alpha2.Revision{
 				Revision: 1,
 			}
-<<<<<<< HEAD
-			bkapp.Status.SetHookStatus(v1alpha1.HookStatus{
-				Type:      v1alpha1.HookPreRelease,
-				Phase:     v1alpha1.HealthHealthy,
-				StartTime: lo.ToPtr(metav1.Now()),
-			})
-			web.Annotations[v1alpha1.RevisionAnnoKey] = "1"
-=======
-			web.Annotations[paasv1alpha2.RevisionAnnoKey] = "1"
->>>>>>> 5c604611
+			bkapp.Status.SetHookStatus(paasv1alpha2.HookStatus{
+				Type:      paasv1alpha2.HookPreRelease,
+				Phase:     paasv1alpha2.HealthHealthy,
+				StartTime: lo.ToPtr(metav1.Now()),
+			})
+			web.Annotations[paasv1alpha2.RevisionAnnoKey] = "1"
 
 			r := NewRevisionReconciler(builder.WithObjects(bkapp, web).Build())
 			ret := r.Reconcile(context.Background(), bkapp)
@@ -190,19 +182,19 @@
 			// g4 表示第四个版本
 			bkapp.Generation = 4
 			// 在 g3 & r3 的时候，hook 失败
-			bkapp.Status.Revision = &v1alpha1.Revision{
+			bkapp.Status.Revision = &paasv1alpha2.Revision{
 				Revision: 3,
 			}
-			bkapp.Status.SetHookStatus(v1alpha1.HookStatus{
-				Type:      v1alpha1.HookPreRelease,
-				Phase:     v1alpha1.HealthUnhealthy,
+			bkapp.Status.SetHookStatus(paasv1alpha2.HookStatus{
+				Type:      paasv1alpha2.HookPreRelease,
+				Phase:     paasv1alpha2.HealthUnhealthy,
 				StartTime: lo.ToPtr(metav1.Now()),
 			})
 			// r2 中调和循环正常结束，r3 中 hook 失败，因此 deployment 还是 r2
-			web.Annotations[v1alpha1.RevisionAnnoKey] = "2"
+			web.Annotations[paasv1alpha2.RevisionAnnoKey] = "2"
 
 			hook := resources.BuildPreReleaseHook(
-				bkapp, bkapp.Status.FindHookStatus(v1alpha1.HookPreRelease),
+				bkapp, bkapp.Status.FindHookStatus(paasv1alpha2.HookPreRelease),
 			)
 
 			cli := builder.WithObjects(bkapp, web, hook.Pod).Build()
