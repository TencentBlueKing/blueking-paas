--- conflicted
+++ resolved
@@ -58,23 +58,15 @@
 	if len(outdated) != 0 {
 		for _, svc := range outdated {
 			if err = r.Client.Delete(ctx, svc); err != nil {
-<<<<<<< HEAD
 				metric.ReportDeleteOutdatedServiceErrors(bkapp, svc.Name)
-				return r.Result.withError(err)
-=======
 				return r.Result.WithError(err)
->>>>>>> 04267153
 			}
 		}
 	}
 	for _, svc := range expected {
 		if err = r.applyService(ctx, svc); err != nil {
-<<<<<<< HEAD
 			metric.ReportDeployExpectedServiceErrors(bkapp, svc.Name)
-			return r.Result.withError(err)
-=======
 			return r.Result.WithError(err)
->>>>>>> 04267153
 		}
 	}
 	return r.Result
