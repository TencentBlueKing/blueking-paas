/*
 * TencentBlueKing is pleased to support the open source community by making
 * 蓝鲸智云 - PaaS 平台 (BlueKing - PaaS System) available.
 * Copyright (C) 2017 THL A29 Limited, a Tencent company. All rights reserved.
 * Licensed under the MIT License (the "License"); you may not use this file except
 * in compliance with the License. You may obtain a copy of the License at
 *
 *	http://opensource.org/licenses/MIT
 *
 * Unless required by applicable law or agreed to in writing, software distributed under
 * the License is distributed on an "AS IS" BASIS, WITHOUT WARRANTIES OR CONDITIONS OF ANY KIND,
 * either express or implied. See the License for the specific language governing permissions and
 * limitations under the License.
 *
 * We undertake not to change the open source license (MIT license) applicable
 * to the current version of the project delivered to anyone in the future.
 */

package resources

import (
	corev1 "k8s.io/api/core/v1"

	paasv1alpha2 "bk.tencent.com/paas-app-operator/api/v1alpha2"
)

// ReplicasGetter get replicas from BkApp object
type ReplicasGetter struct {
	bkapp *paasv1alpha2.BkApp
	// replicasMap stores replications data, "{process} -> {replicas}"
	replicasMap map[string]int32
}

// NewReplicasGetter creates a ReplicasGetter object
func NewReplicasGetter(bkapp *paasv1alpha2.BkApp) *ReplicasGetter {
	obj := &ReplicasGetter{bkapp: bkapp, replicasMap: make(map[string]int32)}

	// Build internal index data
	obj.buildDefault()
	if env := GetEnvName(obj.bkapp); !env.IsEmpty() {
		obj.buildEnvOverlay(env)
	}
	return obj
}

// Get replicas by process name
func (r *ReplicasGetter) Get(name string) *int32 {
	if v, ok := r.replicasMap[name]; ok {
		return &v
	}
	return nil
}

// Build replicas map from default configuration
func (r *ReplicasGetter) buildDefault() {
	for _, proc := range r.bkapp.Spec.Processes {
		if proc.Replicas != nil {
			r.replicasMap[proc.Name] = *proc.Replicas
		}
	}
}

// Build replicas map from env overlay configs
func (r *ReplicasGetter) buildEnvOverlay(env paasv1alpha2.EnvName) {
	if r.bkapp.Spec.EnvOverlay == nil {
		return
	}
	// Pick values which matches environment
	for _, c := range r.bkapp.Spec.EnvOverlay.Replicas {
		if c.EnvName == env {
			r.replicasMap[c.Process] = c.Count
		}
	}
}

// EnvVarsGetter get env vars from BkApp object
type EnvVarsGetter struct {
	bkapp *paasv1alpha2.BkApp

	// Stores env vars by key/value
	itemsMap map[string]string
	// Stores env names in order
	itemsKeys []string
}

// NewEnvVarsGetter creates a ReplicasGetter object
func NewEnvVarsGetter(bkapp *paasv1alpha2.BkApp) *EnvVarsGetter {
	obj := &EnvVarsGetter{bkapp: bkapp, itemsMap: make(map[string]string)}
	// Load values from different sources, the order is important
	obj.loadDefault()
	if env := GetEnvName(obj.bkapp); !env.IsEmpty() {
		obj.loadEnvOverlay(env)
	}
	return obj
}

// Get all environment variables, results were sorted by insertion order
func (r EnvVarsGetter) Get() []corev1.EnvVar {
	results := []corev1.EnvVar{}
	processed := make(map[string]bool)
	for _, key := range r.itemsKeys {
		// Only process each key once
		if _, ok := processed[key]; ok {
			continue
		}
		results = append(results, corev1.EnvVar{Name: key, Value: r.itemsMap[key]})
		processed[key] = true
	}
	return results
}

// Load default env vars
func (r *EnvVarsGetter) loadDefault() {
	for _, d := range r.bkapp.Spec.Configuration.Env {
		r.itemsMap[d.Name] = d.Value
		r.itemsKeys = append(r.itemsKeys, d.Name)
	}
}

// Load from env overlays
func (r *EnvVarsGetter) loadEnvOverlay(env paasv1alpha2.EnvName) {
	if r.bkapp.Spec.EnvOverlay == nil {
		return
	}
	// Pick values which matches environment
	for _, c := range r.bkapp.Spec.EnvOverlay.EnvVariables {
		if c.EnvName == env {
			r.itemsMap[c.Name] = c.Value
			r.itemsKeys = append(r.itemsKeys, c.Name)
		}
	}
}

// GetEnvName get environment name from application, return an empty string
// when no information can be found.
func GetEnvName(bkapp *paasv1alpha2.BkApp) paasv1alpha2.EnvName {
	annots := bkapp.GetAnnotations()
<<<<<<< HEAD
	name := paasv1alpha1.EnvName(annots[paasv1alpha1.EnvironmentKey])
	if name.IsValid() {
		return name
	}
	return ""
}

// AutoscalingPolicyGetter get autoscaling policy from BkApp object
type AutoscalingPolicyGetter struct {
	bkapp *paasv1alpha1.BkApp
	// policyMap stores process scaling policy, "{process} -> {scalingPolicy}"
	policyMap map[string]paasv1alpha1.ScalingPolicy
}

// NewAutoscalingPolicyGetter creates a AutoscalingPolicyGetter object
func NewAutoscalingPolicyGetter(bkapp *paasv1alpha1.BkApp) *AutoscalingPolicyGetter {
	obj := &AutoscalingPolicyGetter{bkapp: bkapp, policyMap: make(map[string]paasv1alpha1.ScalingPolicy)}

	// Build internal index data
	obj.buildDefault()
	if env := GetEnvName(obj.bkapp); !env.IsEmpty() {
		obj.buildEnvOverlay(env)
	}
	return obj
}

// Get scalingPolicy by process name
func (g *AutoscalingPolicyGetter) Get(name string) paasv1alpha1.ScalingPolicy {
	if v, ok := g.policyMap[name]; ok {
		return v
	}
	return ""
}

// Build policy map from default configuration
func (g *AutoscalingPolicyGetter) buildDefault() {
	for _, proc := range g.bkapp.Spec.Processes {
		if proc.Autoscaling != nil {
			g.policyMap[proc.Name] = proc.Autoscaling.Policy
		}
	}
}

// Build policy map from env overlay configs
func (g *AutoscalingPolicyGetter) buildEnvOverlay(env paasv1alpha1.EnvName) {
	if g.bkapp.Spec.EnvOverlay == nil {
		return
	}
	// Pick values which matches environment
	for _, c := range g.bkapp.Spec.EnvOverlay.Autoscaling {
		if c.EnvName == env {
			g.policyMap[c.Process] = c.Policy
		}
	}
=======
	name := paasv1alpha2.EnvName(annots[paasv1alpha2.EnvironmentKey])
	if paasv1alpha2.CheckEnvName(name) {
		return name
	}
	return paasv1alpha2.EnvName("")
>>>>>>> 7a4c976f
}<|MERGE_RESOLUTION|>--- conflicted
+++ resolved
@@ -21,18 +21,18 @@
 import (
 	corev1 "k8s.io/api/core/v1"
 
-	paasv1alpha2 "bk.tencent.com/paas-app-operator/api/v1alpha2"
+	"bk.tencent.com/paas-app-operator/api/v1alpha2"
 )
 
 // ReplicasGetter get replicas from BkApp object
 type ReplicasGetter struct {
-	bkapp *paasv1alpha2.BkApp
+	bkapp *v1alpha2.BkApp
 	// replicasMap stores replications data, "{process} -> {replicas}"
 	replicasMap map[string]int32
 }
 
 // NewReplicasGetter creates a ReplicasGetter object
-func NewReplicasGetter(bkapp *paasv1alpha2.BkApp) *ReplicasGetter {
+func NewReplicasGetter(bkapp *v1alpha2.BkApp) *ReplicasGetter {
 	obj := &ReplicasGetter{bkapp: bkapp, replicasMap: make(map[string]int32)}
 
 	// Build internal index data
@@ -61,7 +61,7 @@
 }
 
 // Build replicas map from env overlay configs
-func (r *ReplicasGetter) buildEnvOverlay(env paasv1alpha2.EnvName) {
+func (r *ReplicasGetter) buildEnvOverlay(env v1alpha2.EnvName) {
 	if r.bkapp.Spec.EnvOverlay == nil {
 		return
 	}
@@ -75,7 +75,7 @@
 
 // EnvVarsGetter get env vars from BkApp object
 type EnvVarsGetter struct {
-	bkapp *paasv1alpha2.BkApp
+	bkapp *v1alpha2.BkApp
 
 	// Stores env vars by key/value
 	itemsMap map[string]string
@@ -84,7 +84,7 @@
 }
 
 // NewEnvVarsGetter creates a ReplicasGetter object
-func NewEnvVarsGetter(bkapp *paasv1alpha2.BkApp) *EnvVarsGetter {
+func NewEnvVarsGetter(bkapp *v1alpha2.BkApp) *EnvVarsGetter {
 	obj := &EnvVarsGetter{bkapp: bkapp, itemsMap: make(map[string]string)}
 	// Load values from different sources, the order is important
 	obj.loadDefault()
@@ -118,7 +118,7 @@
 }
 
 // Load from env overlays
-func (r *EnvVarsGetter) loadEnvOverlay(env paasv1alpha2.EnvName) {
+func (r *EnvVarsGetter) loadEnvOverlay(env v1alpha2.EnvName) {
 	if r.bkapp.Spec.EnvOverlay == nil {
 		return
 	}
@@ -133,10 +133,9 @@
 
 // GetEnvName get environment name from application, return an empty string
 // when no information can be found.
-func GetEnvName(bkapp *paasv1alpha2.BkApp) paasv1alpha2.EnvName {
+func GetEnvName(bkapp *v1alpha2.BkApp) v1alpha2.EnvName {
 	annots := bkapp.GetAnnotations()
-<<<<<<< HEAD
-	name := paasv1alpha1.EnvName(annots[paasv1alpha1.EnvironmentKey])
+	name := v1alpha2.EnvName(annots[v1alpha2.EnvironmentKey])
 	if name.IsValid() {
 		return name
 	}
@@ -145,14 +144,14 @@
 
 // AutoscalingPolicyGetter get autoscaling policy from BkApp object
 type AutoscalingPolicyGetter struct {
-	bkapp *paasv1alpha1.BkApp
+	bkapp *v1alpha2.BkApp
 	// policyMap stores process scaling policy, "{process} -> {scalingPolicy}"
-	policyMap map[string]paasv1alpha1.ScalingPolicy
+	policyMap map[string]v1alpha2.ScalingPolicy
 }
 
 // NewAutoscalingPolicyGetter creates a AutoscalingPolicyGetter object
-func NewAutoscalingPolicyGetter(bkapp *paasv1alpha1.BkApp) *AutoscalingPolicyGetter {
-	obj := &AutoscalingPolicyGetter{bkapp: bkapp, policyMap: make(map[string]paasv1alpha1.ScalingPolicy)}
+func NewAutoscalingPolicyGetter(bkapp *v1alpha2.BkApp) *AutoscalingPolicyGetter {
+	obj := &AutoscalingPolicyGetter{bkapp: bkapp, policyMap: make(map[string]v1alpha2.ScalingPolicy)}
 
 	// Build internal index data
 	obj.buildDefault()
@@ -163,7 +162,7 @@
 }
 
 // Get scalingPolicy by process name
-func (g *AutoscalingPolicyGetter) Get(name string) paasv1alpha1.ScalingPolicy {
+func (g *AutoscalingPolicyGetter) Get(name string) v1alpha2.ScalingPolicy {
 	if v, ok := g.policyMap[name]; ok {
 		return v
 	}
@@ -180,7 +179,7 @@
 }
 
 // Build policy map from env overlay configs
-func (g *AutoscalingPolicyGetter) buildEnvOverlay(env paasv1alpha1.EnvName) {
+func (g *AutoscalingPolicyGetter) buildEnvOverlay(env v1alpha2.EnvName) {
 	if g.bkapp.Spec.EnvOverlay == nil {
 		return
 	}
@@ -190,11 +189,4 @@
 			g.policyMap[c.Process] = c.Policy
 		}
 	}
-=======
-	name := paasv1alpha2.EnvName(annots[paasv1alpha2.EnvironmentKey])
-	if paasv1alpha2.CheckEnvName(name) {
-		return name
-	}
-	return paasv1alpha2.EnvName("")
->>>>>>> 7a4c976f
 }