/*
 * TencentBlueKing is pleased to support the open source community by making
 * 蓝鲸智云 - PaaS 平台 (BlueKing - PaaS System) available.
 * Copyright (C) 2017 THL A29 Limited, a Tencent company. All rights reserved.
 * Licensed under the MIT License (the "License"); you may not use this file except
 * in compliance with the License. You may obtain a copy of the License at
 *
 *	http://opensource.org/licenses/MIT
 *
 * Unless required by applicable law or agreed to in writing, software distributed under
 * the License is distributed on an "AS IS" BASIS, WITHOUT WARRANTIES OR CONDITIONS OF ANY KIND,
 * either express or implied. See the License for the specific language governing permissions and
 * limitations under the License.
 *
 * We undertake not to change the open source license (MIT license) applicable
 * to the current version of the project delivered to anyone in the future.
 */

package resources

import (
	. "github.com/onsi/ginkgo/v2"
	. "github.com/onsi/gomega"
	appsv1 "k8s.io/api/apps/v1"
	corev1 "k8s.io/api/core/v1"
	metav1 "k8s.io/apimachinery/pkg/apis/meta/v1"
	"k8s.io/apimachinery/pkg/runtime"
	"sigs.k8s.io/controller-runtime/pkg/client/fake"

	paasv1alpha2 "bk.tencent.com/paas-app-operator/api/v1alpha2"
)

var _ = Describe("Environment overlay related functions", func() {
	var bkapp *paasv1alpha2.BkApp
	var builder *fake.ClientBuilder
	var scheme *runtime.Scheme

	BeforeEach(func() {
		bkapp = &paasv1alpha2.BkApp{
			TypeMeta: metav1.TypeMeta{
				Kind:       paasv1alpha2.KindBkApp,
				APIVersion: paasv1alpha2.GroupVersion.String(),
			},
			ObjectMeta: metav1.ObjectMeta{
				Name:      "bkapp-sample",
				Namespace: "default",
			},
			Spec: paasv1alpha2.AppSpec{
				Build: paasv1alpha2.BuildConfig{
					Image: "nginx:latest",
				},
				Processes: []paasv1alpha2.Process{
					{
						Name:       "web",
						Replicas:   paasv1alpha2.ReplicasTwo,
						TargetPort: 80,
						Autoscaling: &paasv1alpha1.AutoscalingSpec{
							Enabled:     true,
							MinReplicas: 1,
							MaxReplicas: 5,
							Policy:      paasv1alpha1.ScalingPolicyDefault,
						},
					},
					{
						Name:     "worker",
<<<<<<< HEAD
						Image:    "nginx:latest",
						Replicas: paasv1alpha1.ReplicasTwo,
						Autoscaling: &paasv1alpha1.AutoscalingSpec{
							Enabled:     true,
							MinReplicas: 1,
							MaxReplicas: 5,
							Policy:      paasv1alpha1.ScalingPolicyDefault,
						},
=======
						Replicas: paasv1alpha2.ReplicasTwo,
>>>>>>> 7a4c976f
					},
				},
				Configuration: paasv1alpha2.AppConfig{
					Env: []paasv1alpha2.AppEnvVar{
						{Name: "ENV_1", Value: "value_1"},
						{Name: "ENV_2", Value: "value_2"},
					},
				},
			},
		}

		builder = fake.NewClientBuilder()
		scheme = runtime.NewScheme()
		Expect(paasv1alpha2.AddToScheme(scheme)).NotTo(HaveOccurred())
		Expect(appsv1.AddToScheme(scheme)).NotTo(HaveOccurred())
		Expect(corev1.AddToScheme(scheme)).NotTo(HaveOccurred())
		builder.WithScheme(scheme)
	})

	Context("Test GetEnvName", func() {
		It("missing", func() {
			envName := GetEnvName(bkapp)
			Expect(envName.IsEmpty()).To(BeTrue())
		})
		It("invalid value", func() {
			bkapp.SetAnnotations(map[string]string{paasv1alpha2.EnvironmentKey: "invalid-env"})
			envName := GetEnvName(bkapp)
			Expect(envName.IsEmpty()).To(BeTrue())
		})
		It("normal", func() {
			bkapp.SetAnnotations(map[string]string{paasv1alpha2.EnvironmentKey: "stag"})
			envName := GetEnvName(bkapp)
			Expect(envName.IsEmpty()).To(BeFalse())
			Expect(envName).To(Equal(paasv1alpha2.StagEnv))
		})
	})

	Context("Test ReplicasGetter without env", func() {
		It("process normal", func() {
			val := NewReplicasGetter(bkapp).Get("web")
			Expect(*val).To(Equal(int32(2)))
		})
		It("process missing", func() {
			val := NewReplicasGetter(bkapp).Get("web-missing")
			Expect(val).To(BeNil())
		})
	})

	Context("Test ReplicasGetter with env", func() {
		BeforeEach(func() {
			// Set up application to add env overlay related info
			bkapp.SetAnnotations(map[string]string{paasv1alpha2.EnvironmentKey: "stag"})
			bkapp.Spec.EnvOverlay = &paasv1alpha2.AppEnvOverlay{
				Replicas: []paasv1alpha2.ReplicasOverlay{
					{EnvName: "stag", Process: "web", Count: 10},
					{EnvName: "prod", Process: "web", Count: 20},
				},
			}
		})
		It("env overlay hit", func() {
			val := NewReplicasGetter(bkapp).Get("web")
			Expect(*val).To(Equal(int32(10)))
		})
		It("env overlay absent", func() {
			val := NewReplicasGetter(bkapp).Get("worker")
			Expect(*val).To(Equal(int32(2)))
		})
	})

	Context("Test EnvVarsGetter without env", func() {
		It("normal", func() {
			vars := NewEnvVarsGetter(bkapp).Get()
			Expect(vars).To(Equal([]corev1.EnvVar{
				{Name: "ENV_1", Value: "value_1"},
				{Name: "ENV_2", Value: "value_2"},
			}))
		})
	})

	Context("Test EnvVarsGetter with env", func() {
		BeforeEach(func() {
			// Set up application to add env overlay related info
			bkapp.Spec.EnvOverlay = &paasv1alpha2.AppEnvOverlay{
				EnvVariables: []paasv1alpha2.EnvVarOverlay{
					{EnvName: "stag", Name: "ENV_3", Value: "value_3"},
					{EnvName: "prod", Name: "ENV_4", Value: "value_4"},
					{EnvName: "stag", Name: "ENV_2", Value: "value_new_2"},
				},
			}
		})
		It("stag env", func() {
			bkapp.SetAnnotations(map[string]string{paasv1alpha2.EnvironmentKey: "stag"})
			vars := NewEnvVarsGetter(bkapp).Get()
			Expect(vars).To(Equal([]corev1.EnvVar{
				{Name: "ENV_1", Value: "value_1"},
				{Name: "ENV_2", Value: "value_new_2"},
				{Name: "ENV_3", Value: "value_3"},
			}))
		})
		It("prod env", func() {
			bkapp.SetAnnotations(map[string]string{paasv1alpha2.EnvironmentKey: "prod"})
			vars := NewEnvVarsGetter(bkapp).Get()
			Expect(vars).To(Equal([]corev1.EnvVar{
				{Name: "ENV_1", Value: "value_1"},
				{Name: "ENV_2", Value: "value_2"},
				{Name: "ENV_4", Value: "value_4"},
			}))
		})
	})

	Context("Test AutoscalingPolicyGetter without env", func() {
		It("process normal", func() {
			val := NewAutoscalingPolicyGetter(bkapp).Get("web")
			Expect(val).To(Equal(paasv1alpha1.ScalingPolicyDefault))
		})
		It("process missing", func() {
			val := NewAutoscalingPolicyGetter(bkapp).Get("web-missing")
			Expect(val).To(Equal(paasv1alpha1.ScalingPolicy("")))
		})
	})

	Context("Test AutoscalingPolicyGetter with env", func() {
		BeforeEach(func() {
			// Set up application to add env overlay related info
			bkapp.SetAnnotations(map[string]string{paasv1alpha1.EnvironmentKey: "stag"})
			bkapp.Spec.EnvOverlay = &paasv1alpha1.AppEnvOverlay{
				Autoscaling: []paasv1alpha1.AutoscalingOverlay{
					{EnvName: "stag", Process: "web", Policy: "custom"},
				},
			}
		})
		It("env overlay hit", func() {
			val := NewAutoscalingPolicyGetter(bkapp).Get("web")
			Expect(val).To(Equal(paasv1alpha1.ScalingPolicy("custom")))
		})
		It("env overlay absent", func() {
			val := NewAutoscalingPolicyGetter(bkapp).Get("worker")
			Expect(val).To(Equal(paasv1alpha1.ScalingPolicyDefault))
		})
	})
})<|MERGE_RESOLUTION|>--- conflicted
+++ resolved
@@ -27,58 +27,53 @@
 	"k8s.io/apimachinery/pkg/runtime"
 	"sigs.k8s.io/controller-runtime/pkg/client/fake"
 
-	paasv1alpha2 "bk.tencent.com/paas-app-operator/api/v1alpha2"
+	"bk.tencent.com/paas-app-operator/api/v1alpha2"
 )
 
 var _ = Describe("Environment overlay related functions", func() {
-	var bkapp *paasv1alpha2.BkApp
+	var bkapp *v1alpha2.BkApp
 	var builder *fake.ClientBuilder
 	var scheme *runtime.Scheme
 
 	BeforeEach(func() {
-		bkapp = &paasv1alpha2.BkApp{
+		bkapp = &v1alpha2.BkApp{
 			TypeMeta: metav1.TypeMeta{
-				Kind:       paasv1alpha2.KindBkApp,
-				APIVersion: paasv1alpha2.GroupVersion.String(),
+				Kind:       v1alpha2.KindBkApp,
+				APIVersion: v1alpha2.GroupVersion.String(),
 			},
 			ObjectMeta: metav1.ObjectMeta{
 				Name:      "bkapp-sample",
 				Namespace: "default",
 			},
-			Spec: paasv1alpha2.AppSpec{
-				Build: paasv1alpha2.BuildConfig{
+			Spec: v1alpha2.AppSpec{
+				Build: v1alpha2.BuildConfig{
 					Image: "nginx:latest",
 				},
-				Processes: []paasv1alpha2.Process{
+				Processes: []v1alpha2.Process{
 					{
 						Name:       "web",
-						Replicas:   paasv1alpha2.ReplicasTwo,
+						Replicas:   v1alpha2.ReplicasTwo,
 						TargetPort: 80,
-						Autoscaling: &paasv1alpha1.AutoscalingSpec{
+						Autoscaling: &v1alpha2.AutoscalingSpec{
 							Enabled:     true,
 							MinReplicas: 1,
 							MaxReplicas: 5,
-							Policy:      paasv1alpha1.ScalingPolicyDefault,
+							Policy:      v1alpha2.ScalingPolicyDefault,
 						},
 					},
 					{
 						Name:     "worker",
-<<<<<<< HEAD
-						Image:    "nginx:latest",
-						Replicas: paasv1alpha1.ReplicasTwo,
-						Autoscaling: &paasv1alpha1.AutoscalingSpec{
+						Replicas: v1alpha2.ReplicasTwo,
+						Autoscaling: &v1alpha2.AutoscalingSpec{
 							Enabled:     true,
 							MinReplicas: 1,
 							MaxReplicas: 5,
-							Policy:      paasv1alpha1.ScalingPolicyDefault,
+							Policy:      v1alpha2.ScalingPolicyDefault,
 						},
-=======
-						Replicas: paasv1alpha2.ReplicasTwo,
->>>>>>> 7a4c976f
 					},
 				},
-				Configuration: paasv1alpha2.AppConfig{
-					Env: []paasv1alpha2.AppEnvVar{
+				Configuration: v1alpha2.AppConfig{
+					Env: []v1alpha2.AppEnvVar{
 						{Name: "ENV_1", Value: "value_1"},
 						{Name: "ENV_2", Value: "value_2"},
 					},
@@ -88,7 +83,7 @@
 
 		builder = fake.NewClientBuilder()
 		scheme = runtime.NewScheme()
-		Expect(paasv1alpha2.AddToScheme(scheme)).NotTo(HaveOccurred())
+		Expect(v1alpha2.AddToScheme(scheme)).NotTo(HaveOccurred())
 		Expect(appsv1.AddToScheme(scheme)).NotTo(HaveOccurred())
 		Expect(corev1.AddToScheme(scheme)).NotTo(HaveOccurred())
 		builder.WithScheme(scheme)
@@ -100,15 +95,15 @@
 			Expect(envName.IsEmpty()).To(BeTrue())
 		})
 		It("invalid value", func() {
-			bkapp.SetAnnotations(map[string]string{paasv1alpha2.EnvironmentKey: "invalid-env"})
+			bkapp.SetAnnotations(map[string]string{v1alpha2.EnvironmentKey: "invalid-env"})
 			envName := GetEnvName(bkapp)
 			Expect(envName.IsEmpty()).To(BeTrue())
 		})
 		It("normal", func() {
-			bkapp.SetAnnotations(map[string]string{paasv1alpha2.EnvironmentKey: "stag"})
+			bkapp.SetAnnotations(map[string]string{v1alpha2.EnvironmentKey: "stag"})
 			envName := GetEnvName(bkapp)
 			Expect(envName.IsEmpty()).To(BeFalse())
-			Expect(envName).To(Equal(paasv1alpha2.StagEnv))
+			Expect(envName).To(Equal(v1alpha2.StagEnv))
 		})
 	})
 
@@ -126,9 +121,9 @@
 	Context("Test ReplicasGetter with env", func() {
 		BeforeEach(func() {
 			// Set up application to add env overlay related info
-			bkapp.SetAnnotations(map[string]string{paasv1alpha2.EnvironmentKey: "stag"})
-			bkapp.Spec.EnvOverlay = &paasv1alpha2.AppEnvOverlay{
-				Replicas: []paasv1alpha2.ReplicasOverlay{
+			bkapp.SetAnnotations(map[string]string{v1alpha2.EnvironmentKey: "stag"})
+			bkapp.Spec.EnvOverlay = &v1alpha2.AppEnvOverlay{
+				Replicas: []v1alpha2.ReplicasOverlay{
 					{EnvName: "stag", Process: "web", Count: 10},
 					{EnvName: "prod", Process: "web", Count: 20},
 				},
@@ -157,8 +152,8 @@
 	Context("Test EnvVarsGetter with env", func() {
 		BeforeEach(func() {
 			// Set up application to add env overlay related info
-			bkapp.Spec.EnvOverlay = &paasv1alpha2.AppEnvOverlay{
-				EnvVariables: []paasv1alpha2.EnvVarOverlay{
+			bkapp.Spec.EnvOverlay = &v1alpha2.AppEnvOverlay{
+				EnvVariables: []v1alpha2.EnvVarOverlay{
 					{EnvName: "stag", Name: "ENV_3", Value: "value_3"},
 					{EnvName: "prod", Name: "ENV_4", Value: "value_4"},
 					{EnvName: "stag", Name: "ENV_2", Value: "value_new_2"},
@@ -166,7 +161,7 @@
 			}
 		})
 		It("stag env", func() {
-			bkapp.SetAnnotations(map[string]string{paasv1alpha2.EnvironmentKey: "stag"})
+			bkapp.SetAnnotations(map[string]string{v1alpha2.EnvironmentKey: "stag"})
 			vars := NewEnvVarsGetter(bkapp).Get()
 			Expect(vars).To(Equal([]corev1.EnvVar{
 				{Name: "ENV_1", Value: "value_1"},
@@ -175,7 +170,7 @@
 			}))
 		})
 		It("prod env", func() {
-			bkapp.SetAnnotations(map[string]string{paasv1alpha2.EnvironmentKey: "prod"})
+			bkapp.SetAnnotations(map[string]string{v1alpha2.EnvironmentKey: "prod"})
 			vars := NewEnvVarsGetter(bkapp).Get()
 			Expect(vars).To(Equal([]corev1.EnvVar{
 				{Name: "ENV_1", Value: "value_1"},
@@ -188,31 +183,31 @@
 	Context("Test AutoscalingPolicyGetter without env", func() {
 		It("process normal", func() {
 			val := NewAutoscalingPolicyGetter(bkapp).Get("web")
-			Expect(val).To(Equal(paasv1alpha1.ScalingPolicyDefault))
+			Expect(val).To(Equal(v1alpha2.ScalingPolicyDefault))
 		})
 		It("process missing", func() {
 			val := NewAutoscalingPolicyGetter(bkapp).Get("web-missing")
-			Expect(val).To(Equal(paasv1alpha1.ScalingPolicy("")))
+			Expect(val).To(Equal(v1alpha2.ScalingPolicy("")))
 		})
 	})
 
 	Context("Test AutoscalingPolicyGetter with env", func() {
 		BeforeEach(func() {
 			// Set up application to add env overlay related info
-			bkapp.SetAnnotations(map[string]string{paasv1alpha1.EnvironmentKey: "stag"})
-			bkapp.Spec.EnvOverlay = &paasv1alpha1.AppEnvOverlay{
-				Autoscaling: []paasv1alpha1.AutoscalingOverlay{
+			bkapp.SetAnnotations(map[string]string{v1alpha2.EnvironmentKey: "stag"})
+			bkapp.Spec.EnvOverlay = &v1alpha2.AppEnvOverlay{
+				Autoscaling: []v1alpha2.AutoscalingOverlay{
 					{EnvName: "stag", Process: "web", Policy: "custom"},
 				},
 			}
 		})
 		It("env overlay hit", func() {
 			val := NewAutoscalingPolicyGetter(bkapp).Get("web")
-			Expect(val).To(Equal(paasv1alpha1.ScalingPolicy("custom")))
+			Expect(val).To(Equal(v1alpha2.ScalingPolicy("custom")))
 		})
 		It("env overlay absent", func() {
 			val := NewAutoscalingPolicyGetter(bkapp).Get("worker")
-			Expect(val).To(Equal(paasv1alpha1.ScalingPolicyDefault))
+			Expect(val).To(Equal(v1alpha2.ScalingPolicyDefault))
 		})
 	})
 })