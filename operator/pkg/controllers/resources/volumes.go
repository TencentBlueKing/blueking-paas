/*
 * TencentBlueKing is pleased to support the open source community by making
 * 蓝鲸智云 - PaaS 平台 (BlueKing - PaaS System) available.
 * Copyright (C) 2017 THL A29 Limited, a Tencent company. All rights reserved.
 * Licensed under the MIT License (the "License"); you may not use this file except
 * in compliance with the License. You may obtain a copy of the License at
 *
 *	http://opensource.org/licenses/MIT
 *
 * Unless required by applicable law or agreed to in writing, software distributed under
 * the License is distributed on an "AS IS" BASIS, WITHOUT WARRANTIES OR CONDITIONS OF ANY KIND,
 * either express or implied. See the License for the specific language governing permissions and
 * limitations under the License.
 *
 * We undertake not to change the open source license (MIT license) applicable
 * to the current version of the project delivered to anyone in the future.
 */

package resources

import (
	"fmt"
	"path"

	"github.com/pkg/errors"
	appsv1 "k8s.io/api/apps/v1"
	corev1 "k8s.io/api/core/v1"

	paasv1alpha2 "bk.tencent.com/paas-app-operator/api/v1alpha2"
	"bk.tencent.com/paas-app-operator/pkg/platform/applications"
)

const (
	// VOLUME_NAME_APP_LOGGING 应用日志(legacy)-挂载卷名称
	VOLUME_NAME_APP_LOGGING = "applogs"
	// VOLUME_HOST_PATH_APP_LOGGING_DIR 应用日志(legacy)-宿主机挂载路径
	VOLUME_HOST_PATH_APP_LOGGING_DIR = "/data/bkapp/logs"
	// VOLUME_MOUNT_APP_LOGGING_DIR 应用日志(legacy)-容器内挂载点
	VOLUME_MOUNT_APP_LOGGING_DIR = "/app/logs"
	// MUL_MODULE_VOLUME_NAME_APP_LOGGING 应用日志-挂载卷名称
	MUL_MODULE_VOLUME_NAME_APP_LOGGING = "appv3logs"
	// MUL_MODULE_VOLUME_HOST_PATH_APP_LOGGING_DIR 应用日志-宿主机挂载路径
	MUL_MODULE_VOLUME_HOST_PATH_APP_LOGGING_DIR = "/data/bkapp/v3logs"
	// MUL_MODULE_VOLUME_MOUNT_APP_LOGGING_DIR 应用日志-容器内挂载点
	MUL_MODULE_VOLUME_MOUNT_APP_LOGGING_DIR = "/app/v3logs"
)

// VolumeMounter ...
type VolumeMounter interface {
	// ApplyToDeployment 将挂载卷应用到 deployment
	ApplyToDeployment(bkapp *paasv1alpha2.BkApp, deployment *appsv1.Deployment) error
	// GetName 返回挂载卷的名字
	GetName() string
	// GetMountPath 返回挂载卷的挂载路径
	GetMountPath() string
}

// Volume is a named VolumeSource
type Volume struct {
	Name   string
	Source *paasv1alpha2.VolumeSource
}

// GenericVolumeMount is a Volume with a MountPath
type GenericVolumeMount struct {
	Volume    Volume
	MountPath string
}

// ApplyToDeployment 将 GenericVolumeMount 应用到 deployment
func (vm *GenericVolumeMount) ApplyToDeployment(bkapp *paasv1alpha2.BkApp, deployment *appsv1.Deployment) error {
	vs, err := ToCoreV1VolumeSource(vm.Volume.Source)
	if err != nil {
		return err
	}

	deployment.Spec.Template.Spec.Volumes = append(
		deployment.Spec.Template.Spec.Volumes,
		corev1.Volume{
			Name:         vm.Volume.Name,
			VolumeSource: vs,
		},
	)

	containers := deployment.Spec.Template.Spec.Containers
	for idx := range containers {
		containers[idx].VolumeMounts = append(containers[idx].VolumeMounts, corev1.VolumeMount{
			Name:      vm.Volume.Name,
			MountPath: vm.MountPath,
		})
	}
	return nil
}

// GetName ...
func (vm *GenericVolumeMount) GetName() string {
	return vm.Volume.Name
}

// GetMountPath ...
func (vm *GenericVolumeMount) GetMountPath() string {
	return vm.MountPath
}

// ToCoreV1VolumeSource work as an adaptor between paas v1alpha2.Volume Source and corev1.VolumeSource.
// The VolumeSource's type currently supported is that:
// - ConfigMap
func ToCoreV1VolumeSource(source *paasv1alpha2.VolumeSource) (corev1.VolumeSource, error) {
	if source.ConfigMap != nil {
		return corev1.VolumeSource{
			ConfigMap: &corev1.ConfigMapVolumeSource{
				LocalObjectReference: corev1.LocalObjectReference{Name: source.ConfigMap.Name},
			},
		}, nil
	}
	return corev1.VolumeSource{}, errors.New("unknown volume source")
}

// BuiltinLogsVolumeMount 内置日志挂载卷
// TODO: when GenericVolumeMount support HostPath type, delete all code about BuiltinLogsVolumeMount and replace with GenericVolumeMount
type BuiltinLogsVolumeMount struct {
	Name      string
	MountPath string
	Source    *corev1.HostPathVolumeSource
}

// ApplyToDeployment 将内置日志挂载卷应用到 deployment
func (v BuiltinLogsVolumeMount) ApplyToDeployment(bkapp *paasv1alpha2.BkApp, deployment *appsv1.Deployment) error {
	deployment.Spec.Template.Spec.Volumes = append(deployment.Spec.Template.Spec.Volumes, corev1.Volume{
		Name: v.Name,
		VolumeSource: corev1.VolumeSource{
			HostPath: v.Source,
		},
	})
	containers := deployment.Spec.Template.Spec.Containers
	for idx := range containers {
		containers[idx].VolumeMounts = append(containers[idx].VolumeMounts, corev1.VolumeMount{
			Name:      v.Name,
			MountPath: v.MountPath,
		})
	}
	return nil
}

// GetName ...
func (v *BuiltinLogsVolumeMount) GetName() string {
	return v.Name
}

// GetMountPath ...
func (v *BuiltinLogsVolumeMount) GetMountPath() string {
	return v.MountPath
}

// ShouldApplyBuiltinLogsVolume 判断是否应用内置日志挂载卷
// 仅当 bkapp 的日志采集器类型是 BuiltinELKCollector 时才挂载日志到宿主机
func ShouldApplyBuiltinLogsVolume(bkapp *paasv1alpha2.BkApp) bool {
	return bkapp.Annotations[paasv1alpha2.LogCollectorTypeAnnoKey] == paasv1alpha2.BuiltinELKCollector
}

// VolumeMounterMap is a map of VolumeMounter, which key is the Volume name
type VolumeMounterMap map[string]VolumeMounter

// GetGenericVolumeMountMap 结合 mounts 和 envoverlay.mounts, 生成只含有 GenericVolumeMount 的 VolumeMounterMap
func GetGenericVolumeMountMap(bkapp *paasv1alpha2.BkApp) VolumeMounterMap {
	mounterMap := make(VolumeMounterMap)
	for _, mount := range bkapp.Spec.Mounts {
		mounterMap[mount.Name] = &GenericVolumeMount{
			Volume: Volume{
				Name:   mount.Name,
				Source: mount.Source,
			},
			MountPath: mount.MountPath,
		}
	}

	if bkapp.Spec.EnvOverlay == nil {
		return mounterMap
	}

	runEnv := GetEnvName(bkapp)
	for _, mount := range bkapp.Spec.EnvOverlay.Mounts {
		if mount.EnvName == runEnv {
			mounterMap[mount.Mount.Name] = &GenericVolumeMount{
				Volume: Volume{
					Name:   mount.Name,
					Source: mount.Source,
				},
				MountPath: mount.Mount.MountPath,
			}
		}
	}
	return mounterMap
}

<<<<<<< HEAD
// ToVolumeSourceConfigurer ...
func ToVolumeSourceConfigurer(vs *paasv1alpha2.VolumeSource) (VolumeSourceConfigurer, error) {
	if vs.ConfigMap != nil {
		return ConfigMapSource(*vs.ConfigMap), nil
	} else if vs.PersistentVolumeClaim != nil {
		return PersistentVolumeClaimSource(*vs.PersistentVolumeClaim), nil
	}
	return nil, errors.New("unknown volume source")
}

// ConfigMapSource ...
type ConfigMapSource paasv1alpha2.ConfigMapSource

// ApplyToDeployment 将 configmap source 应用到 deployment
func (c ConfigMapSource) ApplyToDeployment(deployment *appsv1.Deployment, mountName, mountPath string) error {
	containers := deployment.Spec.Template.Spec.Containers
	for idx := range containers {
		containers[idx].VolumeMounts = append(containers[idx].VolumeMounts, corev1.VolumeMount{
			Name:      mountName,
			MountPath: mountPath,
		})
=======
// GetBuiltinLogsVolumeMounts ...
func GetBuiltinLogsVolumeMounts(bkapp *paasv1alpha2.BkApp) ([]BuiltinLogsVolumeMount, error) {
	var legacyLogPath, moduleLogPath string
	if appInfo, err := applications.GetBkAppInfo(bkapp); err != nil {
		return nil, errors.Wrap(err, "InvalidAnnotations: missing bkapp info")
	} else {
		// {region}-{dns-safe-wl-app-name}
		legacyLogPath = fmt.Sprintf("%s-%s", appInfo.Region, paasv1alpha2.DNSSafeName(appInfo.WlAppName))
		// {region}-bkapp-{app_code}-{environment}/{module_name}
		moduleLogPath = fmt.Sprintf("%s-bkapp-%s-%s/%s", appInfo.Region, appInfo.AppCode, appInfo.Environment, appInfo.ModuleName)
>>>>>>> f32e6d4c
	}

	return []BuiltinLogsVolumeMount{
		{
			Name:      VOLUME_NAME_APP_LOGGING,
			MountPath: VOLUME_MOUNT_APP_LOGGING_DIR,
			Source: &corev1.HostPathVolumeSource{
				Path: path.Join(VOLUME_HOST_PATH_APP_LOGGING_DIR, legacyLogPath),
			},
		},
		{
			Name:      MUL_MODULE_VOLUME_NAME_APP_LOGGING,
			MountPath: MUL_MODULE_VOLUME_MOUNT_APP_LOGGING_DIR,
			Source: &corev1.HostPathVolumeSource{
				Path: path.Join(MUL_MODULE_VOLUME_HOST_PATH_APP_LOGGING_DIR, moduleLogPath),
			},
		},
	}, nil
}

<<<<<<< HEAD
	return nil
}

// PersistentVolumeClaimSource ...
type PersistentVolumeClaimSource paasv1alpha2.PersistentVolumeClaimSource

// ApplyToDeployment 将 configmap source 应用到 deployment
func (p PersistentVolumeClaimSource) ApplyToDeployment(
	deployment *appsv1.Deployment,
	mountName, mountPath string,
) error {
	containers := deployment.Spec.Template.Spec.Containers
	for idx := range containers {
		containers[idx].VolumeMounts = append(containers[idx].VolumeMounts, corev1.VolumeMount{
			Name:      mountName,
			MountPath: mountPath,
		})
	}

	deployment.Spec.Template.Spec.Volumes = append(
		deployment.Spec.Template.Spec.Volumes,
		corev1.Volume{
			Name: mountName,
			VolumeSource: corev1.VolumeSource{
				PersistentVolumeClaim: &corev1.PersistentVolumeClaimVolumeSource{
					ClaimName: p.Name,
				},
			},
		},
	)
	return nil
=======
// GetAllVolumeMounterMap 返回属于 bkapp 的所有 VolumeMounter, 包括:
// - GenericVolumeMount
// - BuiltinLogsVolumeMount(优先级更高)
func GetAllVolumeMounterMap(bkapp *paasv1alpha2.BkApp) (VolumeMounterMap, error) {
	mounterMap := GetGenericVolumeMountMap(bkapp)

	if ShouldApplyBuiltinLogsVolume(bkapp) {
		volumes, err := GetBuiltinLogsVolumeMounts(bkapp)
		if err != nil {
			return nil, err
		}
		for idx, volume := range volumes {
			if _, existed := mounterMap[volume.GetName()]; existed {
				return nil, errors.New("user defined volume mount is conflicted with builtin log volume mount")
			}
			mounterMap[volume.GetName()] = &volumes[idx]
		}
	}
	return mounterMap, nil
>>>>>>> f32e6d4c
}<|MERGE_RESOLUTION|>--- conflicted
+++ resolved
@@ -112,6 +112,12 @@
 				LocalObjectReference: corev1.LocalObjectReference{Name: source.ConfigMap.Name},
 			},
 		}, nil
+	} else if source.PersistentVolumeClaim != nil {
+		return corev1.VolumeSource{
+			PersistentVolumeClaim: &corev1.PersistentVolumeClaimVolumeSource{
+				ClaimName: source.PersistentVolumeClaim.Name,
+			},
+		}, nil
 	}
 	return corev1.VolumeSource{}, errors.New("unknown volume source")
 }
@@ -193,29 +199,6 @@
 	return mounterMap
 }
 
-<<<<<<< HEAD
-// ToVolumeSourceConfigurer ...
-func ToVolumeSourceConfigurer(vs *paasv1alpha2.VolumeSource) (VolumeSourceConfigurer, error) {
-	if vs.ConfigMap != nil {
-		return ConfigMapSource(*vs.ConfigMap), nil
-	} else if vs.PersistentVolumeClaim != nil {
-		return PersistentVolumeClaimSource(*vs.PersistentVolumeClaim), nil
-	}
-	return nil, errors.New("unknown volume source")
-}
-
-// ConfigMapSource ...
-type ConfigMapSource paasv1alpha2.ConfigMapSource
-
-// ApplyToDeployment 将 configmap source 应用到 deployment
-func (c ConfigMapSource) ApplyToDeployment(deployment *appsv1.Deployment, mountName, mountPath string) error {
-	containers := deployment.Spec.Template.Spec.Containers
-	for idx := range containers {
-		containers[idx].VolumeMounts = append(containers[idx].VolumeMounts, corev1.VolumeMount{
-			Name:      mountName,
-			MountPath: mountPath,
-		})
-=======
 // GetBuiltinLogsVolumeMounts ...
 func GetBuiltinLogsVolumeMounts(bkapp *paasv1alpha2.BkApp) ([]BuiltinLogsVolumeMount, error) {
 	var legacyLogPath, moduleLogPath string
@@ -226,7 +209,6 @@
 		legacyLogPath = fmt.Sprintf("%s-%s", appInfo.Region, paasv1alpha2.DNSSafeName(appInfo.WlAppName))
 		// {region}-bkapp-{app_code}-{environment}/{module_name}
 		moduleLogPath = fmt.Sprintf("%s-bkapp-%s-%s/%s", appInfo.Region, appInfo.AppCode, appInfo.Environment, appInfo.ModuleName)
->>>>>>> f32e6d4c
 	}
 
 	return []BuiltinLogsVolumeMount{
@@ -247,39 +229,6 @@
 	}, nil
 }
 
-<<<<<<< HEAD
-	return nil
-}
-
-// PersistentVolumeClaimSource ...
-type PersistentVolumeClaimSource paasv1alpha2.PersistentVolumeClaimSource
-
-// ApplyToDeployment 将 configmap source 应用到 deployment
-func (p PersistentVolumeClaimSource) ApplyToDeployment(
-	deployment *appsv1.Deployment,
-	mountName, mountPath string,
-) error {
-	containers := deployment.Spec.Template.Spec.Containers
-	for idx := range containers {
-		containers[idx].VolumeMounts = append(containers[idx].VolumeMounts, corev1.VolumeMount{
-			Name:      mountName,
-			MountPath: mountPath,
-		})
-	}
-
-	deployment.Spec.Template.Spec.Volumes = append(
-		deployment.Spec.Template.Spec.Volumes,
-		corev1.Volume{
-			Name: mountName,
-			VolumeSource: corev1.VolumeSource{
-				PersistentVolumeClaim: &corev1.PersistentVolumeClaimVolumeSource{
-					ClaimName: p.Name,
-				},
-			},
-		},
-	)
-	return nil
-=======
 // GetAllVolumeMounterMap 返回属于 bkapp 的所有 VolumeMounter, 包括:
 // - GenericVolumeMount
 // - BuiltinLogsVolumeMount(优先级更高)
@@ -299,5 +248,4 @@
 		}
 	}
 	return mounterMap, nil
->>>>>>> f32e6d4c
 }