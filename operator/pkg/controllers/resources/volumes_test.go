/*
 * TencentBlueKing is pleased to support the open source community by making
 * 蓝鲸智云 - PaaS 平台 (BlueKing - PaaS System) available.
 * Copyright (C) 2017 THL A29 Limited, a Tencent company. All rights reserved.
 * Licensed under the MIT License (the "License"); you may not use this file except
 * in compliance with the License. You may obtain a copy of the License at
 *
 *	http://opensource.org/licenses/MIT
 *
 * Unless required by applicable law or agreed to in writing, software distributed under
 * the License is distributed on an "AS IS" BASIS, WITHOUT WARRANTIES OR CONDITIONS OF ANY KIND,
 * either express or implied. See the License for the specific language governing permissions and
 * limitations under the License.
 *
 * We undertake not to change the open source license (MIT license) applicable
 * to the current version of the project delivered to anyone in the future.
 */

package resources

import (
	. "github.com/onsi/ginkgo/v2"
	. "github.com/onsi/gomega"
	appsv1 "k8s.io/api/apps/v1"
	corev1 "k8s.io/api/core/v1"
	metav1 "k8s.io/apimachinery/pkg/apis/meta/v1"

	paasv1alpha2 "bk.tencent.com/paas-app-operator/api/v1alpha2"
	"bk.tencent.com/paas-app-operator/pkg/testing"
)

var _ = Describe("Get VolumeMounterMap", func() {
	var bkapp *paasv1alpha2.BkApp

	nginxMountName, redisMountName := "nginx-conf", "redis-conf"
	nginxPath, redisPath := "/etc/nginx", "/etc/redis"

	BeforeEach(func() {
		bkapp = &paasv1alpha2.BkApp{
			TypeMeta: metav1.TypeMeta{
				Kind:       paasv1alpha2.KindBkApp,
				APIVersion: paasv1alpha2.GroupVersion.String(),
			},
			ObjectMeta: metav1.ObjectMeta{
				Name:        "bkapp-sample",
				Namespace:   "default",
				Annotations: map[string]string{paasv1alpha2.EnvironmentKey: string(paasv1alpha2.ProdEnv)},
			},
		}
	})

	It("no mounts", func() {
		bkapp.Spec.Mounts = []paasv1alpha2.Mount{}
		volMountMap := GetVolumeMountMap(bkapp)
		Expect(len(volMountMap)).To(Equal(0))
	})

	Context("when mount source is ConfigMap", func() {
		nginxConfigName, redisConfigName := "nginx-configmap", "redis-configmap"
		BeforeEach(func() {
			bkapp.Spec.Mounts = []paasv1alpha2.Mount{
				{
					Name:      nginxMountName,
					MountPath: nginxPath,
					Source: &paasv1alpha2.VolumeSource{
						ConfigMap: &paasv1alpha2.ConfigMapSource{Name: nginxConfigName},
					},
				},
				{
					Name:      redisMountName,
					MountPath: redisPath,
					Source: &paasv1alpha2.VolumeSource{
						ConfigMap: &paasv1alpha2.ConfigMapSource{Name: redisConfigName},
					},
				},
			}
		})

		It("mounts with overlay", func() {
			overlayPath := nginxPath + "/test"

			etcdName := "etcd-conf"
			etcdPath := "/etc/etcd"

			bkapp.Spec.EnvOverlay = &paasv1alpha2.AppEnvOverlay{
				Mounts: []paasv1alpha2.MountOverlay{
					{
						Mount: paasv1alpha2.Mount{
							Name:      nginxMountName,
							MountPath: overlayPath,
							Source: &paasv1alpha2.VolumeSource{
								ConfigMap: &paasv1alpha2.ConfigMapSource{Name: nginxConfigName},
							},
						},
						EnvName: paasv1alpha2.ProdEnv,
					},
					{
						Mount: paasv1alpha2.Mount{
							Name:      etcdName,
							MountPath: etcdPath,
							Source: &paasv1alpha2.VolumeSource{
								ConfigMap: &paasv1alpha2.ConfigMapSource{Name: "etcd-configmap"},
							},
						},
						EnvName: paasv1alpha2.ProdEnv,
					},
					{
						Mount: paasv1alpha2.Mount{
							Name:      etcdName,
							MountPath: etcdPath,
							Source: &paasv1alpha2.VolumeSource{
								ConfigMap: &paasv1alpha2.ConfigMapSource{Name: "etcd-configmap"},
							},
						},
						EnvName: paasv1alpha2.StagEnv,
					},
				},
			}

<<<<<<< HEAD
			volMountMap := GetVolumeMountMap(bkapp)

			Expect(len(volMountMap)).To(Equal(3))
=======
	It("mounts without overlay", func() {
		volMountMap := GetGenericVolumeMountMap(bkapp)

		Expect(len(volMountMap)).To(Equal(2))
		Expect(volMountMap[nginxMountName].GetMountPath()).To(Equal(nginxPath))
		Expect(volMountMap[redisMountName].GetMountPath()).To(Equal(redisPath))
	})
>>>>>>> f32e6d4c

			Expect(volMountMap[nginxMountName].MountPath).To(Equal(overlayPath))
			Expect(volMountMap[etcdName].MountPath).To(Equal(etcdPath))
		})

		It("mounts without overlay", func() {
			volMountMap := GetVolumeMountMap(bkapp)

			Expect(len(volMountMap)).To(Equal(2))
			Expect(volMountMap[nginxMountName].MountPath).To(Equal(nginxPath))
			Expect(volMountMap[redisMountName].MountPath).To(Equal(redisPath))
		})
	})

	Context("when mount source is pvc", func() {
		nginxConfigName, redisConfigName := "nginx-pvc", "redis-pvc"
		BeforeEach(func() {
			bkapp.Spec.Mounts = []paasv1alpha2.Mount{
				{
					Name:      nginxMountName,
					MountPath: nginxPath,
					Source: &paasv1alpha2.VolumeSource{
						PersistentVolumeClaim: &paasv1alpha2.PersistentVolumeClaimSource{Name: nginxConfigName},
					},
				},
				{
					Name:      redisMountName,
					MountPath: redisPath,
					Source: &paasv1alpha2.VolumeSource{
						PersistentVolumeClaim: &paasv1alpha2.PersistentVolumeClaimSource{Name: redisConfigName},
					},
				},
			}
		})

		It("mounts with overlay", func() {
			overlayPath := nginxPath + "/test"

			etcdName := "etcd-conf"
			etcdPath := "/etc/etcd"

			bkapp.Spec.EnvOverlay = &paasv1alpha2.AppEnvOverlay{
				Mounts: []paasv1alpha2.MountOverlay{
					{
						Mount: paasv1alpha2.Mount{
							Name:      nginxMountName,
							MountPath: overlayPath,
							Source: &paasv1alpha2.VolumeSource{
								PersistentVolumeClaim: &paasv1alpha2.PersistentVolumeClaimSource{
									Name: nginxConfigName,
								},
							},
						},
						EnvName: paasv1alpha2.ProdEnv,
					},
					{
						Mount: paasv1alpha2.Mount{
							Name:      etcdName,
							MountPath: etcdPath,
							Source: &paasv1alpha2.VolumeSource{
								PersistentVolumeClaim: &paasv1alpha2.PersistentVolumeClaimSource{Name: "etcd-pvc"},
							},
						},
						EnvName: paasv1alpha2.ProdEnv,
					},
					{
						Mount: paasv1alpha2.Mount{
							Name:      etcdName,
							MountPath: etcdPath,
							Source: &paasv1alpha2.VolumeSource{
								PersistentVolumeClaim: &paasv1alpha2.PersistentVolumeClaimSource{Name: "etcd-pvc"},
							},
						},
						EnvName: paasv1alpha2.StagEnv,
					},
				},
			}

<<<<<<< HEAD
			volMountMap := GetVolumeMountMap(bkapp)
=======
		volMountMap := GetGenericVolumeMountMap(bkapp)
>>>>>>> f32e6d4c

			Expect(len(volMountMap)).To(Equal(3))

<<<<<<< HEAD
			Expect(volMountMap[nginxMountName].MountPath).To(Equal(overlayPath))
			Expect(volMountMap[etcdName].MountPath).To(Equal(etcdPath))
		})

		It("mounts without overlay", func() {
			volMountMap := GetVolumeMountMap(bkapp)

			Expect(len(volMountMap)).To(Equal(2))
			Expect(volMountMap[nginxMountName].MountPath).To(Equal(nginxPath))
			Expect(volMountMap[redisMountName].MountPath).To(Equal(redisPath))
		})
=======
		Expect(volMountMap[nginxMountName].GetMountPath()).To(Equal(overlayPath))
		Expect(volMountMap[etcdName].GetMountPath()).To(Equal(etcdPath))
	})

	It("no mounts", func() {
		bkapp.Spec.Mounts = []paasv1alpha2.Mount{}
		volMountMap, _ := GetAllVolumeMounterMap(bkapp)
		Expect(len(volMountMap)).To(Equal(0))
>>>>>>> f32e6d4c
	})
})

var _ = Describe("test apply to deployment", func() {
	var deployment *appsv1.Deployment

	BeforeEach(func() {
		deployment = &appsv1.Deployment{
			TypeMeta: metav1.TypeMeta{
				APIVersion: "apps/v1",
				Kind:       "Deployment",
			},
			ObjectMeta: metav1.ObjectMeta{
				Name: "test-deployment",
			},
			Spec: appsv1.DeploymentSpec{
				Replicas: paasv1alpha2.ReplicasOne,
				Selector: &metav1.LabelSelector{},
				Template: corev1.PodTemplateSpec{
					Spec: corev1.PodSpec{Containers: []corev1.Container{{Name: "nginx", Image: "nginx:latest"}}},
				},
			},
		}
	})

	It("configmap source", func() {
		mountName, mountPath := "nginx-conf", "/etc/nginx/conf"

		vm := GenericVolumeMount{
			Volume: Volume{
				Name:   mountName,
				Source: &paasv1alpha2.VolumeSource{ConfigMap: &paasv1alpha2.ConfigMapSource{Name: "nginx-configmap"}},
			},
			MountPath: mountPath,
		}
		_ = vm.ApplyToDeployment(nil, deployment)

		Expect(deployment.Spec.Template.Spec.Containers[0].VolumeMounts[0].Name).To(Equal(mountName))
		Expect(deployment.Spec.Template.Spec.Containers[0].VolumeMounts[0].MountPath).To(Equal(mountPath))

		Expect(deployment.Spec.Template.Spec.Volumes[0].ConfigMap.Name).To(Equal("nginx-configmap"))
	})
<<<<<<< HEAD

	It("pvc source", func() {
		mountName, mountPath := "nginx-conf", "/etc/nginx/conf"

		vs := &paasv1alpha2.VolumeSource{
			PersistentVolumeClaim: &paasv1alpha2.PersistentVolumeClaimSource{Name: "nginx-pvc"},
		}
		cfg, _ := ToVolumeSourceConfigurer(vs)
		_ = cfg.ApplyToDeployment(deployment, mountName, mountPath)

		Expect(deployment.Spec.Template.Spec.Containers[0].VolumeMounts[0].Name).To(Equal(mountName))
		Expect(deployment.Spec.Template.Spec.Containers[0].VolumeMounts[0].MountPath).To(Equal(mountPath))

		Expect(deployment.Spec.Template.Spec.Volumes[0].PersistentVolumeClaim.ClaimName).To(Equal("nginx-pvc"))
	})
=======
})

var _ = Describe("test builtin logs", func() {
	var bkapp *paasv1alpha2.BkApp
	var deployment *appsv1.Deployment

	BeforeEach(func() {
		bkapp = &paasv1alpha2.BkApp{
			TypeMeta: metav1.TypeMeta{
				Kind:       paasv1alpha2.KindBkApp,
				APIVersion: paasv1alpha2.GroupVersion.String(),
			},
			ObjectMeta: metav1.ObjectMeta{
				Name:        "bkapp-sample",
				Namespace:   "default",
				Annotations: map[string]string{paasv1alpha2.EnvironmentKey: string(paasv1alpha2.ProdEnv)},
			},
			Spec: paasv1alpha2.AppSpec{},
		}

		deployment = &appsv1.Deployment{
			TypeMeta: metav1.TypeMeta{
				APIVersion: "apps/v1",
				Kind:       "Deployment",
			},
			ObjectMeta: metav1.ObjectMeta{
				Name: "test-deployment",
			},
			Spec: appsv1.DeploymentSpec{
				Replicas: paasv1alpha2.ReplicasOne,
				Selector: &metav1.LabelSelector{},
				Template: corev1.PodTemplateSpec{
					Spec: corev1.PodSpec{Containers: []corev1.Container{{Name: "nginx", Image: "nginx:latest"}}},
				},
			},
		}
	})

	It("test builtin logs", func() {
		bkapp = testing.WithAppInfoAnnotations(bkapp)
		_, err := GetBuiltinLogsVolumeMounts(bkapp)
		Expect(err).To(BeNil())
	})

	It("test missing bkapp info", func() {
		_, err := GetBuiltinLogsVolumeMounts(bkapp)
		Expect(err).To(HaveOccurred())
	})

	It("test apply builtin logs volume mount", func() {
		bkapp = testing.WithAppInfoAnnotations(bkapp)
		mounters, _ := GetBuiltinLogsVolumeMounts(bkapp)

		Expect(len(mounters)).To(Equal(2))
		for _, mounter := range mounters {
			_ = mounter.ApplyToDeployment(bkapp, deployment)
		}

		volumeMounts := deployment.Spec.Template.Spec.Containers[0].VolumeMounts
		volumes := deployment.Spec.Template.Spec.Volumes

		Expect(volumeMounts[0].Name).To(Equal(VOLUME_NAME_APP_LOGGING))
		Expect(volumeMounts[0].MountPath).To(Equal(VOLUME_MOUNT_APP_LOGGING_DIR))
		Expect(volumes[0].HostPath.Path).To(HavePrefix(VOLUME_HOST_PATH_APP_LOGGING_DIR))

		Expect(volumeMounts[1].Name).To(Equal(MUL_MODULE_VOLUME_NAME_APP_LOGGING))
		Expect(volumeMounts[1].MountPath).To(Equal(MUL_MODULE_VOLUME_MOUNT_APP_LOGGING_DIR))
		Expect(volumes[1].HostPath.Path).To(HavePrefix(MUL_MODULE_VOLUME_HOST_PATH_APP_LOGGING_DIR))
	})

	DescribeTable(
		"test ShouldApplyBuiltinLogsVolume",
		func(anno string, expected bool) {
			bkapp.Annotations[paasv1alpha2.LogCollectorTypeAnnoKey] = anno
			Expect(ShouldApplyBuiltinLogsVolume(bkapp)).To(Equal(expected))
		},
		Entry("when type = ELK", paasv1alpha2.BuiltinELKCollector, true),
		Entry("when type = BK_LOG", paasv1alpha2.BkLogCollector, false),
		Entry("when type is unknown", "something", false),
	)
>>>>>>> f32e6d4c
})<|MERGE_RESOLUTION|>--- conflicted
+++ resolved
@@ -34,6 +34,7 @@
 
 	nginxMountName, redisMountName := "nginx-conf", "redis-conf"
 	nginxPath, redisPath := "/etc/nginx", "/etc/redis"
+	nginxConfigName, redisConfigName := "nginx-configmap", "redis-configmap"
 
 	BeforeEach(func() {
 		bkapp = &paasv1alpha2.BkApp{
@@ -46,82 +47,27 @@
 				Namespace:   "default",
 				Annotations: map[string]string{paasv1alpha2.EnvironmentKey: string(paasv1alpha2.ProdEnv)},
 			},
-		}
-	})
-
-	It("no mounts", func() {
-		bkapp.Spec.Mounts = []paasv1alpha2.Mount{}
-		volMountMap := GetVolumeMountMap(bkapp)
-		Expect(len(volMountMap)).To(Equal(0))
-	})
-
-	Context("when mount source is ConfigMap", func() {
-		nginxConfigName, redisConfigName := "nginx-configmap", "redis-configmap"
-		BeforeEach(func() {
-			bkapp.Spec.Mounts = []paasv1alpha2.Mount{
-				{
-					Name:      nginxMountName,
-					MountPath: nginxPath,
-					Source: &paasv1alpha2.VolumeSource{
-						ConfigMap: &paasv1alpha2.ConfigMapSource{Name: nginxConfigName},
-					},
-				},
-				{
-					Name:      redisMountName,
-					MountPath: redisPath,
-					Source: &paasv1alpha2.VolumeSource{
-						ConfigMap: &paasv1alpha2.ConfigMapSource{Name: redisConfigName},
-					},
-				},
-			}
-		})
-
-		It("mounts with overlay", func() {
-			overlayPath := nginxPath + "/test"
-
-			etcdName := "etcd-conf"
-			etcdPath := "/etc/etcd"
-
-			bkapp.Spec.EnvOverlay = &paasv1alpha2.AppEnvOverlay{
-				Mounts: []paasv1alpha2.MountOverlay{
+			Spec: paasv1alpha2.AppSpec{
+				Mounts: []paasv1alpha2.Mount{
 					{
-						Mount: paasv1alpha2.Mount{
-							Name:      nginxMountName,
-							MountPath: overlayPath,
-							Source: &paasv1alpha2.VolumeSource{
-								ConfigMap: &paasv1alpha2.ConfigMapSource{Name: nginxConfigName},
-							},
-						},
-						EnvName: paasv1alpha2.ProdEnv,
+						Name:      nginxMountName,
+						MountPath: nginxPath,
+						Source: &paasv1alpha2.VolumeSource{
+							ConfigMap: &paasv1alpha2.ConfigMapSource{Name: nginxConfigName},
+						},
 					},
 					{
-						Mount: paasv1alpha2.Mount{
-							Name:      etcdName,
-							MountPath: etcdPath,
-							Source: &paasv1alpha2.VolumeSource{
-								ConfigMap: &paasv1alpha2.ConfigMapSource{Name: "etcd-configmap"},
-							},
-						},
-						EnvName: paasv1alpha2.ProdEnv,
-					},
-					{
-						Mount: paasv1alpha2.Mount{
-							Name:      etcdName,
-							MountPath: etcdPath,
-							Source: &paasv1alpha2.VolumeSource{
-								ConfigMap: &paasv1alpha2.ConfigMapSource{Name: "etcd-configmap"},
-							},
-						},
-						EnvName: paasv1alpha2.StagEnv,
-					},
-				},
-			}
-
-<<<<<<< HEAD
-			volMountMap := GetVolumeMountMap(bkapp)
-
-			Expect(len(volMountMap)).To(Equal(3))
-=======
+						Name:      redisMountName,
+						MountPath: redisPath,
+						Source: &paasv1alpha2.VolumeSource{
+							ConfigMap: &paasv1alpha2.ConfigMapSource{Name: redisConfigName},
+						},
+					},
+				},
+			},
+		}
+	})
+
 	It("mounts without overlay", func() {
 		volMountMap := GetGenericVolumeMountMap(bkapp)
 
@@ -129,106 +75,52 @@
 		Expect(volMountMap[nginxMountName].GetMountPath()).To(Equal(nginxPath))
 		Expect(volMountMap[redisMountName].GetMountPath()).To(Equal(redisPath))
 	})
->>>>>>> f32e6d4c
-
-			Expect(volMountMap[nginxMountName].MountPath).To(Equal(overlayPath))
-			Expect(volMountMap[etcdName].MountPath).To(Equal(etcdPath))
-		})
-
-		It("mounts without overlay", func() {
-			volMountMap := GetVolumeMountMap(bkapp)
-
-			Expect(len(volMountMap)).To(Equal(2))
-			Expect(volMountMap[nginxMountName].MountPath).To(Equal(nginxPath))
-			Expect(volMountMap[redisMountName].MountPath).To(Equal(redisPath))
-		})
-	})
-
-	Context("when mount source is pvc", func() {
-		nginxConfigName, redisConfigName := "nginx-pvc", "redis-pvc"
-		BeforeEach(func() {
-			bkapp.Spec.Mounts = []paasv1alpha2.Mount{
+
+	It("mounts with overlay", func() {
+		overlayPath := nginxPath + "/test"
+
+		etcdName := "etcd-conf"
+		etcdPath := "/etc/etcd"
+
+		bkapp.Spec.EnvOverlay = &paasv1alpha2.AppEnvOverlay{
+			Mounts: []paasv1alpha2.MountOverlay{
 				{
-					Name:      nginxMountName,
-					MountPath: nginxPath,
-					Source: &paasv1alpha2.VolumeSource{
-						PersistentVolumeClaim: &paasv1alpha2.PersistentVolumeClaimSource{Name: nginxConfigName},
-					},
+					Mount: paasv1alpha2.Mount{
+						Name:      nginxMountName,
+						MountPath: overlayPath,
+						Source: &paasv1alpha2.VolumeSource{
+							ConfigMap: &paasv1alpha2.ConfigMapSource{Name: nginxConfigName},
+						},
+					},
+					EnvName: paasv1alpha2.ProdEnv,
 				},
 				{
-					Name:      redisMountName,
-					MountPath: redisPath,
-					Source: &paasv1alpha2.VolumeSource{
-						PersistentVolumeClaim: &paasv1alpha2.PersistentVolumeClaimSource{Name: redisConfigName},
-					},
-				},
-			}
-		})
-
-		It("mounts with overlay", func() {
-			overlayPath := nginxPath + "/test"
-
-			etcdName := "etcd-conf"
-			etcdPath := "/etc/etcd"
-
-			bkapp.Spec.EnvOverlay = &paasv1alpha2.AppEnvOverlay{
-				Mounts: []paasv1alpha2.MountOverlay{
-					{
-						Mount: paasv1alpha2.Mount{
-							Name:      nginxMountName,
-							MountPath: overlayPath,
-							Source: &paasv1alpha2.VolumeSource{
-								PersistentVolumeClaim: &paasv1alpha2.PersistentVolumeClaimSource{
-									Name: nginxConfigName,
-								},
-							},
-						},
-						EnvName: paasv1alpha2.ProdEnv,
-					},
-					{
-						Mount: paasv1alpha2.Mount{
-							Name:      etcdName,
-							MountPath: etcdPath,
-							Source: &paasv1alpha2.VolumeSource{
-								PersistentVolumeClaim: &paasv1alpha2.PersistentVolumeClaimSource{Name: "etcd-pvc"},
-							},
-						},
-						EnvName: paasv1alpha2.ProdEnv,
-					},
-					{
-						Mount: paasv1alpha2.Mount{
-							Name:      etcdName,
-							MountPath: etcdPath,
-							Source: &paasv1alpha2.VolumeSource{
-								PersistentVolumeClaim: &paasv1alpha2.PersistentVolumeClaimSource{Name: "etcd-pvc"},
-							},
-						},
-						EnvName: paasv1alpha2.StagEnv,
-					},
-				},
-			}
-
-<<<<<<< HEAD
-			volMountMap := GetVolumeMountMap(bkapp)
-=======
+					Mount: paasv1alpha2.Mount{
+						Name:      etcdName,
+						MountPath: etcdPath,
+						Source: &paasv1alpha2.VolumeSource{
+							ConfigMap: &paasv1alpha2.ConfigMapSource{Name: "etcd-configmap"},
+						},
+					},
+					EnvName: paasv1alpha2.ProdEnv,
+				},
+				{
+					Mount: paasv1alpha2.Mount{
+						Name:      etcdName,
+						MountPath: etcdPath,
+						Source: &paasv1alpha2.VolumeSource{
+							ConfigMap: &paasv1alpha2.ConfigMapSource{Name: "etcd-configmap"},
+						},
+					},
+					EnvName: paasv1alpha2.StagEnv,
+				},
+			},
+		}
+
 		volMountMap := GetGenericVolumeMountMap(bkapp)
->>>>>>> f32e6d4c
-
-			Expect(len(volMountMap)).To(Equal(3))
-
-<<<<<<< HEAD
-			Expect(volMountMap[nginxMountName].MountPath).To(Equal(overlayPath))
-			Expect(volMountMap[etcdName].MountPath).To(Equal(etcdPath))
-		})
-
-		It("mounts without overlay", func() {
-			volMountMap := GetVolumeMountMap(bkapp)
-
-			Expect(len(volMountMap)).To(Equal(2))
-			Expect(volMountMap[nginxMountName].MountPath).To(Equal(nginxPath))
-			Expect(volMountMap[redisMountName].MountPath).To(Equal(redisPath))
-		})
-=======
+
+		Expect(len(volMountMap)).To(Equal(3))
+
 		Expect(volMountMap[nginxMountName].GetMountPath()).To(Equal(overlayPath))
 		Expect(volMountMap[etcdName].GetMountPath()).To(Equal(etcdPath))
 	})
@@ -237,7 +129,6 @@
 		bkapp.Spec.Mounts = []paasv1alpha2.Mount{}
 		volMountMap, _ := GetAllVolumeMounterMap(bkapp)
 		Expect(len(volMountMap)).To(Equal(0))
->>>>>>> f32e6d4c
 	})
 })
 
@@ -280,23 +171,24 @@
 
 		Expect(deployment.Spec.Template.Spec.Volumes[0].ConfigMap.Name).To(Equal("nginx-configmap"))
 	})
-<<<<<<< HEAD
 
 	It("pvc source", func() {
 		mountName, mountPath := "nginx-conf", "/etc/nginx/conf"
 
-		vs := &paasv1alpha2.VolumeSource{
-			PersistentVolumeClaim: &paasv1alpha2.PersistentVolumeClaimSource{Name: "nginx-pvc"},
-		}
-		cfg, _ := ToVolumeSourceConfigurer(vs)
-		_ = cfg.ApplyToDeployment(deployment, mountName, mountPath)
+		vm := GenericVolumeMount{
+			Volume: Volume{
+				Name:   mountName,
+				Source: &paasv1alpha2.VolumeSource{PersistentVolumeClaim: &paasv1alpha2.PersistentVolumeClaimSource{Name: "nginx-pvc"}},
+			},
+			MountPath: mountPath,
+		}
+		_ = vm.ApplyToDeployment(nil, deployment)
 
 		Expect(deployment.Spec.Template.Spec.Containers[0].VolumeMounts[0].Name).To(Equal(mountName))
 		Expect(deployment.Spec.Template.Spec.Containers[0].VolumeMounts[0].MountPath).To(Equal(mountPath))
 
-		Expect(deployment.Spec.Template.Spec.Volumes[0].PersistentVolumeClaim.ClaimName).To(Equal("nginx-pvc"))
-	})
-=======
+		Expect(deployment.Spec.Template.Spec.Volumes[0].PersistentVolumeClaim.ClaimName).To(Equal("nginx-configmap"))
+	})
 })
 
 var _ = Describe("test builtin logs", func() {
@@ -377,5 +269,4 @@
 		Entry("when type = BK_LOG", paasv1alpha2.BkLogCollector, false),
 		Entry("when type is unknown", "something", false),
 	)
->>>>>>> f32e6d4c
 })