--- conflicted
+++ resolved
@@ -24,11 +24,8 @@
 	"encoding/json"
 	"fmt"
 
-<<<<<<< HEAD
 	"github.com/pkg/errors"
-=======
 	"k8s.io/apimachinery/pkg/util/intstr"
->>>>>>> a09c5f6d
 )
 
 // AddonInstance define the structure return from QueryAddonInstance API
