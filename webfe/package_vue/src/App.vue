<template>
  <div id="app">
    <paas-header />
    <div
      style="min-height: calc(100% - 70px); overflow: auto;"
      :class="{ 'plugin-min-width': isPlugin }"
    >
      <router-view />
    </div>
    <paas-footer v-if="$route.meta.showPaasFooter" />
    <div
      v-if="showLoginModal"
      class="login-dialog"
    >
      <div class="hole-bg" />
      <iframe
        :src="loginURL"
        scrolling="no"
        border="0"
        width="500"
        height="400"
        :class="GLOBAL.CONFIG.IFRAME_CLASS"
      />
    </div>
  </div>
</template>

<script>
import { bus } from '@/common/bus';
import paasHeader from '@/components/paas-header';
import paasFooter from '@/components/paas-footer';

<<<<<<< HEAD
    export default {
        components: {
            paasHeader,
            paasFooter
        },
        data () {
            const loginCallbackURL = `${window.location.origin}/static/login_success.html?is_ajax=1`;
            const loginURL = `${window.GLOBAL_CONFIG.LOGIN_SERVICE_URL}/plain/?size=big&app_code=1&c_url=${loginCallbackURL}`;
            return {
                userInfo: {},
                loginURL: loginURL,
                showLoginModal: false,
                isPlugin: false
            };
        },
        computed: {
            isGray () {
                return ['myApplications', 'appLegacyMigration'].includes(this.$route.name);
            }
        },
        watch: {
            '$route': {
                handler (value) {
                    this.isPlugin = value.path.includes('/plugin-center');
                },
                immediate: true
            }
        },
        created () {
            bus.$on('show-login-modal', () => {
                this.showLoginModal = true;
            });
            bus.$on('close-login-modal', () => {
                this.showLoginModal = false;
                window.location.reload();
            });
        },
        methods: {
            hideLoginModal () {
                this.showLoginModal = false;
                console.log(111);
            }
        }
=======
export default {
  components: {
    paasHeader,
    paasFooter,
  },
  data() {
    const loginCallbackURL = `${window.location.origin}/static/login_success.html?is_ajax=1`;
    const loginURL = `${window.GLOBAL_CONFIG.LOGIN_SERVICE_URL}/plain/?size=big&app_code=1&c_url=${loginCallbackURL}`;
    return {
      userInfo: {},
      loginURL,
      showLoginModal: false,
      isPlugin: false,
>>>>>>> 4c680da1
    };
  },
  computed: {
    isGray() {
      return ['myApplications', 'appLegacyMigration'].includes(this.$route.name);
    },
  },
  watch: {
    $route: {
      handler(value) {
        this.isPlugin = value.path.includes('/plugin-center');
      },
      immediate: true,
    },
  },
  created() {
    bus.$on('show-login-modal', () => {
      this.showLoginModal = true;
    });
    bus.$on('close-login-modal', () => {
      this.showLoginModal = false;
      window.location.reload();
    });
  },
  methods: {
    hideLoginModal() {
      this.showLoginModal = false;
    },
  },
};
</script>

<style lang="scss">
    @import './assets/css/patch.scss';
    @import './assets/css/ps-style.scss';
    @import '~@/assets/css/mixins/dashed.scss';

    .gray-bg {
        background: #fafbfd;
    }

    .login-dialog {
        position: fixed;
        left: 0;
        top: 0;
        width: 100%;
        height: 100%;
        z-index: 99999;
    }

    .login-dialog .hole-bg {
        position: fixed;
        left: 0;
        top: 0;
        width: 100%;
        height: 100%;
        background: rgba(0, 0, 0, .7);
    }

    .login-dialog .close-btn {
        position: absolute;
        left: 50%;
        z-index: 10002;
        margin-left: 220px;
        top: 50%;
        margin-top: -235px;
        width: 16px;
        height: 16px;
        background: #FFF;
        border-radius: 8px;
        text-align: center;
        z-index: 10002;
        cursor: pointer;
    }

    .login-dialog .close-btn:hover {
        box-shadow: 0 0 10px rgba(255, 255, 255, .5);
    }

    .login-dialog .close-btn img {
        width: 8px;
        margin-top: 0;
        display: inline-block;
        position: relative;
        top: -1px;
    }

    .login-dialog iframe {
        display: block;
        background: #FFF;
        border: 0;
        width: 700px;
        height: 510px;
        margin: -225px auto 0;
        top: 50%;
        position: relative;
        z-index: 10002;
        &.small {
            width: 400px;
            height: 400px;
        }
    }

    .notice {
        position: fixed;
        left: 0px;
        top: 0px;
        width: 100%;
        z-index: 1001;
        text-align: center;
        line-height: 32px;
        background-color: #ff9600;
        color: #fff;
        max-height: 32px;
    }

    .plugin-min-width {
        min-width: 1366px;
    }

    .table-header-tips-cls {
        white-space: nowrap;
        text-overflow: ellipsis;
        overflow: hidden;
    }
    .v-text-toolips-dashed {
        @include dashed();
    }

    @for $i from 8 through 12 {
        .v-text-toolips-dashed#{$i} {
            @include dashed($i + px);
        }
    }

    .success-dividing-line {
        position: relative;
        top: -1px;
        margin: 0 5px;
    }
</style><|MERGE_RESOLUTION|>--- conflicted
+++ resolved
@@ -29,8 +29,6 @@
 import { bus } from '@/common/bus';
 import paasHeader from '@/components/paas-header';
 import paasFooter from '@/components/paas-footer';
-
-<<<<<<< HEAD
     export default {
         components: {
             paasHeader,
@@ -74,21 +72,7 @@
                 console.log(111);
             }
         }
-=======
-export default {
-  components: {
-    paasHeader,
-    paasFooter,
-  },
-  data() {
-    const loginCallbackURL = `${window.location.origin}/static/login_success.html?is_ajax=1`;
-    const loginURL = `${window.GLOBAL_CONFIG.LOGIN_SERVICE_URL}/plain/?size=big&app_code=1&c_url=${loginCallbackURL}`;
-    return {
-      userInfo: {},
-      loginURL,
-      showLoginModal: false,
-      isPlugin: false,
->>>>>>> 4c680da1
+
     };
   },
   computed: {
