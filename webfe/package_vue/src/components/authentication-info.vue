--- conflicted
+++ resolved
@@ -5,66 +5,6 @@
     </div>
     <div class="info">
       {{ $t('在调用蓝鲸云 API 时需要提供应用鉴权信息。使用方法请参考：') }}
-<<<<<<< HEAD
-      <a :href="GLOBAL.DOC.APIGW_USER_API" target="_blank"> {{ $t('API调用指引') }} </a>
-    </div>
-    <div class="content">
-      <div class="content-item">
-        <label v-if="platformFeature.APP_ID_ALIAS" class="first-label">
-          <p class="title-p top">app id</p>
-          <p class="title-p bottom tip">{{ $t('别名') }}：bk_app_code</p>
-        </label>
-        <label v-else class="first-label">
-          <p class="title-p mt15">bk_app_code</p>
-        </label>
-        <div class="item-practical-content">
-          {{ curAppInfo.application.code }}
-        </div>
-      </div>
-      <div class="content-item">
-        <label v-if="platformFeature.APP_ID_ALIAS">
-          <p class="title-p top">app secret</p>
-          <p class="title-p bottom tip">{{ $t('别名') }}：bk_app_secret</p>
-        </label>
-        <label v-else>
-          <p class="title-p mt15">bk_app_secret</p>
-        </label>
-        <div class="item-practical-content pr20">
-          <span>{{ appSecretText }}</span>
-          <span
-            v-if="!appSecret"
-            v-bk-tooltips="platformFeature.VERIFICATION_CODE ? $t('验证查看') : $t('点击查看')"
-            class="paasng-icon paasng-eye secret-icon"
-            style="cursor: pointer"
-            @click="onSecretToggle"
-          />
-          <div v-if="isAcceptSMSCode" class="accept-vcode">
-            <p>{{ $t('验证码已发送至您的企业微信，请注意查收！') }}</p>
-            <p style="display: flex; align-items: center">
-              <b> {{ $t('验证码：') }} </b>
-              <bk-input
-                v-model="appSecretVerificationCode"
-                type="text"
-                :placeholder="$t('请输入验证码')"
-                style="width: 200px; margin-right: 10px"
-              />
-              <bk-button v-if="appSecretTimer !== 0" theme="default" :disabled="true">
-                {{ appSecretTimer }}s&nbsp;{{ $t('后重新获取') }}
-              </bk-button>
-              <bk-button v-else theme="default" @click="sendMsg">
-                {{ $t('重新获取') }}
-              </bk-button>
-            </p>
-            <p style="display: flex">
-              <b style="visibility: hidden"> {{ $t('验证码：') }} </b>
-              <bk-button theme="primary" style="margin-right: 10px" @click="getAppSecret">
-                {{ $t('提交') }}
-              </bk-button>
-              <bk-button theme="default" @click="isAcceptSMSCode = false">
-                {{ $t('取消') }}
-              </bk-button>
-            </p>
-=======
       <a :href="GLOBAL.DOC.APIGW_USER_API" target="_blank">
         {{ $t('API调用指引') }}
       </a>
@@ -88,7 +28,6 @@
         <div slot="content">
           <div class="add-content-text">
             {{ $t('新建后，已有密钥的状态保持不变') }}
->>>>>>> fc8c90ce
           </div>
         </div>
       </bk-popconfirm>
@@ -348,23 +287,12 @@
 
 <script>
 import appBaseMixin from '@/mixins/app-base-mixin';
-<<<<<<< HEAD
-=======
 import { ENV_ENUM } from '@/common/constants';
 import _ from 'lodash';
->>>>>>> fc8c90ce
 export default {
   mixins: [appBaseMixin],
   data() {
     return {
-<<<<<<< HEAD
-      appSecretVerificationCode: '',
-      appSecretTimer: 0,
-      showingSecret: false,
-      phoneNumerLoading: true,
-      isAcceptSMSCode: false,
-      appSecret: null,
-=======
       togeFlag: false,
       togeDefaultFlag: false,
       verifyVisible: false,
@@ -397,7 +325,6 @@
       optionSecretList: [],
       viewStatus: {},
       curViewSecret: {},
->>>>>>> fc8c90ce
     };
   },
   computed: {
@@ -408,17 +335,6 @@
       console.warn(this.$store.state.platformFeature);
       return this.$store.state.platformFeature;
     },
-<<<<<<< HEAD
-    appSecretText() {
-      if (this.appSecret && this.showingSecret) {
-        return this.appSecret;
-      }
-      return '************';
-    },
-    userFeature() {
-      return this.$store.state.userFeature;
-    },
-=======
     userFeature() {
       return this.$store.state.userFeature;
     },
@@ -469,7 +385,6 @@
     this.getSecretList();
     this.getDefaultSecret();
     this.getDeployedSecret();
->>>>>>> fc8c90ce
   },
   methods: {
     onSecretToggle() {
@@ -477,16 +392,9 @@
         const url = `${BACKEND_URL}/api/bkapps/applications/${this.curAppInfo.application.code}/secret_verifications/`;
         this.$http.post(url, { verification_code: '' }).then(
           (res) => {
-<<<<<<< HEAD
-            this.isAcceptSMSCode = false;
-            console.log('res--appSecret', res);
-            this.appSecret = res.app_secret;
-            this.showingSecret = true;
-=======
             console.log('res--appSecret', res);
             this.appSecret = res.app_secret;
             this.togeFlag = true;
->>>>>>> fc8c90ce
           },
           () => {
             this.$paasMessage({
@@ -497,20 +405,6 @@
         );
         return;
       }
-<<<<<<< HEAD
-      if (this.appSecret) {
-        this.showingSecret = !this.showingSecret;
-        return;
-      }
-      this.phoneNumerLoading = true;
-      this.sendMsg()
-        .then(() => {
-          this.phoneNumerLoading = false;
-          this.isAcceptSMSCode = true;
-        })
-        .catch(() => {
-          this.isAcceptSMSCode = false;
-=======
       this.verifyVisible = true;
       this.sendMsg()
         .then(() => {
@@ -518,7 +412,6 @@
         })
         .catch(() => {
           this.verifyVisible = false;
->>>>>>> fc8c90ce
           this.appSecretTimer = 0;
           this.$paasMessage({
             theme: 'error',
@@ -543,13 +436,7 @@
         .post(url, form)
         .then(
           (res) => {
-<<<<<<< HEAD
-            this.isAcceptSMSCode = false;
             this.appSecret = res.app_secret;
-            this.showingSecret = true;
-=======
-            this.appSecret = res.app_secret;
->>>>>>> fc8c90ce
           },
           () => {
             this.$paasMessage({
@@ -562,10 +449,6 @@
           this.appSecretVerificationCode = '';
         });
     },
-<<<<<<< HEAD
-
-=======
->>>>>>> fc8c90ce
     sendMsg() {
       // 硬编码，需前后端统一
       return new Promise((resolve, reject) => {
@@ -600,22 +483,10 @@
         );
       });
     },
-<<<<<<< HEAD
-
-=======
->>>>>>> fc8c90ce
     resetAppSecret() {
       this.appSecret = null;
       this.showingSecret = false;
       this.appSecretTimer = 0;
-<<<<<<< HEAD
-      this.isAcceptSMSCode = false;
-    },
-  },
-};
-</script>
-
-=======
     },
     // 获取单个密钥详情
     getSecretDetail(status) {
@@ -960,7 +831,6 @@
   }
 }
 </style>
->>>>>>> fc8c90ce
 <style lang="scss" scoped>
 .basic-info-item {
   margin-bottom: 35px;
@@ -975,17 +845,12 @@
     color: #979ba5;
     font-size: 12px;
   }
-<<<<<<< HEAD
-  .content {
-    margin-top: 20px;
-=======
   .addSecret {
     margin-top: 16px;
     margin-bottom: 16px;
   }
   .content {
     margin-top: 16px;
->>>>>>> fc8c90ce
     border: 1px solid #dcdee5;
     border-radius: 2px;
     &.no-border {
@@ -1043,8 +908,6 @@
       height: 460px;
       padding-top: 20px;
     }
-<<<<<<< HEAD
-
     .content-item {
       position: relative;
       height: 60px;
@@ -1092,55 +955,6 @@
           top: -1px;
         }
 
-=======
-    .content-item {
-      position: relative;
-      height: 60px;
-      line-height: 60px;
-      border-bottom: 1px solid #dcdee5;
-      label {
-        display: inline-block;
-        position: relative;
-        top: -1px;
-        width: 180px;
-        height: 60px;
-        border-right: 1px solid #dcdee5;
-        color: #313238;
-        vertical-align: middle;
-        .basic-p {
-          padding-left: 30px;
-        }
-        .title-p {
-          line-height: 30px;
-          text-align: center;
-          &.tip {
-            font-size: 12px;
-            color: #979ba5;
-          }
-        }
-        .top {
-          transform: translateY(5px);
-        }
-        .bottom {
-          transform: translateY(-5px);
-        }
-      }
-      .item-practical-content {
-        display: inline-block;
-        padding-left: 20px;
-        max-width: calc(100% - 180px);
-        text-overflow: ellipsis;
-        overflow: hidden;
-        white-space: nowrap;
-        vertical-align: top;
-
-        .edit-input {
-          display: inline-block;
-          position: relative;
-          top: -1px;
-        }
-
->>>>>>> fc8c90ce
         .edit-button {
           display: inline-block;
           position: absolute;
@@ -1154,80 +968,6 @@
           cursor: pointer;
           &:hover {
             color: #3a84ff;
-<<<<<<< HEAD
-          }
-        }
-      }
-    }
-    .content-item:last-child {
-      border-bottom: none;
-    }
-    .pre-release-wrapper,
-    .production-wrapper {
-      display: inline-block;
-      position: relative;
-      width: 430px;
-      border: 1px solid #dcdee5;
-      border-radius: 2px;
-      vertical-align: top;
-      &.has-left {
-        left: 12px;
-      }
-      .header {
-        height: 41px;
-        line-height: 41px;
-        border-bottom: 1px solid #dcdee5;
-        background: #fafbfd;
-        .header-title {
-          margin-left: 20px;
-          color: #63656e;
-          font-weight: bold;
-          float: left;
-        }
-        .switcher-wrapper {
-          margin-right: 20px;
-          float: right;
-          .date-tip {
-            margin-right: 5px;
-            line-height: 1;
-            color: #979ba5;
-            font-size: 12px;
-          }
-        }
-      }
-      .ip-content {
-        padding: 14px 24px 14px 14px;
-        height: 138px;
-        overflow-x: hidden;
-        overflow-y: auto;
-        .ip-item {
-          display: inline-block;
-          margin-left: 10px;
-          vertical-align: middle;
-        }
-        .no-ip {
-          position: absolute;
-          top: 50%;
-          left: 50%;
-          transform: translate(-50%, -50%);
-          text-align: center;
-          font-size: 12px;
-          color: #63656e;
-          p:nth-child(2) {
-            margin-top: 2px;
-          }
-        }
-      }
-    }
-    .ip-tips {
-      margin-top: 7px;
-      color: #63656e;
-      font-size: 12px;
-      i {
-        color: #ff9c01;
-      }
-    }
-=======
           }
         }
       }
@@ -1358,7 +1098,6 @@
         }
       }
     }
->>>>>>> fc8c90ce
   }
 }
 .accept-vcode {
@@ -1371,7 +1110,6 @@
   border: 1px solid #eaeeee;
   color: #666;
   z-index: 1600;
-<<<<<<< HEAD
 
   .bk-loading2 {
     display: inline-block;
@@ -1459,95 +1197,6 @@
     background: #4e93d9;
   }
 
-=======
-
-  .bk-loading2 {
-    display: inline-block;
-  }
-
-  b {
-    color: #333;
-  }
-
-  p {
-    line-height: 30px;
-    padding-bottom: 10px;
-  }
-
-  .password-text {
-    padding: 0 10px;
-    margin-right: 10px;
-    width: 204px;
-    height: 34px;
-    line-height: 34px;
-    border-radius: 2px 0 0 2px;
-    border: solid 1px #e1e6e7;
-    font-size: 14px;
-    transition: all 0.5s;
-  }
-
-  .password-text:focus {
-    outline: none;
-    border-color: #e1e6e7;
-    box-shadow: 0 2px 4px #eee;
-  }
-
-  .password-wait {
-    background: #ccc;
-    color: #fff;
-    display: inline-block;
-  }
-
-  .password-submit,
-  .password-reset {
-    margin: 10px 10px 0 0;
-    width: 90px;
-    height: 34px;
-    line-height: 34px;
-    border: solid 1px #3a84ff;
-    font-size: 14px;
-    font-weight: normal;
-  }
-
-  .password-reset {
-    color: #ccc;
-    background: #fff;
-    border: solid 1px #ccc;
-  }
-
-  .password-reset:hover {
-    background: #ccc;
-    color: #fff;
-  }
-
-  .get-password:after {
-    content: '';
-    position: absolute;
-    top: -10px;
-    left: 147px;
-    width: 16px;
-    height: 10px;
-    background: url(/static/images/user-icon2.png) no-repeat;
-  }
-
-  .immediately {
-    margin-left: 10px;
-    width: 90px;
-    height: 36px;
-    line-height: 36px;
-    color: #fff;
-    text-align: center;
-    background: #3a84ff;
-    font-weight: bold;
-    border-radius: 2px;
-    transition: all 0.5s;
-  }
-
-  .immediately:hover {
-    background: #4e93d9;
-  }
-
->>>>>>> fc8c90ce
   .immediately img {
     position: relative;
     top: 10px;
@@ -1555,11 +1204,6 @@
     vertical-align: top;
   }
 }
-<<<<<<< HEAD
-
-.secret-icon {
-  transform: translate(4px, -4px);
-=======
 
 .secret-icon {
   transform: translate(4px, -4px);
@@ -1589,6 +1233,5 @@
 }
 .info-circle-color {
   color: #ea3636;
->>>>>>> fc8c90ce
 }
 </style>