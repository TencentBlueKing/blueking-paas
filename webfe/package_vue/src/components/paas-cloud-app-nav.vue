<template lang="html">
  <ul class="app-nav">
    <template v-for="(category, categoryIndex) in navTree">
      <li
        v-if="category.children && category.children.length"
        :key="categoryIndex"
        :class="{
          'on': category.isActived && !category.isExpanded
        }"
      >
        <a
          class="overview-text"
          href="javascript:"
          @click.stop.prevent="toggleNavCategory(category)"
        >
          {{ category.label }}
          <i :class="['paasng-icon paasng-angle-right', { 'down': category.isExpanded }]" />
        </a>
        <span :class="getIconClass(category)" />
        <transition
          @enter="enter"
          @after-enter="afterEnter"
          @leave="leave"
        >
          <div
            v-if="category.isExpanded"
            class="overview-text-slide"
          >
            <a
              v-for="(navItem, navIndex) in category.children"
              :key="navIndex"
              :class="{ 'on': navItem.isSelected }"
              href="javascript: void(0);"
              @click.stop.prevent="goPage(navItem)"
            >
              {{ $t(navItem.name) }}
            </a>
          </div>
        </transition>
      </li>

      <li
        v-else-if="category.destRoute"
        :key="categoryIndex"
        :class="{ 'no-child-actived': category.isActived }"
      >
        <a
          class="overview-text"
          href="javascript:"
          @click.stop.prevent="goPage(category)"
        >
          {{ category.label }}
        </a>
        <span :class="getIconClass(category)" />
      </li>
    </template>
  </ul>
</template>

<script>import { PAAS_STATIC_CONFIG as staticData } from '../../static/json/paas_static.js';
import _ from 'lodash';

export default {
  data() {
    return {
      navTree: [],
      allowedRouterName: [
        'cloudAppDeployForBuild',
        'cloudAppDeployForEnv',
        'cloudAppDeployForYaml',
        'cloudAppDeployForHook',
        'cloudAppDeployForResource',
        'imageCredential',
        'moduleInfo',
        'appServices',
        'appServiceInnerShared',
        'appServiceInner',
        'cloudAppDeployManageStag',
        'cloudAppDeployManageProd',
        'cloudAppDeployHistory',
        'appObservability',
        'cloudAppAnalysis',
        'cloudAppServiceInnerShared',
        'cloudAppServiceInner',
<<<<<<< HEAD
=======
        'cloudAppEventQuery',
>>>>>>> e27af46e
      ],
      allNavItems: [],
      region: 'ieod',
      roleAllowRouters: {
        administrator: [
          // 概览
          'appSummary',
          // 应用编排
          'cloudAppDeploy',
          // 应用编排 - 构建配置
          'cloudAppDeployForBuild',
          // 应用编排 - 进程配置
          'cloudAppDeployForProcess',
          // 应用编排 - 钩子命令
          'cloudAppDeployForHook',
          // 应用编排 - 环境变量
          'cloudAppDeployForEnv',
          // 应用编排 - 依赖资源
          'cloudAppDeployForResource',
          // 应用编排 - YAML
          'cloudAppDeployForYaml',
          // 部署管理
          'cloudAppDeployManage',
          // 部署管理 - 预发布
          'cloudAppDeployManageStag',
          // 部署管理 - 生产
          'cloudAppDeployManageProd',
          // 部署管理 - 部署历史
          'cloudAppDeployHistory',
          // 部署状态
          'appStatus',
          // 可观测性
          'appObservability',
          // 访问入口
          'appAccessPortal',
          // 增强服务
          'appServices',
          // 权限管理
          'appPermissions',
          // 云 API 管理
          'appCloudAPI',
          // 镜像凭证
          'imageCredential',
          // 数据统计
          'appAnalysis',
          // 应用推广
          'appMarketing',
          // 基本设置
          'appConfigs',
          // 文档管理
          'docuManagement',
          // 应用配置
          'basicConfig',
          // 访问统计
          'cloudAppAnalysis',
<<<<<<< HEAD
=======
          // 事件查询
          'cloudAppEventQuery',
>>>>>>> e27af46e
        ],
        developer: [
          // 概览
          'appSummary',
          // 应用编排
          'cloudAppDeploy',
          // 应用编排 - 构建配置
          'cloudAppDeployForBuild',
          // 应用编排 - 进程配置
          'cloudAppDeployForProcess',
          // 应用编排 - 钩子命令
          'cloudAppDeployForHook',
          // 应用编排 - 环境变量
          'cloudAppDeployForEnv',
          // 应用编排 - 依赖资源
          'cloudAppDeployForResource',
          // 应用编排 - YAML
          'cloudAppDeployForYaml',
          // 部署管理
          'cloudAppDeployManage',
          // 部署管理 - 预发布
          'cloudAppDeployManageStag',
          // 部署管理 - 生产
          'cloudAppDeployManageProd',
          // 部署管理 - 部署历史
          'cloudAppDeployHistory',
          // 部署状态
          'appStatus',
          // 可观测性
          'appObservability',
          // 访问入口
          'appAccessPortal',
          // 增强服务
          'appServices',
          // 云 API 管理
          'appCloudAPI',
          // 镜像凭证
          'imageCredential',
          // 数据统计
          'appAnalysis',
          // 应用推广
          'appMarketing',
          // 基本设置
          'appConfigs',
          // 文档管理
          'docuManagement',
          // 应用配置
          'basicConfig',
          // 访问统计
          'cloudAppAnalysis',
<<<<<<< HEAD
=======
          // 事件查询
          'cloudAppEventQuery',
>>>>>>> e27af46e
        ],
        operator: [
          // 权限管理
          'appPermissions',
          // 数据统计
          'appAnalysis',
          // 应用推广
          'appMarketing',
          // 基本设置
          'appConfigs',
          // 文档管理
          'docuManagement',
        ],
      },
    };
  },
  computed: {
    curAppInfo() {
      return this.$store.state.curAppInfo;
    },
    curRouteName() {
      return this.$route.name;
    },
    curAppModule() {
      return this.$store.state.curAppModule;
    },
  },
  watch: {
    curAppInfo() {
      this.init();
    },
    'curAppInfo.feature': {
      handler(newValue, oldValue) {
        if (!Object.keys(newValue).length) {
          this.curAppInfo.feature = _.cloneDeep(oldValue);
        }
        this.init();
      },
      deep: true,
    },
    '$route'(newVal, oldVal) {
      const isReload = (newVal.params.id !== oldVal.params.id) || (newVal.params.moduleId !== oldVal.params.moduleId);
      this.init(isReload);
    },
  },
  created() {
    this.init();
  },
  methods: {
    /**
     * 侧导航初始化入口
     */
    async init(isReload = true) {
      if (!this.curAppInfo.application) return;
      const appNav = JSON.parse(JSON.stringify(staticData.app_nav));

      if (isReload) {
        this.navTree = await this.initNavByRegion(appNav.cloudList);
        await this.initRouterPermission();
      }

      await this.selectRouterByName(this.curRouteName);
    },

    /**
             * 根据接口来展示对应的导航项
             */
    async initNavByRegion(navTree) {
      try {
        const { region } = this.curAppInfo.application;
        const res = await this.$store.dispatch('fetchRegionInfo', region);
        this.curAppInfo.userType = res.access_control ? res.access_control.user_type : '';

        // 非云原生应用添加增强服务
        if (this.curAppInfo.application.type !== 'cloud_native') {
          res.services.categories.forEach((category) => {
            navTree = this.addServiceNavItem(navTree, category.id, category.name);
          });
        }

        // 添加权限管理
        if (res.access_control && res.access_control.module) {
          res.access_control.module.forEach((moduleType) => {
            navTree = this.addPermissionNavItem(navTree, moduleType);
          });
        }

        // 如果不开启引擎，仅仅显示应用推广和基本信息以及数据统计
        if (!this.curAppInfo.web_config.engine_enabled) {
          navTree = navTree.filter((nav) => {
            if (nav.name === 'appMarketing') {
              nav.children = [...nav.children.filter(sub => sub.destRoute.name !== 'appMobileMarket')];
            }
            return ['appMarketing', 'appConfigs', 'appAnalysis', 'appCloudAPI'].includes(nav.name);
          });
        }

        // tencent && clouds去掉应用市场移动端
        if (this.curAppModule?.region !== 'ieod') {
          navTree.forEach((nav) => {
            if (nav.name === 'appMarketing') {
              nav.children = [...nav.children.filter(sub => sub.destRoute.name !== 'appMobileMarket')];
            }
          });
        }

        // 当角色为开发者时，过滤部分功能入口
        if (this.curAppInfo.role.name === 'developer') {
          navTree = navTree.filter(nav => this.roleAllowRouters.developer.includes(nav.name));
        }

        // 当角色运营者时，过滤部分功能入口
        if (this.curAppInfo.role.name === 'operator') {
          navTree = navTree.filter(nav => this.roleAllowRouters.operator.includes(nav.name));
        }

        // smart应用或lesscode应用，包管理
        if (this.curAppModule?.source_origin !== this.GLOBAL.APP_TYPES.LESSCODE_APP
        && this.curAppModule?.source_origin !== this.GLOBAL.APP_TYPES.SMART_APP) {
          navTree.forEach((nav) => {
            if (nav.name === 'appEngine') {
              nav.children = [...nav.children.filter(sub => sub.destRoute.name !== 'appPackages')];
            }
          });
        }

        // 初始化属性
        this.allNavItems = [];
        navTree = navTree.map((nav) => {
          nav.isExpanded = true; // 是否展开，有子项时可应用
          nav.isActived = false; // 是否激活，本身匹配或子项匹配时应用
          nav.hasChildSelected = false; // 是否展开，只有子项匹配时应用

          if (nav.children && nav.children.length) {
            nav.children.forEach((child) => {
              child.isSelected = false;
            });

            this.allNavItems = this.allNavItems.concat(nav.children);
          } else {
            this.allNavItems.push(nav);
          }

          return nav;
        });

        // 接入feature flag来控制应用导航
        const featureMaps = {
          appAnalysis: 'ANALYTICS', // 数据统计
          docuManagement: 'DOCUMENT_MANAGEMENT', // 文档管理
          appCloudAPI: 'API_GATEWAY', // 云API权限管理
        };
        const subFeatureMaps = {
          appWebAnalysis: 'PA_WEBSITE_ANALYTICS', // 网站访问统计
          appLogAnalysis: 'PA_INGRESS_ANALYTICS', // 访问日志统计
          appEventAnalysis: 'PA_CUSTOM_EVENT_ANALYTICS', // 自定义事件统计
          codeReview: 'CI', // 代码检查
          monitorAlarm: 'PHALANX', // 告警记录
        };
        // 一级
        navTree = navTree.filter((nav) => {
          const key = featureMaps[nav.name];
          if (key && this.curAppInfo.feature.hasOwnProperty(key)) {
            return this.curAppInfo.feature[key];
          }
          return true;
        });
        // 二级
        for (let i = 0; i < navTree.length; i++) {
          const nav = navTree[i];
          if (!nav.children.length) {
            continue;
          }
          const children = nav.children.filter((sub) => {
            const key = subFeatureMaps[sub.destRoute.name];
            // 如果有相应key，根据key来处理是否启用
            if (key && this.curAppInfo.feature.hasOwnProperty(key)) {
              return this.curAppInfo.feature[key];
            }
            return true;
          });
          if (children.length) {
            nav.children = [...children];
          } else {
            navTree.splice(i, 1);
          }
        }
        return navTree;
      } catch (e) {
        console.error(e);
      }
    },

    /**
     * 根据角色，初始访问权限
     */
    initRouterPermission() {
      const appRole = this.curAppInfo.role;
      const allowRouters = this.roleAllowRouters[appRole.name] || [];

      this.allowedRouterName = [
        'cloudAppDeployForBuild',
        'cloudAppDeployForEnv',
        'cloudAppDeployForYaml',
        'cloudAppDeployForHook',
        'cloudAppDeployForResource',
        'imageCredential',
        'moduleInfo',
        'appServices',
        'appServiceInnerShared',
        'appServiceInner',
        'cloudAppDeployManageStag',
        'cloudAppDeployManageProd',
        'cloudAppDeployHistory',
        'appObservability',
        'cloudAppAnalysis',
        'cloudAppServiceInnerShared',
        'cloudAppServiceInner',
<<<<<<< HEAD
=======
        'cloudAppEventQuery',
>>>>>>> e27af46e
      ];

      this.navTree.forEach((nav) => {
        if (allowRouters.includes(nav.name)) {
          if (nav.children && nav.children.length) {
            nav.children.forEach((child) => {
              if (child.matchRouters) {
                this.allowedRouterName = this.allowedRouterName.concat(child.matchRouters);
              } else {
                this.allowedRouterName.push(child.destRoute.name);
              }
            });
          } else {
            this.allowedRouterName.push(nav.name);
          }
        }
      });
    },

    /**
     * 根据当前routeName选中导航
     */
    async selectRouterByName(routeName) {
      try {
        await this.checkPermission(routeName);
        this.navTree.forEach((nav) => {
          // 如果有子项，先遍历匹配
          if (nav.children && nav.children.length) {
            nav.isActived = false;
            nav.isExpanded = true;

            nav.children.forEach((child) => {
              // 优先使用matchRouters来匹配，其次是destRoute
              if (child.matchRouters && child.matchRouters.includes(routeName)) {
                child.isSelected = true;
                nav.isActived = true;
                nav.isExpanded = true;
              } else if (child.destRoute && child.destRoute.name === routeName) {
                child.isSelected = true;
                nav.isActived = true;
                nav.isExpanded = true;
              } else {
                child.isSelected = false;
              }

              // 若命中，有配置参数，也需要再匹配一次，像增强服务里的数据存储和健康检查是通过category_id区分
              if (child.isSelected && child.destRoute.params) {
                const childParams = child.destRoute.params;
                const routeParams = this.$route.params;
                for (const key in childParams) {
                  if (childParams[key] !== String(routeParams[key])) {
                    child.isSelected = false;
                  }
                }
              }
            });
          } else {
            // 优先使用matchRouters来匹配，其次是destRoute
            nav.isExpanded = true;
            nav.hasChildSelected = false;

            if (nav.matchRouters && nav.matchRouters.includes(this.curRouteName)) {
              nav.isActived = true;
              // nav.destRoute might be `undefined`
            } else if (nav.destRoute && nav.destRoute?.name === this.curRouteName) {
              nav.isActived = true;
            } else {
              nav.isActived = false;
            }
          }
        });
      } catch (e) {
        console.warn('error', e);
        if (e && e.name === 'appSummary') {
          this.$router.push({
            name: 'appSummary',
            params: {
              id: this.curAppInfo.application.code,
              moduleId: 'default',
            },
          });
        } else {
          this.$router.push({
            name: 'appSummary',
            params: {
              id: this.curAppInfo.application.code,
            },
          });
        }
        if (e && (e.label || e.name)) {
          this.$bkNotify({
            theme: 'error',
            message: `【${e.label || e.name}】${this.$t('没有访问权限！')}`,
            offsetY: 80,
          });
        }
      }
    },

    checkPermission(routeName) {
      return new Promise((resolve, reject) => {
        if (this.allowedRouterName.includes(routeName)) {
          resolve(true);
        } else {
          const router = this.allNavItems.find(nav => (nav.matchRouters && nav.matchRouters.includes(routeName))
          || nav.destRoute?.name === routeName);
          reject(router);
        }
      });
    },

    /**
             * 返回导航目录对应的Icon
             * @param {Object} navItem 导航
             * @return {Array} Classes
             */
    getIconClass(navItem) {
      const classes = ['paasng-icon', 'app-nav-icon'];
      classes.push(`paasng-${navItem.iconfontName || 'gear'}`);
      return classes;
    },

    simpleAddNavItem(navTree, categoryName, destRouter, name) {
      const category = navTree.find(item => item.name === categoryName);
      category.children.push({
        categoryName,
        name,
        matchRouters: [destRouter],
        destRoute: {
          name: destRouter,
        },
      });

      return navTree;
    },

    /**
     * 强服务添加子项
     * @param {Number} id id
     * @param {String} name 名称
     */
    addServiceNavItem(navTree, id, name) {
      const category = navTree.find(item => item.name === 'appServices');
      category.children.push({
        categoryName: 'appServices',
        name,
        matchRouters: ['appService', 'appServiceConfig'], // 'appServiceInnerShared' 'appServiceInner',
        destRoute: {
          name: 'appService',
          params: {
            category_id: id.toString(),
          },
        },
      });

      return navTree;
    },

    /**
             * 权限管理添加子项
             * @param {String} type 类型
             */
    addPermissionNavItem(navTree, type) {
      const nav = {
        user_access_control: {
          categoryName: 'appPermissions',
          name: this.$t('用户限制'),
          matchRouters: ['appPermissionUser', 'appPermissionPathExempt'],
          destRoute: {
            name: 'appPermissionUser',
          },
        },
        ip_access_control: {
          categoryName: 'appPermissions',
          name: this.$t('IP限制'),
          matchRouters: ['appPermissionIP'],
          destRoute: {
            name: 'appPermissionIP',
          },
        },
        approval: {
          categoryName: 'appPermissions',
          name: this.$t('单据审批'),
          matchRouters: ['appOrderAudit'],
          destRoute: {
            name: 'appOrderAudit',
          },
        },
      };

      const category = navTree.find(item => item.name === 'appPermissions');
      if (category && type && nav[type]) {
        category.children.push(nav[type]);
      }

      return navTree;
    },

    /**
             * 切换展开状态
             *
             * @param {Object} category 父导航项
             */
    toggleNavCategory(category) {
      this.navTree.forEach((item) => {
        if (category.name === item.name) {
          category.isExpanded = !category.isExpanded;
        }
      });
    },

    /**
     * 访问相应路由
     *
     * @param {Object} nav 导航对象
     */
    async goPage(navItem) {
      try {
        await this.checkPermission(navItem.destRoute.name);
        // if (navItem.isSelected) return

        const routeName = navItem.destRoute.name;
        const params = {
          ...navItem.destRoute.params || {},
          ...this.$router.params,
          moduleId: this.curAppModule?.name,
        };
        const routeConf = {
          name: routeName,
          params,
        };
        this.$router.push(routeConf);
      } catch (e) {
        if (e && e.name === 'appSummary') {
          this.$router.push({
            name: 'appSummary',
            params: {
              id: this.curAppInfo.application.code,
              moduleId: 'default',
            },
          });
        } else {
          this.$router.push({
            name: 'appBaseInfo',
            params: {
              id: this.curAppInfo.application.code,
            },
          });
        }
        if (e && (e.label || e.name)) {
          this.$bkNotify({
            theme: 'error',
            message: `【${e.label || e.name}】${this.$t('没有访问权限！')}`,
            offsetY: 80,
          });
        }
      }
    },

    enter(el, done) {
      done();
    },

    afterEnter(el) {
      $(el).hide()
        .slideDown(400);
    },

    leave(el, done) {
      $(el).slideUp(400, () => {
        done();
      });
    },
  },
};
</script>

<style lang="scss" scoped>
    .app-nav {
        padding-top: 9px;
        width: 240px;
        margin-top: 1px;

        > li {
            width: 100%;
            position: relative;

            &.on {
                .overview-text {
                    color: #313238 !important;
                }
                .app-nav-icon {
                    color: #313238 !important;
                }
            }

            &.no-child-actived,
            &.has-child-selected {
                .overview-text {
                    color: #3A84FF !important;
                    background: #E1ECFF;
                }
                .app-nav-icon {
                    color: #3A84FF !important;
                }
            }

            &:hover {
                .overview-text {
                    color: #3A84FF;
                }
                .app-nav-icon {
                    color: #3A84FF;
                }
            }
        }
    }

    .overview-text {
        color: #63656E;
        padding-left: 50px;
        z-index: 1;
        line-height: 42px;
        font-size: 14px;
        display: block;

        &:hover {
            color: #63656E;
        }
    }

    .overview-text-slide {
        width: 100%;
        position: relative;
        overflow: hidden;

        > a {
            width: 240px;
            display: block;
            line-height: 42px;
            height: 42px;
            display: block;
            color: #63656E;
            padding-left: 50px;
            cursor: pointer;
            position: relative;

            &:hover,
            &.on {
                color: #3A84FF;
                background: #E1ECFF;

                &:after {
                    background-color: #3A84FF;
                }
            }

            &:after {
                content: "";
                width: 4px;
                height: 4px;
                position: absolute;
                left: 28px;
                top: 50%;
                margin-top: -2px;
                background-color: #DCDEE5;
                border-radius: 50%;
            }
        }
    }

    .app-nav {
        .paasng-icon {
            font-size: 12px;
            font-weight: bold;
            position: absolute;
            top: 16px;
            right: 14px;
            color: #979BA5;
            display: inline-block;
            transition: all ease 0.3s;

            &.app-nav-icon {
                position: absolute;
                font-weight: normal;
                top: 12px;
                left: 20px;
                right: auto;
                z-index: 2;
                color: #666;
                font-size: 18px;
            }

            &.down {
                transform: rotate(90deg);
            }
        }

        li.active i.paasng-icon {
            color: #313238;
        }
    }

</style><|MERGE_RESOLUTION|>--- conflicted
+++ resolved
@@ -82,10 +82,7 @@
         'cloudAppAnalysis',
         'cloudAppServiceInnerShared',
         'cloudAppServiceInner',
-<<<<<<< HEAD
-=======
         'cloudAppEventQuery',
->>>>>>> e27af46e
       ],
       allNavItems: [],
       region: 'ieod',
@@ -141,11 +138,8 @@
           'basicConfig',
           // 访问统计
           'cloudAppAnalysis',
-<<<<<<< HEAD
-=======
           // 事件查询
           'cloudAppEventQuery',
->>>>>>> e27af46e
         ],
         developer: [
           // 概览
@@ -196,11 +190,8 @@
           'basicConfig',
           // 访问统计
           'cloudAppAnalysis',
-<<<<<<< HEAD
-=======
           // 事件查询
           'cloudAppEventQuery',
->>>>>>> e27af46e
         ],
         operator: [
           // 权限管理
@@ -419,10 +410,7 @@
         'cloudAppAnalysis',
         'cloudAppServiceInnerShared',
         'cloudAppServiceInner',
-<<<<<<< HEAD
-=======
         'cloudAppEventQuery',
->>>>>>> e27af46e
       ];
 
       this.navTree.forEach((nav) => {
