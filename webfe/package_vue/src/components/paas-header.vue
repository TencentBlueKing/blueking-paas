<template>
<<<<<<< HEAD
  <div :class="['ps-header','clearfix', 'top-bar-wrapper', { 'bk-header-static': is_static }]">
=======
  <div :class="['ps-header','clearfix',{ 'bk-header-static': is_static }]">
>>>>>>> 2797885c
    <div class="ps-header-visible clearfix">
      <router-link
        :to="{ name: 'index' }"
        class="ps-logo"
      >
<<<<<<< HEAD
        <span class="logo-warp">
          <img
            src="/static/images/logo.svg"
            alt=""
          >
          <span class="logo-text">{{ $t('蓝鲸开发者中心') }}</span>
        </span>
=======
        <h1>
          <img
            v-if="localLanguage === 'zh-cn'"
            src="/static/images/logo.png"
            alt=""
          >
          <img
            v-else
            style="height: 28px"
            src="/static/images/logo_env3.png"
            alt=""
          >
        </h1>
>>>>>>> 2797885c
      </router-link>
      <ul class="ps-nav">
        <li
          v-for="(item,index) in headerStaticInfo.list.nav"
          :key="index"
          :class="{ 'active': curpage === index }"
          @mouseover.stop.prevent="showSubNav(index, item)"
          @mouseout.stop.prevent="hideSubNav"
        >
          <router-link
            v-if="index === 0"
            :to="{ name: 'index' }"
          >
            {{ item.text }}
          </router-link>
          <router-link
            v-else-if="index === 1"
            :class="{ 'has-angle': index !== 1 }"
            :to="{ name: 'myApplications' }"
          >
            {{ item.text }}
          </router-link>
          <router-link
            v-else-if="(index === 2 && userFeature.ALLOW_PLUGIN_CENTER)"
            :to="{ name: 'plugin' }"
          >
            {{ item.text }}
          </router-link>
          <a
            v-else-if="(item.text === $t('云 API'))"
            :href="link"
            target="_blank"
          >
            {{ item.text }}
          </a>
          <a
            v-else
            :class="{ 'has-angle': index !== 0 }"
            href="javascript:;"
          >
            {{ item.text }}<i
              v-show="index !== 0"
              class="paasng-icon paasng-angle-down"
            />
          </a>
          <!-- <span
            v-if="isShowInput"
            class="line"
          /> -->
        </li>
      </ul>
      <!-- 右侧 -->
      <ul
        v-if="userInitialized && !user.isAuthenticated"
        class="ps-head-right"
      >
        <li>
          <div class="ps-search clearfix">
            <input
              type="text"
              placeholder=""
            >
            <input type="button">
          </div>
        </li>
        <li>
          <a
            class="notice-button"
            href="javascript:"
          />
        </li>
        <li>
          <a
            class="login-button"
            href="javascript:"
            @click="open_login_dialog()"
          > {{ $t('登录') }} </a>
        </li>
      </ul>
      <ul
        v-if="userInitialized && user.isAuthenticated"
        class="ps-head-right"
      >
        <template v-if="GLOBAL.APP_VERSION === 'te'">
<<<<<<< HEAD
=======
          <li
            v-if="false"
            class="switch-language"
            @click="switchLanguage"
          >
            <!-- <i class="paasng-icon paasng-plus"></i> -->
            <img
              class="translate-icon"
              src="/static/images/translate-icon.svg"
              alt=""
            >
            <span class="translate-icon-font">{{ $t('切换语言') }}</span>
          </li>
>>>>>>> 2797885c
          <li class="mr20">
            <dropdown
              ref="dropdown"
              :options="{
                position: 'bottom right',
                classes: 'ps-header-dropdown',
                tetherOptions: {
                  targetOffset: '0px 40px'
                }, beforeClose
              }"
            >
              <div
                slot="trigger"
                class="ps-search clearfix"
              >
                <input
                  v-if="isShowInput"
                  v-model="filterKey"
                  type="text"
                  :placeholder="`${$t('输入')} &quot;FAQ&quot; ${$t('看看')}`"
                  @keydown.down.prevent="emitChildKeyDown"
                  @keydown.up.prevent="emitChildKeyUp"
                  @keypress.enter="enterCallBack($event)"
                  @compositionstart="handleCompositionstart"
                  @compositionend="handleCompositionend"
                >
                <div class="ps-search-icon">
                  <span
                    v-if="filterKey === ''"
                    class="paasng-icon paasng-search"
                  />
                  <span
                    v-else
                    class="paasng-icon paasng-close close-cursor"
                    @click="clearInputValue"
                  />
                </div>
              </div>
              <!-- 先不显示搜索蓝鲸应用的功能，需要前端：1）添加dropdwon插件，即鼠标点击其它位置时关闭下来框内容；2）下来框样式调整 -->
              <div
                slot="content"
                class="header-search-result"
              >
                <div
                  v-if="filterKey !== ''"
                  class="paas-search-trigger"
                  @click.stop="handleToSearchPage"
                >
                  <span> {{ $t('查看更多结果') }} </span>
                </div>
                <div
                  v-for="(searchComponent, index) of searchComponentList"
                  v-show="filterKey"
                  :key="index"
                >
                  <h3>{{ searchComponent.title }}</h3>
                  <component
                    :is="searchComponent.component"
                    ref="searchPanelList"
                    :theme="'ps-header-search'"
                    :max="searchComponent.max"
                    :filter-key="filterKey"
                    :params="searchComponent.params"
                    @selectAppCallback="selectAppCallback"
                    @key-up-overflow="onKeyUp(), emitChildKeyUp()"
                    @key-down-overflow="onKeyDown(), emitChildKeyDown()"
                  />
                </div>
              </div>
            </dropdown>
          </li>
<<<<<<< HEAD
          <li
            v-bk-tooltips.bottom="{ content: $t('我的告警'), distance: 20 }"
            class="ps-head-last my-alarm"
          >
            <a
=======
          <li class="ps-head-last">
            <a
              v-bk-tooltips.bottom="$t('我的告警')"
>>>>>>> 2797885c
              class="link-text"
              href="javascript:"
              @click="handleToMonitor"
            >
              <i class="paasng-icon paasng-monitor-fill monitor-icon" />
            </a>
          </li>
<<<<<<< HEAD
          <!-- 语言切换 -->
          <bk-popover
            v-if="false"
            theme="light navigation-message"
            ext-cls="top-bar-popover"
            placement="bottom"
            :arrow="false"
            offset="0, 10"
            trigger="mouseenter"
            :tippy-options="{ 'hideOnClick': false }"
          >
            <div class="header-mind is-left header-mind-cls">
              <span :class="`bk-icon icon-${curLangIcon} lang-icon`" />
            </div>
            <template slot="content">
              <ul class="monitor-navigation-admin">
                <li
                  class="nav-item"
                  @click="switchLanguage('zh-cn')"
                >
                  <i class="bk-icon icon-chinese lang-icon" />{{ $t('中文') }}
                </li>
                <li
                  class="nav-item"
                  @click="switchLanguage('en')"
                >
                  <i class="bk-icon icon-english lang-icon" />{{ $t('英文') }}
                </li>
              </ul>
            </template>
          </bk-popover>
          <bk-popover
            theme="light navigation-message"
            ext-cls="top-bar-popover"
            :arrow="false"
            offset="-20, 10"
            placement="bottom-start"
            :tippy-options="{ 'hideOnClick': false }"
          >
            <div class="header-help is-left">
              <svg
                class="bk-icon"
                style="width: 1em; height: 1em;vertical-align: middle;fill: currentColor;overflow: hidden;"
                viewBox="0 0 64 64"
                version="1.1"
                xmlns="http://www.w3.org/2000/svg"
              >
                <path d="M32,4C16.5,4,4,16.5,4,32c0,3.6,0.7,7.1,2,10.4V56c0,1.1,0.9,2,2,2h13.6C36,63.7,52.3,56.8,58,42.4S56.8,11.7,42.4,6C39.1,4.7,35.6,4,32,4z M31.3,45.1c-1.7,0-3-1.3-3-3s1.3-3,3-3c1.7,0,3,1.3,3,3S33,45.1,31.3,45.1z M36.7,31.7c-2.3,1.3-3,2.2-3,3.9v0.9H29v-1c-0.2-2.8,0.7-4.4,3.2-5.8c2.3-1.4,3-2.2,3-3.8s-1.3-2.8-3.3-2.8c-1.8-0.1-3.3,1.2-3.5,3c0,0.1,0,0.1,0,0.2h-4.8c0.1-4.4,3.1-7.4,8.5-7.4c5,0,8.3,2.8,8.3,6.9C40.5,28.4,39.2,30.3,36.7,31.7z" />
              </svg>
            </div>
            <template slot="content">
              <ul class="monitor-navigation-admin">
                <li class="nav-item">
                  <a
                    :href="GLOBAL.LINK.BK_APP_DOC"
                    target="_blank"
                  > {{ $t('产品文档') }} </a>
                </li>
                <li
                  v-if="GLOBAL.APP_VERSION === 'ee'"
                  class="nav-item"
                >
                  <a
                    href="javascript:"
                    @click="handlerLogVersion"
                  > {{ $t('版本日志') }} </a>
                </li>
                <li class="nav-item">
                  <a
                    :href="GLOBAL.LINK.PA_ISSUE"
                    target="_blank"
                  > {{ $t('问题反馈') }} </a>
                </li>
                <li class="nav-item">
                  <a
                    :href="GLOBAL.LINK.BK_OPEN_COMMUNITY"
                    target="_blank"
                  > {{ $t('开源社区') }} </a>
                </li>
              </ul>
            </template>
          </bk-popover>
        </template>
        <!-- 退出登录 -->
        <bk-popover
          theme="light navigation-message"
          ext-cls="top-bar-popover"
          :arrow="false"
          offset="30, 18"
          placement="bottom-start"
          :tippy-options="{ 'hideOnClick': false }"
        >
          <div class="header-user is-left ps-head-last">
            <!-- 头像 -->
            <!-- <img
                :src="avatars"
                width="36px"
              > -->
            {{ user.chineseName || user.username }}
            <i class="bk-icon icon-down-shape" />
          </div>
          <template slot="content">
            <ul class="monitor-navigation-admin">
              <li class="nav-item">
=======
          <li class="ps-head-last">
            <a
              class="link-text"
              href="javascript:"
            >
              <i class="paasng-icon paasng-help" />
            </a>
            <div class="contact">
              <ul>
                <li v-if="GLOBAL.HELPER.name && GLOBAL.HELPER.href">
                  <a :href="GLOBAL.HELPER.href">{{ GLOBAL.HELPER.name }}</a>
                </li>
                <li>
                  <a
                    :href="GLOBAL.LINK.PA_ISSUE"
                    target="_blank"
                  > {{ $t('问题反馈') }} </a>
                </li>
                <li>
                  <a
                    :href="GLOBAL.LINK.PA_MARKER"
                    target="_blank"
                  > {{ $t('加入圈子') }} </a>
                </li>
              </ul>
            </div>
          </li>
        </template>
        <li class="ps-head-last">
          <a
            class="link-text pr20"
            href="javascript:"
          >
            {{ user.username }}<i class="paasng-icon paasng-down-shape" />
          </a>
          <div :class="['user',{ 'info-show': userInfoShow }]">
            <!-- <div class="user-yourname">
              <img
                :src="avatars"
                width="36px"
              >
              <span class="fright">{{ user.chineseName || user.username }}</span>
            </div> -->
            <div class="user-opation">
              <p>
>>>>>>> 2797885c
                <a
                  id="logOut"
                  href="javascript:"
                  target="_blank"
                  @click="logout"
                > {{ $t('退出登录') }} </a>
<<<<<<< HEAD
              </li>
            </ul>
          </template>
        </bk-popover>
=======
              </p>
            </div>
          </div>
        </li>
>>>>>>> 2797885c
      </ul>
    </div>
    <div
      :class="['ps-header-invisible','invisible1','clearfix',{ 'hoverStatus2': navText === $t('服务'), 'hoverStatus3': navText === $t('文档与支持') }]"
      @mouseover.stop.prevent="showSubNav(navIndex)"
      @mouseout.stop.prevent="hideSubNav"
    >
      <dl v-for="colitem in curSubNav">
        <template v-if="colitem.hasOwnProperty('title')">
          <dt>{{ colitem.title }}</dt>
          <!-- 给有三级导航的dd添加sub-native类 -->
          <dd
            v-for="sitem in colitem.items"
            class="sub-native"
          >
            <a
              v-if="sitem.navs"
              href="javascript:;"
            >
              {{ sitem.text }}
              <i
                v-if="sitem.navs"
                class="paasng-icon paasng-angle-right"
              />
            </a>
            <template v-else>
              <a
                v-if="sitem.url.startsWith('http')"
                :href="sitem.url"
                target="_blank"
              >
                {{ sitem.text }}
              </a>
              <a
                v-else
                href="javascript:;"
                @click="goRouter(sitem)"
              >{{ sitem.text }}
              </a>
            </template>
            <dl v-if="sitem.navs">
              <dd v-for="minItem in sitem.navs">
                <a
                  :href="minItem.url"
                  target="_blank"
                >
                  {{ minItem.text }}
                  <span class="white">{{ minItem.eName }}</span>
                </a>
              </dd>
<<<<<<< HEAD
            </dl>
          </dd>
        </template>

        <template
          v-for="subColitem in colitem.items"
          v-else
        >
          <dt>{{ subColitem.title }}</dt>
          <!-- 给有三级导航的dd添加sub-native类 -->
          <dd
            v-for="sitem in subColitem.items"
            class="sub-native"
          >
            <a
              v-if="sitem.navs"
              href="javascript:;"
            >
              {{ sitem.text }}
              <i
                v-if="sitem.navs"
                class="paasng-icon paasng-angle-right"
              />
            </a>
            <template v-else>
              <a
                v-if="sitem.url.startsWith('http')"
                :href="sitem.url"
                target="_blank"
              >
                {{ sitem.text }}
              </a>
              <a
                v-else
                href="javascript:;"
                @click="goRouter(sitem)"
              >{{ sitem.text }}
              </a>
            </template>
            <dl v-if="sitem.navs">
              <dd v-for="minItem in sitem.navs">
                <a
                  :href="minItem.url"
                  target="_blank"
                >
                  {{ minItem.text }}
                  <span class="white">{{ minItem.eName }}</span>
                </a>
              </dd>
            </dl>
          </dd>
        </template>
        <dd class="last" />
      </dl>
    </div>
    <log-version :dialog-show.sync="showLogVersion" />
=======
            </dl>
          </dd>
        </template>

        <template
          v-for="subColitem in colitem.items"
          v-else
        >
          <dt>{{ subColitem.title }}</dt>
          <!-- 给有三级导航的dd添加sub-native类 -->
          <dd
            v-for="sitem in subColitem.items"
            class="sub-native"
          >
            <a
              v-if="sitem.navs"
              href="javascript:;"
            >
              {{ sitem.text }}
              <i
                v-if="sitem.navs"
                class="paasng-icon paasng-angle-right"
              />
            </a>
            <template v-else>
              <a
                v-if="sitem.url.startsWith('http')"
                :href="sitem.url"
                target="_blank"
              >
                {{ sitem.text }}
              </a>
              <a
                v-else
                href="javascript:;"
                @click="goRouter(sitem)"
              >{{ sitem.text }}
              </a>
            </template>
            <dl v-if="sitem.navs">
              <dd v-for="minItem in sitem.navs">
                <a
                  :href="minItem.url"
                  target="_blank"
                >
                  {{ minItem.text }}
                  <span class="white">{{ minItem.eName }}</span>
                </a>
              </dd>
            </dl>
          </dd>
        </template>
        <dd class="last" />
      </dl>
    </div>
>>>>>>> 2797885c
  </div>
</template>

<script>
    import auth from '@/auth';
    import { bus } from '@/common/bus';
    import { bk_logout as bkLogout } from '../../static/js/bklogout';
    import selectEventMixin from '@/components/searching/selectEventMixin';
    import searchAppList from '@/components/searching/searchAppList';
    import Dropdown from '@/components/ui/Dropdown';
    import { psHeaderInfo } from '@/mixins/ps-static-mixin';
    import defaultUserLogo from '../../static/images/default-user.png';
    import logVersion from './log-version.vue';

    export default {
        components: {
            'dropdown': Dropdown,
            'searchAppList': searchAppList,
            logVersion
        },
        mixins: [psHeaderInfo, selectEventMixin],
        props: [],
        data () {
            const user = auth.getAnonymousUser();
            return {
                userInitialized: false,
                avatars: defaultUserLogo,
                curpage: -1, // 当前页导航底部线标志控制
                is_static: false, // 头部导航背景色块控制
                navIndex: 0,
                curSubNav: [],
                loginFlag: false,
                user: user,
                userInfoShow: false,
                backgroundHidden: false,
                navHideController: 0,
                navShowController: 0,
                filterKey: '',
                enableSearchApp: true, // 是否开启搜索APP功能
                currenSearchPanelIndex: -1,
                showLogVersion: false,
                searchComponentList: [
                    {
                        title: this.$t('蓝鲸应用'),
                        component: 'searchAppList',
                        max: 4,
                        params: {
                            include_inactive: true
                        }
                    }
                ],
                isShowInput: true,
                // eslint-disable-next-line comma-dangle
                link: this.GLOBAL.LINK.APIGW_INDEX,
<<<<<<< HEAD
                navText: '',
                curLangIcon: 'chinese'
=======
                navText: ''
>>>>>>> 2797885c
            };
        },
        computed: {
            localLanguage () {
                return this.$store.state.localLanguage;
            },
            userFeature () {
                return this.$store.state.userFeature;
            }
        },
        watch: {
            '$route': 'checkRouter',
            filterKey: function () {
                this.curActiveIndex = -1;
            },
            userFeature: {
              handler (val) {
                if (!val.ALLOW_PLUGIN_CENTER) {
                  this.headerStaticInfo.list.nav = this.headerStaticInfo.list.nav.filter(e => e.text !== this.$t('插件开发'));
                  console.log('this.headerStaticInfo.list.nav', this.headerStaticInfo.list.nav);
                }
              },
              deep: true
            }
        },
        created () {
            this.checkRouter();
            window.addEventListener('scroll', this.handleScroll);

            bus.$on('page-header-be-transparent', () => {
                this.backgroundHidden = true;
            });

            bus.$on('on-leave-search', () => {
                this.isShowInput = true;
                this.clearInputValue();
            });

            bus.$on('on-being-search', () => {
                this.isShowInput = false;
            });

            this.getCurrentUser();
        },
        methods: {
            goRouter (sitem) {
                if (!sitem.url.startsWith('javascript')) {
                    const to = `/developer-center/service/${sitem.url}`;
                    this.$router.push({
                        path: to
                    });
                }
                this.hideSubNav(0);
            },
            handleToMonitor () {
                this.$router.push({
                    name: 'myMonitor'
                });
            },
            clearInputValue () {
                this.filterKey = '';
            },
            beforeClose (event, instance) {
                // return !instance.target.contains(event.target)
            },
            // enter键 选择事件回调
            enterCallBack (event) {
                if (this.isInputing) {
                    return;
                }
                event.currentTarget.blur();
                if (this.$refs.searchPanelList[this.curActiveIndex]) {
                    this.$refs.searchPanelList[this.curActiveIndex].enterSelect();
                }
                this.$refs.dropdown.close();

                if (this.filterKey !== '') {
                    this.isShowInput = false;
                    this.$router.push({
                        name: 'search',
                        query: {
                            keyword: this.filterKey
                        }
                    });
                }
            },

            handleCompositionstart () {
                this.isInputing = true;
            },

            handleCompositionend () {
                this.isInputing = false;
            },

            handleToSearchPage () {
                this.$refs.dropdown.close();
                this.isShowInput = false;
                this.$router.push({
                    name: 'search',
                    query: {
                        keyword: this.filterKey
                    }
                });
            },
            // 键盘上下键 选择事件回调
            emitChildKeyUp () {
                if (this.$refs.searchPanelList.filter(panel => panel.getSelectListLength()).length === 0) {
                    return;
                }
                if (this.curActiveIndex === -1) {
                    this.onKeyUp();
                }
                this.$refs.searchPanelList[this.curActiveIndex].onKeyUp();
            },
            emitChildKeyDown () {
                if (this.$refs.searchPanelList.filter(panel => panel.getSelectListLength()).length === 0) {
                    return;
                }
                if (this.curActiveIndex === -1) {
                    this.onKeyDown();
                }
                this.$refs.searchPanelList[this.curActiveIndex].onKeyDown();
            },
            getSelectListLength () {
                return this.$refs.searchPanelList.length;
            },
            // 鼠标选择事件回调
            selectAppCallback (item) {
                // 清空搜索条件，不再显示APP下拉框
                this.filterKey = '';
                this.$refs.dropdown.close();
            },
            getCurrentUser () {
                auth.requestCurrentUser().then((user) => {
                    this.userInitialized = true;
                    this.user = user;
                    if (user.avatarUrl) {
                        this.avatars = user.avatarUrl;
                    }
                });
            },
            // 监听滚动事件（滚动是头部样式切换）
            handleScroll () {
                if (window.scrollY > 0) {
                    this.is_static = true;
                } else {
                    this.is_static = false;
                }
            },
            hideSubNav (timeout = 300) {
                clearTimeout(this.navShowController);
                this.navHideController = setTimeout(() => {
                    this.navIndex = 0;
                    this.navText = '';
                }, 300);
            },
            // 二级导航mouseover
            showSubNav (index, item) {
                clearTimeout(this.navHideController);
<<<<<<< HEAD
                if (index === 0 || index === 1 || index === 2 || index === 3) {
=======
                if (index === 0 || index === 1 || index === 2) {
>>>>>>> 2797885c
                    this.navIndex = index;
                } else {
                    this.navShowController = setTimeout(() => {
                        this.navIndex = index;
                        this.navText = item.text;
                        switch (index) {
<<<<<<< HEAD
                            case 4:
=======
                            case 3:
>>>>>>> 2797885c
                                this.curSubNav = this.headerStaticInfo.list.subnav_service;
                                break;
                            case 5:
                                this.curSubNav = this.headerStaticInfo.list.subnav_doc;
                                break;
                            case 5:
                                this.curSubNav = this.headerStaticInfo.list.subnav_doc;
                                break;
                            default:
                                this.curSubNav = [];
                        }
                    }, 500);
                }
            },
            open_login_dialog () {
                bus.$emit('show-login-modal');
            },
            // 路由页面重定向时导航标记
            checkRouter () {
                let noteIndex = -1;
                if (this.$route.name === 'index' || this.$route.name === 'home') {
                    noteIndex = 0;
                }
                if (this.$route.path.indexOf('/developer-center/app') !== -1) {
                    noteIndex = 1;
                }
                if (this.$route.path.indexOf('/plugin-center') !== -1) {
                    noteIndex = 2;
                }
                if (this.$route.path.indexOf('/developer-center/service') !== -1) {
                    noteIndex = 3;
                }
                switch (noteIndex) {
                    case 0:
                        this.backgroundHidden = false;
                        this.curpage = 0;
                        break;
                    case 1:
                        this.backgroundHidden = false;
                        this.curpage = 1;
                        break;
                    case 2:
                        this.backgroundHidden = false;
                        this.curpage = 2;
                        break;
                    case 3:
                        this.backgroundHidden = false;
                        this.curpage = 3;
                        break;
                    default:
                        this.curpage = -1;
                }
            },
            userInfoSlide (n) {
                if (n) {
                    this.userInfoShow = true;
                } else {
                    this.userInfoShow = false;
                }
            },
            logout () {
                bkLogout.logout();
                window.location = window.GLOBAL_CONFIG.LOGIN_SERVICE_URL + '/?c_url=' + window.location.href;
            },
            async switchLanguage (language) {
                const data = {
                    language
                };
                try {
                    await this.$store.dispatch('switchLanguage', { data });
                    this.$i18n.locale = language;
                    this.$store.commit('updateLocalLanguage', language);
                    this.curLangIcon = language === 'en' ? 'english' : 'chinese';
                } catch (e) {
                    this.$paasMessage({
                        theme: 'error',
                        message: e.message || e.detail || this.$t('接口异常')
                    });
                }
            },
            handlerLogVersion () {
                this.showLogVersion = true;
            }
        }
    };
</script>

<style lang="scss" scoped>
    .header-search-result {
        width: 268px;
        background: #FFF;
        margin-top: 5px;

        .search-result-panel {
            box-shadow: 0px 1px 5px #e5e5e5;
            border: 1px solid #EEE;
            border-radius: 2px;
        }

        h3 {
            padding: 10px 15px;
        }

        .paas-search-trigger {
            position: relative;
            top: 5px;
            width: calc(100% - 10px);
            margin: 0 auto;
            line-height: 24px;
            border-radius: 2px;
            background: #F0F1F5;
            font-size: 12px;
            color: #979BA5;
            text-align: center;
            cursor: pointer;
            &:hover {
                color: #3a84ff;
            }
        }
    }

    .ps-header {
        position: fixed;
        left: 0px;
        top: 0px;
        width: 100%;
        z-index: 1001;
        min-width: 1440px;
        transition: all .5s;
        background: #182132;
        box-sizing: border-box;

        > * {
            box-sizing: border-box;
        }

        &::before {
            content: '';
            position: fixed;
            top: 0;
            left: 0;
            width: 100%;
            height: 0;
            background-color: transparent;
            -webkit-transition: height .2s, background-color .2s;
            transition: height .2s, background-color .2s;
        }

        &:hover::before {
            content: '';
            position: fixed;
            top: 0;
            left: 0;
            width: 100%;
            height: 50px;
            background: #191929;
            -webkit-transition-timing-function: cubic-bezier(0.2, 1, 0.3, 1);
            transition-timing-function: cubic-bezier(0.2, 1, 0.3, 1);
        }

        .ps-logo {
            float: left;
            width: 296px;
            position: relative;
            margin: 0 0 0 20px;
            padding: 10px 0;
            .logo-warp{
              display: flex;
              align-items: center;
              img {
                  display: inline-block;
                  vertical-align: middle;
                  height: 30px;
              }
              .logo-text{
                color: #EAEBF0;
                font-size: 16px;
                padding-left: 10px;
              }
            }

        }
    }

    .bg-hidden {
        background: transparent;
    }

    .bk-header-static {
        background: #191929;
        transition: all .5s;
    }

    .ps-header-visible {
        overflow: inherit;
        position: relative;
        z-index: 99;
        min-width: 1200px;
    }

    .ps-header a {
        color: #96A2B9;
    }

    .ps-header .active a {
        color: #ffffff;
    }

    .ps-nav {
        overflow: hidden;
        float: left;
    }

    .ps-nav li {
        float: left;
        position: relative;
        margin-right: 40px;
    }

    .ps-nav li> a {
        line-height: 36px;
        position: relative;
        padding: 7px 0;

        &.has-angle {
            padding: 7px 16px 7px 0;
        }
    }

    .ps-nav li>span {
        width: 0;
        height: 3px;
        background: #3976e4;
        position: absolute;
        left: 0;
        bottom: 0;
        transform-origin: 50% 50%;
        transition: all .3s;
    }

    .ps-nav li:hover>span,
    .ps-nav li.active>span {
        width: 100%;
    }

    .ps-nav li .paasng-icon.paasng-angle-down {
        position: absolute;
        right: 0;
        top: 21px;
        font-size: 10px;
        font-weight: bold;
        transform: scale(0.8);
    }

    .ps-head-right {
        position: relative;
        float: right;
        margin: 0;
        padding: 8px 10px;
        display: flex;
        align-items: center;

        li {
            float: left;
            // margin: 0 10px;
        }
    }

    .ps-search {
        background: #252F43;
        overflow: hidden;
        border-radius: 2px;
        position: relative;

        input[type="text"] {
            cursor: text;
            width: 240px;
            height: 32px;
            padding: 0 48px 0 14px;
            line-height: 30px;
            background: none;
            float: left;
            color: #D3D9E4;
            border: none;
            z-index: 1;
            transition: all .5s;
            border-radius: 2px;

            &:focus {
                outline: none;
            }

            &::-webkit-input-placeholder {
                color: #D3D9E4;
            }
        }

        .ps-search-icon {
            position: absolute;
            right: 12px;
            top: 8px;
            padding-left: 8px;
            height: 16px;
            border: none;
            z-index: 2;
            border-left: 1px solid #979BA5;
            color: #D3D9E4;
            font-size: 16px;

            .close-cursor {
                cursor: pointer;
            }
        }
    }

    .ps-head-right .notice-button {
        width: 18px;
        height: 24px;
        display: inline-block;
        margin: 6px 0 0 8px;
        position: relative;
        background: url(/static/images/news-icon.png) no-repeat;
        transition: all .5s;
    }

    .ps-head-right .notice-button:hover {
        background: url(/static/images/news-icon2.png) no-repeat;
    }

    .ps-head-right .notice-button-icon {
        display: inline-block;
        position: absolute;
        width: 19px;
        height: 14px;
        color: #fff;
        text-align: center;
        line-height: 14px;
        top: -3px;
        right: -12px;
        font-size: 10px;
        border-radius: 7px;
        background: #ff2d2d;
    }

    .ps-head-right .login-button {
        display: inline-block;
        width: 78px;
        height: 34px;
        text-align: center;
        line-height: 34px;
        border-radius: 18px;
        border: solid 1px #3976e4;
        color: #3976e4;
        transition: all .5s;
    }

    .ps-head-right .login-button:hover {
        color: #fff;
        background: #3976e4;
        border-color: #3976e4;
    }

    .ps-header-invisible {
        width: 100%;
        background: #262634;
        color: #fff;
        overflow: hidden;
        padding-left: 372px;
        position: relative;
        box-sizing: border-box;
    }

    .invisible1 {
        top: -1px;
        height: 0px !important;
        opacity: 0;
        visibility: hidden;
        transition: all 0s;
    }

    .invisible2 {
        top: -1px;
        height: 0px !important;
        opacity: 0;
        visibility: hidden;
        transition: all 0s;
    }

    .hoverStatus {
        top: -1px;
        height: 207px !important;
        opacity: 1;
        visibility: visible;
        transition: all .5s;
    }

    .hoverStatus2 {
        top: -1px;
        height: 406px !important;
        opacity: 1;
        visibility: visible;
        transition: all .5s;
    }

    .hoverStatus3 {
        top: -1px;
        height: 207px !important;
        opacity: 1;
        visibility: visible;
        transition: all .5s;
    }

    .ps-header-invisible.pl {
        padding-left: 512px;
    }

    .ps-header-invisible>dl {
        width: 139px;
        min-height: 400px;
        float: left;
        line-height: 32px;
        border-left: solid 1px #30303d;
        padding: 5px 0 62px 0;
    }

    .ps-header-invisible>dl:last-child {
        border-right: solid 1px #30303d;
    }

    .ps-header-invisible dt {
        color: #ffffff;
        font-weight: bold;
        padding-bottom: 14px;

        margin-top: 20px;
    }

    .ps-header-invisible dt,
    .ps-header-invisible dd {
        padding: 0 10px 0 20px;
    }

    .ps-header-invisible dd:hover {
        background: #191929;
    }

    .ps-header-invisible dd a {
        color: #9394a3;
        width: 100%;
        position: relative;
    }

    .ps-header-invisible dd i.paasng-angle-right {
        display: inline-block;
        width: 5px;
        height: 8px;
        position: absolute;
        top: 12px;
        right: 10px;
        font-size: 12px;
    }

    .sub-native dl {
        display: none;
        width: auto;
        min-width: 220px;
        background: #191929;
        position: absolute;
        left: -6px;
        margin-left: 1072px;
        top: 0;
        padding-top: 23px;
        padding-bottom: 999px;
    }

    .sub-native:hover dl {
        display: block;
    }

    .ps-header-invisible .sub-native dd a {
        font-weight: normal;
    }

    .ps-header-invisible .sub-native dd a:hover {
        color: #3A84FF;
        font-weight: normal;
    }

    .sub-native dd a span,
    .sub-native dd:hover span {
        color: #767b87;
        font-size: 12px;
    }

    .ps-header-invisible dd.last {
        height: 62px;
        background: none;
    }

    .ps-header-invisible.pl dd.last {
        height: 28px;
        background: none;
    }

    .ps-header-invisible dd.last:hover,
    .ps-header-invisible.pl dd.last:hover {
        background: none;
    }

    .ps-head-right li a.link-text {
        color: #96A2B9;
        font-size: 14px;
        line-height: 34px;
        position: relative;
        transition: all .5s;

        .paasng-down-shape {
            position: absolute;
            top: 12px;
            right: 0;
            transform: scale(0.8);
        }

        .monitor-icon {
            font-size: 16px;
        }

        &:hover {
            color: #ffffff;
        }
    }

    .user,
    .contact {
        opacity: 0;
        visibility: hidden;
        background: #fff;
        border: solid 1px #eeeeee;
        border-radius: 2px;
        position: absolute;
        right: 0;
        top: 50px;
        transition: all .3s;
        box-shadow: 0 2px 5px #e5e5e5;
    }

    .user {
        max-width: 200px;
    }

    .contact {
        width: 110px;
        right: 50%;
        transform: translate(50%, 0);
    }

    .contact ul {
        padding: 10px 15px;
    }

    .contact li {
        line-height: 30px;
        clear: both;
        float: none;
        padding: 0;
        margin: 0;
        text-align: center;

        a {
            color: #666;

            &:hover {
                color: #3A84FF;
            }
        }
    }

    .user:after,
    .contact:after {
        content: "";
        position: absolute;
        top: -10px;
        right: 36px;
        width: 16px;
        height: 10px;
        background: url(/static/images/user-icon2.png) no-repeat;
    }

    .contact:after {
        right: 45px;
    }

    .user-yourname {
        padding: 20px 24px 15px 24px;
        border-bottom: solid 1px #eeeeee;
        display: flex;
    }

    .user-yourname img {
        width: 36px;
        border-radius: 2px;
    }

    .user-yourname span.fright {
        min-width: 80px;
        max-width: 115px;
        overflow: hidden;
        white-space: nowrap;
        text-overflow: ellipsis;
        color: #666666;
        padding-left: 15px;
        line-height: 36px;
    }

    .user-opation {
        width: 80px;
        height: 40px;
        text-align: center;
        line-height: 40px;
    }

    .user-opation a {
        font-size: 12px;
        line-height: 36px;
        color: #666666;
    }

    .user-opation a:hover {
        color: #3A84FF;
    }

    .ps-head-last {
        position: relative;
    }
    .ps-head-last:hover .user,
    .ps-head-last:hover .contact {
        opacity: 1;
        visibility: visible;
    }
    .ps-head-last .language {
        li {
            cursor: pointer;
            text-align: left;
            display: flex;
            align-items: center;
            &:hover i {
                color: #3a84ff;
            }
        }
        li i {
          font-size: 16px;
          margin-right: 5px;
        }
    }
    .switch-language {
        line-height: 34px;
        font-size: 14px !important;
        color: #9b9ca8;
        user-select: none;
        &:hover {
            cursor: pointer;
            color: #fff;
        }
    }
    .translate-icon {
        width: 20px;
        height: 20px;
        transform: translateY(6px);
    }
    .translate-icon-font {
        padding-left: 3px;
    }
    .my-alarm {
        width: 32px;
        height: 32px;
        display: flex;
        justify-content: center;
        align-content: center;
        margin-right: 8px;
        color: #96A2B9 !important;
        transition: all .0s !important;
        &:hover {
          color: #fff;
          cursor: pointer;
          background: rgba(255,255,255,0.10);
          border-radius: 100%;
          i {
              color: #fff !important;
          }
        }
        i {
            color: #96A2B9 !important;
        }
    }

</style>
<style lang="scss">
.top-bar-popover .tippy-backdrop {
    background: transparent !important;
}
.top-bar-popover .tippy-content {
    box-shadow:0 2px 6px 0 rgba(0,0,0,0.10) !important;
    border: 1px solid #DCDEE5;
    border-radius: 2px;
}
.top-bar-wrapper .header-mind{
    color:#768197;
    font-size:16px;
    position:relative;
    height:32px;
    width:32px;
    display:-webkit-box;
    display:-ms-flexbox;
    display:flex;
    -webkit-box-align:center;
    -ms-flex-align:center;
    align-items:center;
    -webkit-box-pack:center;
    -ms-flex-pack:center;
    justify-content:center;
    margin-right:8px
}
.top-bar-wrapper .header-mind.is-left{
    color:#96A2B9;
    line-height: 34px;
}
.top-bar-wrapper .header-mind.is-left:hover{
    color: #fff;
    background: rgba(255,255,255,0.10);
}
.top-bar-wrapper .header-mind-mark{
    position:absolute;
    right:8px;
    top:8px;
    height:7px;
    width:7px;
    border:1px solid #27334C;
    background-color:#EA3636;
    border-radius:100%
}
.top-bar-wrapper .header-mind-mark.is-left{
border-color:#F0F1F5;
}
.top-bar-wrapper .header-mind:hover{
    background:-webkit-gradient(linear,right top, left top,from(rgba(37,48,71,1)),to(rgba(38,50,71,1)));
    background:linear-gradient(270deg,rgba(37,48,71,1) 0%,rgba(38,50,71,1) 100%);
    border-radius:100%;
    cursor:pointer;
    color:#D3D9E4;
}
.top-bar-wrapper .header-mind .lang-icon{
    font-size:18px;
}
.top-bar-wrapper .header-help{
    color:#768197;
    font-size:16px;
    position:relative;
    height:32px;
    width:32px;
    display:-webkit-box;
    display:-ms-flexbox;
    display:flex;
    -webkit-box-align:center;
    -ms-flex-align:center;
    align-items:center;
    -webkit-box-pack:center;
    -ms-flex-pack:center;
    justify-content:center;
    margin-right:8px
}
.top-bar-wrapper .header-help.is-left{
    color:#96A2B9;
}
.top-bar-wrapper .header-help.is-left:hover{
    color: #fff;
    background: rgba(255,255,255,0.10);
}
.top-bar-wrapper .header-help:hover{
    background:-webkit-gradient(linear,right top, left top,from(rgba(37,48,71,1)),to(rgba(38,50,71,1)));
    background:linear-gradient(270deg,rgba(37,48,71,1) 0%,rgba(38,50,71,1) 100%);
    border-radius:100%;
    cursor:pointer;
    color:#D3D9E4;
}
.top-bar-wrapper .header-user{
    height:100%;
    display:-webkit-box;
    display:-ms-flexbox;
    display:flex;
    -webkit-box-align:center;
    -ms-flex-align:center;
    align-items:center;
    -webkit-box-pack:center;
    -ms-flex-pack:center;
    justify-content:center;
    color:#96A2B9;
    margin-left:8px;
}
.top-bar-wrapper .header-user .bk-icon{
    margin-left:5px;
    font-size:12px;
}
.top-bar-wrapper .header-user.is-left:hover{
    color: #fff;
}
.top-bar-wrapper .header-user:hover{
    cursor:pointer;
    color:#D3D9E4;
}
.monitor-navigation-admin{
    width:170px #96A2B9;
    display:-webkit-box;
    display:-ms-flexbox;
    display:flex;
    -webkit-box-orient:vertical;
    -webkit-box-direction:normal;
    -ms-flex-direction:column;
    flex-direction:column;
    background:#FFFFFF;
    padding:6px 0;
    margin:0;
    color:#63656E;
}
.monitor-navigation-admin .nav-item{
    -webkit-box-flex:0;
    -ms-flex:0 0 32px;
    flex:0 0 32px;
    display:-webkit-box;
    display:-ms-flexbox;
    display:flex;
    -webkit-box-align:center;
    -ms-flex-align:center;
    align-items:center;
    padding:0 16px;
    list-style:none;
    color: #63656E;
    a {
        color: #63656E;
    }
}
.monitor-navigation-admin .nav-item .lang-icon{
    font-size:18px;
    margin-right:6px;
}
.monitor-navigation-admin .nav-item:hover{
    cursor:pointer;
    background: #F5F7FA;
}
.tippy-popper .tippy-tooltip.navigation-message-theme{
    padding:0;
    border-radius:0;
    -webkit-box-shadow:none;
    box-shadow:none;
}
</style><|MERGE_RESOLUTION|>--- conflicted
+++ resolved
@@ -1,15 +1,10 @@
 <template>
-<<<<<<< HEAD
   <div :class="['ps-header','clearfix', 'top-bar-wrapper', { 'bk-header-static': is_static }]">
-=======
-  <div :class="['ps-header','clearfix',{ 'bk-header-static': is_static }]">
->>>>>>> 2797885c
     <div class="ps-header-visible clearfix">
       <router-link
         :to="{ name: 'index' }"
         class="ps-logo"
       >
-<<<<<<< HEAD
         <span class="logo-warp">
           <img
             src="/static/images/logo.svg"
@@ -17,21 +12,6 @@
           >
           <span class="logo-text">{{ $t('蓝鲸开发者中心') }}</span>
         </span>
-=======
-        <h1>
-          <img
-            v-if="localLanguage === 'zh-cn'"
-            src="/static/images/logo.png"
-            alt=""
-          >
-          <img
-            v-else
-            style="height: 28px"
-            src="/static/images/logo_env3.png"
-            alt=""
-          >
-        </h1>
->>>>>>> 2797885c
       </router-link>
       <ul class="ps-nav">
         <li
@@ -116,22 +96,6 @@
         class="ps-head-right"
       >
         <template v-if="GLOBAL.APP_VERSION === 'te'">
-<<<<<<< HEAD
-=======
-          <li
-            v-if="false"
-            class="switch-language"
-            @click="switchLanguage"
-          >
-            <!-- <i class="paasng-icon paasng-plus"></i> -->
-            <img
-              class="translate-icon"
-              src="/static/images/translate-icon.svg"
-              alt=""
-            >
-            <span class="translate-icon-font">{{ $t('切换语言') }}</span>
-          </li>
->>>>>>> 2797885c
           <li class="mr20">
             <dropdown
               ref="dropdown"
@@ -203,17 +167,11 @@
               </div>
             </dropdown>
           </li>
-<<<<<<< HEAD
           <li
             v-bk-tooltips.bottom="{ content: $t('我的告警'), distance: 20 }"
             class="ps-head-last my-alarm"
           >
             <a
-=======
-          <li class="ps-head-last">
-            <a
-              v-bk-tooltips.bottom="$t('我的告警')"
->>>>>>> 2797885c
               class="link-text"
               href="javascript:"
               @click="handleToMonitor"
@@ -221,7 +179,6 @@
               <i class="paasng-icon paasng-monitor-fill monitor-icon" />
             </a>
           </li>
-<<<<<<< HEAD
           <!-- 语言切换 -->
           <bk-popover
             v-if="false"
@@ -326,70 +283,16 @@
           <template slot="content">
             <ul class="monitor-navigation-admin">
               <li class="nav-item">
-=======
-          <li class="ps-head-last">
-            <a
-              class="link-text"
-              href="javascript:"
-            >
-              <i class="paasng-icon paasng-help" />
-            </a>
-            <div class="contact">
-              <ul>
-                <li v-if="GLOBAL.HELPER.name && GLOBAL.HELPER.href">
-                  <a :href="GLOBAL.HELPER.href">{{ GLOBAL.HELPER.name }}</a>
-                </li>
-                <li>
-                  <a
-                    :href="GLOBAL.LINK.PA_ISSUE"
-                    target="_blank"
-                  > {{ $t('问题反馈') }} </a>
-                </li>
-                <li>
-                  <a
-                    :href="GLOBAL.LINK.PA_MARKER"
-                    target="_blank"
-                  > {{ $t('加入圈子') }} </a>
-                </li>
-              </ul>
-            </div>
-          </li>
-        </template>
-        <li class="ps-head-last">
-          <a
-            class="link-text pr20"
-            href="javascript:"
-          >
-            {{ user.username }}<i class="paasng-icon paasng-down-shape" />
-          </a>
-          <div :class="['user',{ 'info-show': userInfoShow }]">
-            <!-- <div class="user-yourname">
-              <img
-                :src="avatars"
-                width="36px"
-              >
-              <span class="fright">{{ user.chineseName || user.username }}</span>
-            </div> -->
-            <div class="user-opation">
-              <p>
->>>>>>> 2797885c
                 <a
                   id="logOut"
                   href="javascript:"
                   target="_blank"
                   @click="logout"
                 > {{ $t('退出登录') }} </a>
-<<<<<<< HEAD
               </li>
             </ul>
           </template>
         </bk-popover>
-=======
-              </p>
-            </div>
-          </div>
-        </li>
->>>>>>> 2797885c
       </ul>
     </div>
     <div
@@ -440,7 +343,6 @@
                   <span class="white">{{ minItem.eName }}</span>
                 </a>
               </dd>
-<<<<<<< HEAD
             </dl>
           </dd>
         </template>
@@ -497,63 +399,6 @@
       </dl>
     </div>
     <log-version :dialog-show.sync="showLogVersion" />
-=======
-            </dl>
-          </dd>
-        </template>
-
-        <template
-          v-for="subColitem in colitem.items"
-          v-else
-        >
-          <dt>{{ subColitem.title }}</dt>
-          <!-- 给有三级导航的dd添加sub-native类 -->
-          <dd
-            v-for="sitem in subColitem.items"
-            class="sub-native"
-          >
-            <a
-              v-if="sitem.navs"
-              href="javascript:;"
-            >
-              {{ sitem.text }}
-              <i
-                v-if="sitem.navs"
-                class="paasng-icon paasng-angle-right"
-              />
-            </a>
-            <template v-else>
-              <a
-                v-if="sitem.url.startsWith('http')"
-                :href="sitem.url"
-                target="_blank"
-              >
-                {{ sitem.text }}
-              </a>
-              <a
-                v-else
-                href="javascript:;"
-                @click="goRouter(sitem)"
-              >{{ sitem.text }}
-              </a>
-            </template>
-            <dl v-if="sitem.navs">
-              <dd v-for="minItem in sitem.navs">
-                <a
-                  :href="minItem.url"
-                  target="_blank"
-                >
-                  {{ minItem.text }}
-                  <span class="white">{{ minItem.eName }}</span>
-                </a>
-              </dd>
-            </dl>
-          </dd>
-        </template>
-        <dd class="last" />
-      </dl>
-    </div>
->>>>>>> 2797885c
   </div>
 </template>
 
@@ -608,12 +453,8 @@
                 isShowInput: true,
                 // eslint-disable-next-line comma-dangle
                 link: this.GLOBAL.LINK.APIGW_INDEX,
-<<<<<<< HEAD
                 navText: '',
                 curLangIcon: 'chinese'
-=======
-                navText: ''
->>>>>>> 2797885c
             };
         },
         computed: {
@@ -774,22 +615,14 @@
             // 二级导航mouseover
             showSubNav (index, item) {
                 clearTimeout(this.navHideController);
-<<<<<<< HEAD
                 if (index === 0 || index === 1 || index === 2 || index === 3) {
-=======
-                if (index === 0 || index === 1 || index === 2) {
->>>>>>> 2797885c
                     this.navIndex = index;
                 } else {
                     this.navShowController = setTimeout(() => {
                         this.navIndex = index;
                         this.navText = item.text;
                         switch (index) {
-<<<<<<< HEAD
                             case 4:
-=======
-                            case 3:
->>>>>>> 2797885c
                                 this.curSubNav = this.headerStaticInfo.list.subnav_service;
                                 break;
                             case 5:
