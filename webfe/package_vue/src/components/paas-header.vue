--- conflicted
+++ resolved
@@ -181,10 +181,6 @@
           </li>
           <!-- 语言切换 -->
           <bk-popover
-<<<<<<< HEAD
-            v-if="false"
-=======
->>>>>>> 1b9e3c4b
             theme="light navigation-message"
             ext-cls="top-bar-popover"
             placement="bottom"
@@ -194,11 +190,7 @@
             :tippy-options="{ 'hideOnClick': false }"
           >
             <div class="header-mind is-left header-mind-cls">
-<<<<<<< HEAD
-              <span :class="`bk-icon icon-${curLangIcon} lang-icon`" />
-=======
               <span :class="`bk-icon icon-${curLangIcon} lang-icon nav-lang-icon`" />
->>>>>>> 1b9e3c4b
             </div>
             <template slot="content">
               <ul class="monitor-navigation-admin">
@@ -213,7 +205,6 @@
                   @click="switchLanguage('en')"
                 >
                   <i class="bk-icon icon-english lang-icon" />{{ $t('英文') }}
-<<<<<<< HEAD
                 </li>
               </ul>
             </template>
@@ -245,39 +236,6 @@
                     target="_blank"
                   > {{ $t('产品文档') }} </a>
                 </li>
-=======
-                </li>
-              </ul>
-            </template>
-          </bk-popover>
-          <bk-popover
-            theme="light navigation-message"
-            ext-cls="top-bar-popover"
-            :arrow="false"
-            offset="-20, 10"
-            placement="bottom-start"
-            :tippy-options="{ 'hideOnClick': false }"
-          >
-            <div class="header-help is-left">
-              <svg
-                class="bk-icon"
-                style="width: 1em; height: 1em;vertical-align: middle;fill: currentColor;overflow: hidden;"
-                viewBox="0 0 64 64"
-                version="1.1"
-                xmlns="http://www.w3.org/2000/svg"
-              >
-                <path d="M32,4C16.5,4,4,16.5,4,32c0,3.6,0.7,7.1,2,10.4V56c0,1.1,0.9,2,2,2h13.6C36,63.7,52.3,56.8,58,42.4S56.8,11.7,42.4,6C39.1,4.7,35.6,4,32,4z M31.3,45.1c-1.7,0-3-1.3-3-3s1.3-3,3-3c1.7,0,3,1.3,3,3S33,45.1,31.3,45.1z M36.7,31.7c-2.3,1.3-3,2.2-3,3.9v0.9H29v-1c-0.2-2.8,0.7-4.4,3.2-5.8c2.3-1.4,3-2.2,3-3.8s-1.3-2.8-3.3-2.8c-1.8-0.1-3.3,1.2-3.5,3c0,0.1,0,0.1,0,0.2h-4.8c0.1-4.4,3.1-7.4,8.5-7.4c5,0,8.3,2.8,8.3,6.9C40.5,28.4,39.2,30.3,36.7,31.7z" />
-              </svg>
-            </div>
-            <template slot="content">
-              <ul class="monitor-navigation-admin">
-                <li class="nav-item">
-                  <a
-                    :href="GLOBAL.LINK.BK_APP_DOC"
-                    target="_blank"
-                  > {{ $t('产品文档') }} </a>
-                </li>
->>>>>>> 1b9e3c4b
                 <li
                   v-if="GLOBAL.APP_VERSION === 'ee'"
                   class="nav-item"
@@ -656,22 +614,13 @@
             // 二级导航mouseover
             showSubNav (index, item) {
                 clearTimeout(this.navHideController);
-<<<<<<< HEAD
-                if (index === 0 || index === 1 || index === 2 || index === 3) {
-=======
                 if (index === 0 || index === 1 || index === 2 || (index === 3 && this.userFeature.ALLOW_PLUGIN_CENTER)) {
->>>>>>> 1b9e3c4b
                     this.navIndex = index;
                 } else {
                     this.navShowController = setTimeout(() => {
                         this.navIndex = index;
                         this.navText = item.text;
                         switch (index) {
-<<<<<<< HEAD
-                            case 4:
-                                this.curSubNav = this.headerStaticInfo.list.subnav_service;
-                                break;
-=======
                             case 3:
                               if(!this.userFeature.ALLOW_PLUGIN_CENTER) {
                                 this.curSubNav = this.headerStaticInfo.list.subnav_service;
@@ -680,7 +629,6 @@
                             case 4:
                               this.curSubNav = this.headerStaticInfo.list.subnav_service;
                               break;
->>>>>>> 1b9e3c4b
                             case 5:
                               this.curSubNav = this.headerStaticInfo.list.subnav_doc;
                               break;
@@ -741,17 +689,6 @@
                 window.location = window.GLOBAL_CONFIG.LOGIN_SERVICE_URL + '/?c_url=' + window.location.href;
             },
             async switchLanguage (language) {
-<<<<<<< HEAD
-                const data = {
-                    language
-                };
-                try {
-                    await this.$store.dispatch('switchLanguage', { data });
-                    this.$i18n.locale = language;
-                    this.$store.commit('updateLocalLanguage', language);
-                    this.curLangIcon = language === 'en' ? 'english' : 'chinese';
-                } catch (e) {
-=======
                 const data = new URLSearchParams()
                 data.append('language', language)
                 this.$http.post(BACKEND_URL + '/i18n/setlang/', data, {
@@ -764,16 +701,11 @@
                     this.curLangIcon = language === 'en' ? 'english' : 'chinese';
                     this.$router.go(0);
                 }, (e) => {
->>>>>>> 1b9e3c4b
                     this.$paasMessage({
                         theme: 'error',
                         message: e.message || e.detail || this.$t('接口异常')
                     });
-<<<<<<< HEAD
-                }
-=======
                 })
->>>>>>> 1b9e3c4b
             },
             handlerLogVersion () {
                 this.showLogVersion = true;
@@ -1448,12 +1380,9 @@
 .top-bar-wrapper .header-mind .lang-icon{
     font-size:18px;
 }
-<<<<<<< HEAD
-=======
 .top-bar-wrapper .header-mind .nav-lang-icon {
     transform: translateY(1px);
 }
->>>>>>> 1b9e3c4b
 .top-bar-wrapper .header-help{
     color:#768197;
     font-size:16px;
