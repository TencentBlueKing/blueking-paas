--- conflicted
+++ resolved
@@ -368,13 +368,8 @@
      *
      * @param {Object} params 请求参数：appCode, moduleId
      */
-<<<<<<< HEAD
-  getCloudAppYaml ({ commit, state }, { appCode, moduleId }, config = {}) {
+  getCloudAppYaml({}, { appCode, moduleId }, config = {}) {
     const url = `${BACKEND_URL}/svc_workloads/api/cnative/specs/applications/${appCode}/modules/${moduleId}/mres/`;
-=======
-  getCloudAppYaml({}, { appCode }, config = {}) {
-    const url = `${BACKEND_URL}/svc_workloads/api/cnative/specs/applications/${appCode}/mres/`;
->>>>>>> 54efcd09
     return http.get(url, config);
   },
 
