--- conflicted
+++ resolved
@@ -38,7 +38,7 @@
                   <div class="preview">
                     <img :src="localeAppInfo.logo || '/static/images/default_logo.png'">
                   </div>
-                  <div class="preview-btn pl20">
+                  <div class="preview-btn pl20" v-if="canEditAppBasicInfo">
                     <template>
                       <div>
                         <bk-button
@@ -85,7 +85,7 @@
                 />
 
                 <div
-                  v-if="!isSmartApp"
+                  v-if="!isSmartApp && canEditAppBasicInfo"
                   class="action-box"
                 >
                   <template v-if="!isEdited">
@@ -159,108 +159,6 @@
             </bk-form>
           </div>
         </div>
-<<<<<<< HEAD
-        <paas-content-loader class="app-container middle" :is-loading="isLoading" placeholder="base-info-loading">
-            <section>
-                <div class="basic-info-item mt15">
-                    <div class="title"> {{ $t('基本信息') }} </div>
-                    <div class="info" v-if="isSmartApp"> {{ $t('应用名称等基本信息请在“app.yaml”文件中配置') }} </div>
-                    <div class="info" v-else> {{ $t('管理员、开发者和运营者可以修改应用名称等基本信息') }} </div>
-                    <div class="content no-border">
-                        <bk-form class="info-special-form" form-type="inline">
-                            <bk-form-item style="width: 180px;">
-                                <label class="title-label logo"> {{ $t('应用logo') }} </label>
-                            </bk-form-item>
-                            <bk-form-item style="width: calc(100% - 180px);">
-                                <div class="logo-uploader item-logn-content">
-                                    <div class="preview">
-                                        <img :src="localeAppInfo.logo || '/static/images/default_logo.png'">
-                                    </div>
-                                    <div class="preview-btn pl20" v-if="canEditAppBasicInfo">
-                                        <template>
-                                            <div>
-                                                <bk-button :theme="'default'" class="upload-btn mt5">
-                                                    {{ $t('更换图片') }}
-                                                    <input
-                                                        type="file"
-                                                        accept="image/jpeg, image/png"
-                                                        value=""
-                                                        name="logo"
-                                                        @change="handlerUploadFile" />
-                                                </bk-button>
-                                                <p class="tip" style="line-height: 1;">{{ $t('支持jpg、png等图片格式，图片尺寸为72*72px，不大于2MB。') }}</p>
-                                            </div>
-                                        </template>
-                                    </div>
-                                </div>
-                            </bk-form-item>
-                        </bk-form>
-                        <bk-form class="info-special-form" form-type="inline">
-                            <bk-form-item style="width: 180px;">
-                                <label class="title-label"> {{ $t('应用名称') }} </label>
-                            </bk-form-item>
-                            <bk-form-item style="width: calc(100% - 180px);">
-                                <bk-input
-                                    ref="nameInput"
-                                    :placeholder="$t('请输入20个字符以内的应用名称')"
-                                    :readonly="!isEdited"
-                                    ext-cls="paas-info-app-name-cls"
-                                    :clearable="false"
-                                    :maxlength="20"
-                                    v-model="localeAppInfo.name">
-                                </bk-input>
-
-                                <div class="action-box" v-if="!isSmartApp && canEditAppBasicInfo">
-                                    <template v-if="!isEdited">
-                                        <a class="paasng-icon paasng-edit2" v-bk-tooltips="$t('编辑')"
-                                            @click="showEdit">
-                                        </a>
-                                    </template>
-                                    <template v-else>
-                                        <bk-button
-                                            style="margin-right: 6px;"
-                                            theme="primary"
-                                            :disabled="localeAppInfo.name === ''"
-                                            text
-                                            @click.stop.prevent="submitBasicInfo">
-                                            {{ $t('保存') }}
-                                        </bk-button>
-                                        <bk-button
-                                            theme="primary"
-                                            text
-                                            @click.stop.prevent="cancelBasicInfo">
-                                            {{ $t('取消') }}
-                                        </bk-button>
-                                    </template>
-                                </div>
-                            </bk-form-item>
-                        </bk-form>
-                        <bk-form class="info-special-form" form-type="inline" v-if="platformFeature.REGION_DISPLAY">
-                            <bk-form-item style="width: 180px;">
-                                <label class="title-label"> {{ $t('应用版本') }} </label>
-                            </bk-form-item>
-                            <bk-form-item style="width: calc(100% - 180px);">
-                                <div class="item-content">{{ curAppInfo.application.region_name || '--' }}</div>
-                            </bk-form-item>
-                        </bk-form>
-                        <bk-form class="info-special-form" form-type="inline">
-                            <bk-form-item style="width: 180px;">
-                                <label class="title-label"> {{ $t('创建时间') }} </label>
-                            </bk-form-item>
-                            <bk-form-item style="width: calc(100% - 180px);">
-                                <div class="item-content">{{ curAppInfo.application.created || '--' }}</div>
-                            </bk-form-item>
-                        </bk-form>
-                        <bk-form class="info-special-form" form-type="inline" v-if="curAppInfo.cluster">
-                            <bk-form-item style="width: 180px;">
-                                <label class="title-label"> {{ $t('所属集群') }} </label>
-                            </bk-form-item>
-                            <bk-form-item style="width: calc(100% - 180px);">
-                                <div class="item-content">{{ curAppInfo.cluster ? curAppInfo.cluster.bcs_cluster_id : '--' }}</div>
-                            </bk-form-item>
-                        </bk-form>
-                    </div>
-=======
         <div
           v-if="curAppInfo.application.type !== 'cloud_native'"
           class="basic-info-item mt15"
@@ -341,7 +239,6 @@
                       {{ $t('取消') }}
                     </bk-button>
                   </template>
->>>>>>> 9900beb8
                 </div>
               </bk-form-item>
             </bk-form>
