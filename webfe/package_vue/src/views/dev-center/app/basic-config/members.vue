--- conflicted
+++ resolved
@@ -59,13 +59,8 @@
             min-width="170"
           >
             <template slot-scope="props">
-              <span
-                v-for="(perm, permIndex) in roleSpec[props.row.role.name]"
-                v-if="perm[Object.keys(perm)[0]]"
-                :key="permIndex"
-                class="ps-pr"
-              >
-                {{ $t(Object.keys(perm)[0]) }}
+              <span class="ps-pr" v-for="perm in genUserPerms(props.row.roles)">
+                {{ $t(perm) }}
               </span>
             </template>
           </bk-table-column>
@@ -79,103 +74,12 @@
                 >
                   {{ $t('退出应用') }}
                 </bk-button>
-<<<<<<< HEAD
-                <bk-input
-                    class="search-input"
-                    :placeholder="$t('请输入成员姓名，按Enter搜索')"
-                    :clearable="true"
-                    :right-icon="'bk-icon icon-search'"
-                    v-model="keyword"
-                    @enter="handleSearch">
-                </bk-input>
-            </div>
-            <div class="content-wrapper">
-                <bk-table
-                    :data="memberListShow"
-                    size="small"
-                    :pagination="pagination"
-                    @page-change="pageChange"
-                    @page-limit-change="limitChange">
-                    <bk-table-column :label="$t('成员姓名')">
-                        <template slot-scope="props">
-                            <span class="user-photo" v-if="props.row.user.avatar"><img :src="props.row.user.avatar" /></span>
-                            <span class="user-name">{{props.row.user.username}}</span>
-                        </template>
-                    </bk-table-column>
-                    <bk-table-column :label="$t('角色')">
-                        <template slot-scope="props">
-                            <span class="role-label" v-for="role in props.row.roles">
-                                {{ $t(roleNames[role.name]) }}
-                            </span>
-                        </template>
-                    </bk-table-column>
-                    <bk-table-column :label="$t('权限')" min-width="170">
-                        <template slot-scope="props">
-                            <span class="ps-pr" v-for="perm in genUserPerms(props.row.roles)">
-                                {{ $t(perm) }}
-                            </span>
-                        </template>
-                    </bk-table-column>
-                    <bk-table-column :label="$t('操作')">
-                        <template slot-scope="props">
-                            <template v-if="canManageMe(props.row)">
-                                <bk-button
-                                    text
-                                    class="mr5"
-                                    @click="leaveApp(props.row.user.id, props.row.user.username)">
-                                    {{ $t('退出应用') }}
-                                </bk-button>
-                            </template>
-                            <bk-button
-                                text
-                                class="mr5"
-                                v-if="canChangeMembers()"
-                                @click="updateMember(props.row.user.id, props.row.user.username, props.row.roles)">
-                                {{ $t('更换角色') }}
-                            </bk-button>
-                            <bk-button
-                                text
-                                class="mr5"
-                                v-if="canManageMembers(props.row)"
-                                @click="delMember(props.row.user.username, props.row.user.id)">
-                                {{ $t('删除成员') }}
-                            </bk-button>
-                        </template>
-                    </bk-table-column>
-                </bk-table>
-            </div>
-        </paas-content-loader>
-
-        <bk-dialog
-            width="540"
-            v-model="memberMgrConfig.visiable"
-            :title="memberMgrConfig.title"
-            header-position="left"
-            :theme="'primary'"
-            :mask-close="false"
-            :loading="memberMgrConfig.isLoading"
-            @confirm="memberMgrSave"
-            @cancel="closeMemberMgrModal"
-            @after-leave="hookAfterClose">
-            <div v-if="memberMgrConfig.showForm" style="min-height: 130px;">
-                <bk-alert
-                    type="warning"
-                    v-if="memberMgrConfig.type === 'edit'"
-                    :title="$t('更新后仅保留用户的新角色')"
-                    style="margin-bottom: 15px;">
-                </bk-alert>
-                <bk-form :label-width="120" form-type="vertical">
-                    <bk-form-item :label="$t('成员名称')" :required="true">
-                        <template v-if="memberMgrConfig.userEditable">
-                            <user v-model="personnelSelectorList"></user>
-                            <!-- <bk-member-selector
-=======
               </template>
               <bk-button
                 v-if="canChangeMembers()"
                 text
                 class="mr5"
-                @click="updateMember(props.row.user.id, props.row.user.username, props.row.role.name)"
+                @click="updateMember(props.row.user.id, props.row.user.username, props.row.roles)"
               >
                 {{ $t('更换角色') }}
               </bk-button>
@@ -209,6 +113,12 @@
         v-if="memberMgrConfig.showForm"
         style="min-height: 130px;"
       >
+        <bk-alert
+          type="warning"
+          v-if="memberMgrConfig.type === 'edit'"
+          :title="$t('更新后仅保留用户的新角色')"
+          style="margin-bottom: 15px;">
+        </bk-alert>
         <bk-form
           :label-width="120"
           form-type="vertical"
@@ -220,7 +130,6 @@
             <template v-if="memberMgrConfig.userEditable">
               <user v-model="personnelSelectorList" />
               <!-- <bk-member-selector
->>>>>>> 9900beb8
                                 @change="updateValue"
                                 v-model="personnelSelectorList"
                                 ref="member_selector">
