<template>
  <div class="paas-content">
    <div
      v-en-class="'en-label'"
      class="wrap"
    >
      <div
        class="paas-application-tit establish-title"
        @click="goBack"
      >
        <i class="paasng-icon paasng-back"></i>
        <span> {{ $t('创建模块') }} </span>
      </div>
      <div
        v-if="canCreateModule"
        class="establish"
      >
        <form
          id="form-create-app"
          @submit.prevent="createAppModule"
        >
          <div class="create-item">
            <div class="item-title">
              {{ $t('基本信息') }}
            </div>
            <div class="form-group pb0">
              <label class="form-label"> {{ $t('所属应用') }} </label>
              <div class="form-group-flex form-input-width">
                <p class="app-name">
                  {{ curAppInfo.application.name }}
                </p>
              </div>
            </div>

            <bk-form
              form-type="inline"
              :model="formData"
              ref="formDataRef"
            >
              <bk-form-item
                :required="true"
                :property="'name'"
                :rules="rules.name"
                error-display-type="normal"
                ext-cls="module-item-cls"
              >
                <div
                  class="form-group mt10"
                >
                  <label class="form-label"> {{ $t('模块名称') }} </label>
                  <div class="form-input-flex">
                    <bk-input
                      v-model="formData.name"
                      :placeholder="$t('由小写字母和数字以及连接符(-)组成，不能超过 16 个字符')"
                      class="mr10 mt10 form-input-width"
                    >
                    </bk-input>
                  </div>
                </div>
              </bk-form-item>
            </bk-form>

            <!-- <div class="form-group pb0 mt10">
              <label class="form-label"> {{ $t('模块名称') }} </label>
              <div class="form-group-flex">

                <p>
                  <input
                    type="text"
                    name="name"
                    data-parsley-required="true"
                    :data-parsley-required-message="$t('该字段是必填项')"
                    data-parsley-maxlength="16"
                    data-parsley-pattern="[a-z][a-z0-9-]+"
                    :data-parsley-pattern-message="$t('格式不正确，只能包含：小写字母、数字、连字符(-)，首字母必须是字母')"
                    data-parsley-trigger="input blur"
                    class="ps-form-control"
                    :placeholder="$t('由小写字母和数字以及连接符(-)组成，不能超过 16 个字符')"
                  >
                </p>
              </div>
            </div> -->

            <div
              class="form-group mt10"
              style="margin-left: 10px"
            >
              <label class="form-label"> {{ $t('托管方式') }} </label>
              <div
                class="form-group-flex-radio"
                style="width: 100%"
              >
                <div class="form-group-radio mt5">
                  <bk-radio-group
                    v-model="structureType"
                    class="construction-manner"
                  >
                    <bk-radio :value="'soundCode'" v-if="curUserFeature.ENABLE_DEPLOY_CNATIVE_APP_FROM_CODE">
                      {{ $t('源代码') }}
                    </bk-radio>
                    <bk-radio :value="'mirror'">
                      {{ $t('仅镜像') }}
                    </bk-radio>
                  </bk-radio-group>
                </div>
              </div>
            </div>

            <!-- 构建方式 -->
            <div
              v-if="structureType === 'soundCode'"
              class="form-group mt10 align-items-center"
              style="margin-top: 10px;"
            >
              <label class="form-label mr10">
                {{ $t('构建方式') }}
              </label>
              <div class="form-group-flex">
                <bk-radio-group
                  v-model="formData.buildMethod"
                  class="construction-manner"
                >
                  <bk-radio :value="'buildpack'">
                    {{ $t('蓝鲸 Buildpack') }}
                  </bk-radio>
                  <bk-radio :value="'dockerfile'">
                    {{ $t('Dockerfile 构建') }}
                  </bk-radio>
                </bk-radio-group>
              </div>
            </div>
          </div>

          <bk-steps ext-cls="step-cls" :steps="createSteps" :cur-step.sync="curStep"></bk-steps>

          <!-- 镜像管理 -->
          <div
            v-if="structureType === 'mirror' && curStep === 1"
            class="create-item"
            data-test-id="createDefault_item_baseInfo"
          >
            <div class="item-title">
              {{ $t('镜像管理') }}
            </div>

            <bk-form
              class="mt10 image-manage-cls"
              ref="validate2"
              :model="mirrorData"
              :rules="mirrorRules"
              :label-width="100"
            >
              <bk-form-item
                :required="true"
                :property="'url'"
                error-display-type="normal"
                ext-cls="item-cls image-item"
                :label="$t('镜像仓库')"
              >
                <div class="form-input-flex">
                  <bk-input
                    v-model="mirrorData.url"
                    style="width: 520px;"
                    clearable
                    :placeholder="$t('示例镜像：mirrors.tencent.com/bkpaas/django-helloworld')"
                  >

                    <template slot="append">
                      <div
                        class="group-text"
                        @click="handleSetMirrorUrl"
                      >{{$t('使用示例镜像')}}</div>
                    </template>
                  </bk-input>
                </div>
                <span slot="tip" class="input-tips">{{ $t('镜像应监听“容器端口“处所指定的端口号，或环境变量值 $PORT 来提供 HTTP 服务') }}</span>
              </bk-form-item>

              <bk-form-item
                error-display-type="normal"
                ext-cls="item-cls"
                :label="$t('镜像凭证')"
              >
                <bk-select
                  v-model="imageCredentialsData.name"
                  :disabled="false"
                  style="width: 500px;"
                  ext-cls="select-custom"
                  ext-popover-cls="select-popover-custom"
                  searchable
                >
                  <bk-option
                    v-for="option in imageCredentialList"
                    :id="option.name"
                    :key="option.name"
                    :name="option.name"
                  />
                  <!-- <div
                    slot="extension"
                    style="cursor: pointer;"
                    @click="handlerCreateImageCredential"
                  >
                    <i class="bk-icon icon-plus-circle mr5" />{{ $t('新建凭证') }}
                  </div> -->
                </bk-select>
                <span slot="tip" class="input-tips">{{ $t('私有镜像需要填写镜像凭证才能拉取镜像') }}</span>
              </bk-form-item>
            </bk-form>
          </div>

          <div
            v-if="isShowAppTemplate"
            class="create-item"
          >
            <!-- 代码库 -->
            <div class="item-title">
              {{ $t('应用模板') }}
            </div>
            <div class="establish-tab mt10">
              <section class="code-type">
                <span class="pl20">{{$t('模板来源')}}：</span><span class="pl10 module-name">{{$t('蓝鲸开发框架')}}</span>
              </section>
            </div>

            <div
              v-show="sourceOrigin === GLOBAL.APP_TYPES.NORMAL_APP"
              class="establish-tab pb0 mb0"
            >
              <section class="deploy-panel deploy-main">
                <ul
                  class="ps-tab"
                  style="position: relative; z-index: 10; padding: 0 10px;"
                >
                  <li
                    v-for="(langItem, langName) in curLanguages"
                    :key="langName"
                    :class="['item', { 'active': language === langName }]"
                    @click="changeLanguage(langName)"
                  >
                    {{ $t(defaultlangName[langName]) }}
                  </li>
                </ul>
              </section>

              <div
                class="form-group establish-main card-container"
                :style="establishStyle"
              >
                <transition
                  v-if="sourceControlType"
                  :name="langTransitionName"
                >
                  <template>
                    <div
                      v-for="(langItem, langName) in curLanguages"
                      v-if="langName === language"
                      :key="langName"
                      class="options-card"
                    >
                      <h2> {{ $t('初始化代码模板：') }} </h2>
                      <ul class="establish-main-list">
                        <li
                          v-for="(item, itemIndex) in langItem"
                          :key="itemIndex"
                        >
                          <label class="pointer">
                            <input
                              v-model="sourceInitTemplate"
                              type="radio"
                              name="q"
                              :value="item.name"
                              class="ps-radio-default"
                              checked
                            >
                            {{ item.display_name }}
                          </label>
                          <p class="f12">
                            {{ item.description }}
                          </p>
                        </li>
                      </ul>
                    </div>
                  </template>
                </transition>
              </div>
            </div>

            <div
              v-show="sourceOrigin !== GLOBAL.APP_TYPES.NORMAL_APP"
              class="ps-tip-block lesscode-info mt15"
            >
              <i
                style="color: #3A84FF;"
                class="paasng-icon paasng-info-circle"
              />
              {{ $t('默认模块需要在') }} <a
                target="_blank"
                :href="GLOBAL.LINK.LESSCODE_INDEX"
                style="color: #3a84ff"
              > {{ $t('蓝鲸可视化开发平台') }} </a> {{ $t('生成源码包部署，您也可以在应用中新增普通模块。') }}
            </div>
            <div
              v-if="sourceOrigin !== GLOBAL.APP_TYPES.NORMAL_APP && lessCodeCorrectRules"
              class="error-tips pt10"
            >
              {{ $t('蓝鲸可视化开发平台的应用 ID 只能由小写字母组成, 所属应用') }}
              {{ curAppInfo.application.name }} {{ $t('的应用 ID 为') }} {{ curAppInfo.application.code }},
              {{ $t('故无法在当前应用下创建蓝鲸可视化开发平台的模块。') }}
            </div>
          </div>

          <div
            v-if="sourceOrigin === GLOBAL.APP_TYPES.NORMAL_APP && curStep === 1"
            class="create-item"
            data-test-id="createDefault_item_appEngine"
          >
            <div class="item-title">
              {{ $t('源码管理') }}
            </div>
            <section class="code-depot">
              <label class="form-label">
                {{ $t('代码源') }}
              </label>
              <div
                v-for="(item, index) in sourceControlTypes"
                :key="index"
                :class="['code-depot-item mr10', { 'on': item.value === sourceControlType }]"
                @click="changeSourceControl(item)"
              >
                <img :src="'/static/images/' + item.imgSrc + '.png'">
                <p class="sourceControlTypeInfo">
                  {{ item.name }}
                </p>
              </div>
            </section>

            <!-- Git 相关额外代码 start -->
            <template v-if="sourceOrigin === GLOBAL.APP_TYPES.NORMAL_APP">
              <!-- Git 相关额外代码 start -->
              <template v-if="curSourceControl && curSourceControl.auth_method === 'oauth'">
                <git-extend
                  class="module-code-repo"
                  ref="extend"
                  :key="sourceControlType"
                  :git-control-type="sourceControlType"
                  :is-auth="gitExtendConfig[sourceControlType].isAuth"
                  :is-loading="gitExtendConfig[sourceControlType].isLoading"
                  :alert-text="gitExtendConfig[sourceControlType].alertText"
                  :auth-address="gitExtendConfig[sourceControlType].authAddress"
                  :auth-docs="gitExtendConfig[sourceControlType].authDocs"
                  :fetch-method="gitExtendConfig[sourceControlType].fetchMethod"
                  :repo-list="gitExtendConfig[sourceControlType].repoList"
                  :selected-repo-url.sync="gitExtendConfig[sourceControlType].selectedRepoUrl"
                />
                <div
                  class="form-group-dir"
                  style="margin-top: 10px;"
                >
                  <label class="form-label mr10 pr8">
                    {{ $t('构建目录') }}
                  </label>
                  <div class="form-group-flex">
                    <p>
                      <bk-input
                        v-model="sourceDirVal"
                        class="source-dir form-input-width"
                        :class="sourceDirError ? 'error' : ''"
                        :placeholder="$t('请输入应用所在子目录，并确保 app_desc.yaml 文件在该目录下，不填则默认为根目录')"
                        @blur="validSourceDir"
                      />
                      <ul
                        v-if="sourceDirError"
                        class="parsley-errors-list"
                      >
                        <li class="parsley-pattern">
                          {{ $t('支持子目录、如 ab/test，允许字母、数字、点(.)、下划线(_)、和连接符(-)，但不允许以点(.)开头') }}
                        </li>
                      </ul>
                    </p>
                  </div>
                </div>
              </template>
              <!-- Git 相关额外代码 end -->

              <!-- 用户自定义git、svn账号信息 start -->
              <repo-info
                v-if="curSourceControl && curSourceControl.auth_method === 'basic'"
                ref="repoInfo"
                :key="sourceControlType"
                :type="sourceControlType"
              />
              <!-- 用户自定义git、svn账号信息 end -->
            </template>

            <!-- Dockerfile 构建 -->
            <template v-if="formData.buildMethod === 'dockerfile'">
              <div
                class="form-group-dir dockerfile-cls"
                style="margin-top: 10px;"
              >
                <label class="form-label mr10 pr8">
                  {{ $t('Dockerfile 路径') }}
                </label>
                <div class="form-group-flex">
                  <bk-input
                    v-model="dockerfileData.dockerfilePath"
                    class="form-input-width"
                    :placeholder="$t('相对于构建目录的路径，若留空，默认为构建目录下名为 “Dockerfile” 的文件')"
                  />
                </div>
              </div>

              <!-- 构建参数 -->
              <bk-form
                :model="dockerfileData"
                form-type="vertical"
                ext-cls="build-params-form">
                <div class="form-label pr8">
                  {{$t('构建参数')}}
                </div>
                <div class="form-value-wrapper mt10">
                  <bk-button
                    v-if="!dockerfileData.buildParams.length"
                    :text="true"
                    title="primary"
                    @click="addBuildParams">
                    <i class="paasng-icon paasng-plus-thick" />
                    {{ $t('新建构建参数') }}
                  </bk-button>
                  <template v-if="dockerfileData.buildParams.length">
                    <div class="build-params-header">
                      <div class="name">{{$t('参数名')}}</div>
                      <div class="value">{{$t('参数值')}}</div>
                    </div>
                    <div
                      v-for="(item, index) in dockerfileData.buildParams"
                      class="build-params-item"
                      :key="index">
                      <bk-form :ref="`name-${index}`" :model="item">
                        <bk-form-item :rules="rules.buildParams" :property="'name'">
                          <bk-input v-model="item.name" :placeholder="$t('参数名')"></bk-input>
                        </bk-form-item>
                      </bk-form>
                      <span class="equal">=</span>
                      <bk-form :ref="`value-${index}`" :model="item">
                        <bk-form-item :rules="rules.buildParams" :property="'value'">
                          <bk-input v-model="item.value"></bk-input>
                        </bk-form-item>
                      </bk-form>
                      <i
                        class="paasng-icon paasng-minus-circle-shape"
                        @click="removeBuildParams(index)"
                      ></i>
                    </div>
                  </template>
                </div>
              </bk-form>
              <bk-button
                v-if="dockerfileData.buildParams.length"
                ext-cls="add-build-params"
                :text="true"
                title="primary"
                @click="addBuildParams">
                <i class="paasng-icon paasng-plus-thick" />
                {{ $t('新建构建参数') }}
              </bk-button>
            </template>
          </div>

          <!-- 源码&镜像 部署配置内容 -->
          <div class="mt20" v-if="structureType === 'soundCode' && curStep === 2">
            <collapseContent :title="$t('进程配置')" collapse-item-name="process-config" active-name="process-config">
              <bk-alert
                type="info">
                <div slot="title">
                  {{ $t('进程名和启动命令在构建目录下的 app_desc.yaml 文件中定义。') }}
                  <a
                    target="_blank"
                    :href="GLOBAL.DOC.APP_PROCESS_INTRODUCTION"
                    style="color: #3a84ff">
                    {{$t('应用进程介绍')}}
                  </a>
                </div>
              </bk-alert>
            </collapseContent>

            <collapseContent :title="$t('钩子命令')" class="mt20" :fold="false">
              <bk-alert
                type="info">
                <div slot="title">
<<<<<<< HEAD
                  {{ $t('钩子命令在构建目录下的 app_desc.yaml 文件中定义') }}
=======
                  {{ $t('钩子命令在构建目录下的 app_desc.yaml 文件中定义。') }}
>>>>>>> d9fd4fc5
                  <a
                    target="_blank"
                    :href="GLOBAL.DOC.BUILD_PHASE_HOOK"
                    style="color: #3a84ff">
                    {{$t('部署阶段钩子')}}
                  </a>
                </div>
              </bk-alert>
            </collapseContent>
          </div>

          <!-- 仅镜像，默认编辑态 -->
          <div class="mt20" v-if="structureType === 'mirror' && curStep === 2">
            <collapseContent
              active-name="process"
              collapse-item-name="process"
              :title="$t('进程配置')">
              <deploy-process ref="processRef" :cloud-app-data="cloudAppData" :is-create="isCreate"></deploy-process>
            </collapseContent>

            <collapseContent
              active-name="hook"
              collapse-item-name="hook"
              :title="$t('钩子命令')"
              class="mt20">
              <deploy-hook ref="hookRef" :cloud-app-data="cloudAppData" :is-create="isCreate"></deploy-hook>
            </collapseContent>
          </div>

          <div
            v-if="formLoading"
            class="form-loading"
          >
            <img src="/static/images/create-app-loading.svg">
            <p> {{ $t('模块创建中，请稍候') }} </p>
          </div>
          <div
            v-else
            class="form-actions flex-row"
          >
            <!-- :disabled="" -->
            <div v-if="curStep === 1">
              <bk-button
                theme="primary"
                @click="handleNext"
              >
                {{ $t('下一步') }}
              </bk-button>
            </div>
            <div v-if="curStep === 2">
              <bk-button @click="handlePrev">
                {{ $t('上一步') }}
              </bk-button>
              <bk-button
                theme="primary"
                v-if="canCreateModule"
                :class="{ 'ps-btn-isdisabled': sourceOrigin !== GLOBAL.APP_TYPES.NORMAL_APP && lessCodeCorrectRules }"
                :disabled="sourceOrigin !== GLOBAL.APP_TYPES.NORMAL_APP && lessCodeCorrectRules"
                @click="createAppModule"
              >
                {{ $t('创建模块') }}
              </bk-button>
              <div
                v-else
                v-bk-tooltips="$t('非内部版应用目前无法创建其它模块')"
                class="ps-btn-disabled"
                style="text-align: center;"
              >
                {{ $t('提交') }}
              </div>
            </div>
            <bk-button @click="handleCancel">
              {{ $t('取消') }}
            </bk-button>
          </div>
        </form>
      </div>
      <div
        v-else
        style="padding-top: 100px; text-align: center;"
      >
        {{ $t('非内部版应用 目前无法创建新模块') }}
      </div>
    </div>
  </div>
</template>

<script>import { APP_LANGUAGES_IMAGE, DEFAULT_APP_SOURCE_CONTROL_TYPES, DEFAULR_LANG_NAME } from '@/common/constants';
import _ from 'lodash';
import gitExtend from '@/components/ui/git-extend.vue';
import repoInfo from '@/components/ui/repo-info.vue';
import appPreloadMixin from '@/mixins/app-preload';
import collapseContent from './comps/collapse-content.vue';
import deployProcess from '@/views/dev-center/app/engine/cloud-deployment/deploy-process-creat';
import deployHook from '@/views/dev-center/app/engine/cloud-deployment/deploy-hook-creat';

export default {
  components: {
    gitExtend,
    repoInfo,
    collapseContent,
    deployProcess,
    deployHook,
  },
  mixins: [appPreloadMixin],
  data() {
    return {
      formLoading: false,
      globalErrorMessage: '',
      language: 'Python',
      sourceInitTemplate: '',
      sourceControlType: this.GLOBAL.DEFAULT_SOURCE_CONTROL,
      gitExtendConfig: {
        bk_gitlab: {
          isAuth: true,
          isLoading: false,
          alertText: '',
          authAddress: undefined,
          fetchMethod: this.generateFetchRepoListMethod('bk_gitlab'),
          repoList: [],
          selectedRepoUrl: '',
          authDocs: '',
        },
        tc_git: {
          isAuth: true,
          isLoading: false,
          alertText: '',
          authAddress: undefined,
          fetchMethod: this.generateFetchRepoListMethod('tc_git'),
          repoList: [],
          selectedRepoUrl: '',
          authDocs: '',
        },
        github: {
          isAuth: true,
          isLoading: false,
          alertText: '',
          authAddress: undefined,
          fetchMethod: this.generateFetchRepoListMethod('github'),
          repoList: [],
          selectedRepoUrl: '',
          authDocs: '',
        },
        gitee: {
          isAuth: true,
          isLoading: false,
          alertText: '',
          authAddress: undefined,
          fetchMethod: this.generateFetchRepoListMethod('gitee'),
          repoList: [],
          selectedRepoUrl: '',
          authDocs: '',
        },
      },
      // For rendering template
      languages: {},
      language_images_map: APP_LANGUAGES_IMAGE,
      sourceControlTypes: DEFAULT_APP_SOURCE_CONTROL_TYPES,
      langTransitionName: '',
      allRegionsSpecs: {},
      canCreateModule: true,

      supportPlusValue: true,
      isOpenSupportPlus: 'yes',
      regionsServices: {},

      sourceOrigin: this.GLOBAL.APP_TYPES.NORMAL_APP,
      localSourceOrigin: this.GLOBAL.APP_TYPES.NORMAL_APP,
      curLanguages: {},
      sourceDirVal: '',
      sourceDirError: false,
      defaultlangName: DEFAULR_LANG_NAME,
      structureType: 'soundCode',
      imageCredentialsData: {
        name: '',
        username: '',
        password: '',
      },
      imageCredentialList: [],
      mirrorData: {
        type: 'public',
        url: '',
      },
      mirrorRules: {
        url: [
          {
            required: true,
            message: this.$t('该字段是必填项'),
            trigger: 'blur',
          },
          {
            regex: /^(?:[a-z0-9]+(?:[._-][a-z0-9]+)*\/)*[a-z0-9]+(?:[._-][a-z0-9]+)*$/,
            message: this.$t('请输入不包含标签(tag)的镜像仓库地址'),
            trigger: 'blur',
          },
          {
            validator(val) {
              return !val.includes(':');
            },
            message: this.$t('镜像地址中不能包含版本(tag)信息'),
            trigger: 'blur',
          },
        ],
      },
      rules: {
        name: [
          {
            required: true,
            message: this.$t('该字段是必填项'),
            trigger: 'blur',
          },
          {
            validator(val) {
              const reg = /^[a-z][a-z0-9-]*$/;
              return reg.test(val);
            },
            message: this.$t('格式不正确，只能包含：小写字母、数字、连字符(-)，首字母必须是字母'),
            trigger: 'blur',
          },
          {
            validator(val) {
              const reg = /^[a-z][a-z0-9-]{1,16}$/;
              return reg.test(val);
            },
            message: this.$t('由小写字母和数字以及连接符(-)组成，不能超过 16 个字符'),
            trigger: 'blur',
          },
        ],
        buildParams: [
          {
            required: true,
            message: this.$t('必填项'),
            trigger: 'blur',
          },
        ],
      },
      lessCodeCorrectRules: false,
      createSteps: [{ title: this.$t('源码信息'), icon: 1 }, { title: this.$t('部署配置'), icon: 2 }],
      curStep: 1,
      formData: {
        name: '',
        buildMethod: 'buildpack', // 构建方式
      },
      cloudAppData: {},
      isCreate: true,
      localCloudAppData: {},
      repoData: {},
      initCloudAppData: {},
      dockerfileData: {
        dockerfilePath: '', // Dockerfile 路径
        buildParams: [], // 构建参数
      },
    };
  },
  computed: {
    region() {
      return this.curAppInfo.application.region;
    },
    isShowRegionsService() {
      return Object.keys(this.regionsServices).length > 0;
    },
    establishStyle() {
      if (this.curLanguages && this.language && this.curLanguages[this.language]) {
        const len = this.curLanguages[this.language].length;
        const lanItemHeight = 50;
        if (!len) {
          return {
            height: '208px',
          };
        }
        return {
          height: `${(len + 1) * lanItemHeight}px`,
        };
      }
      return {
        height: '208px',
      };
    },
    curUserFeature() {
      return this.$store.state.userFeature;
    },
    curSourceControl() {
      const match = this.sourceControlTypes.find(item => item.value === this.sourceControlType);
      return match;
    },
    createCloudAppData() {
      return this.$store.state.cloudApi.cloudAppData;
    },
    isShowAppTemplate() {
      return this.sourceOrigin !== this.GLOBAL.APP_TYPES.CNATIVE_IMAGE && this.curStep === 1 && this.formData.buildMethod === 'buildpack';
    },
  },
  watch: {
    sourceInitTemplate() {
      this.fetchRegionsServices();
    },
    structureType(value) {
      this.curStep = 1;
      if (value === 'mirror') {
        this.sourceOrigin = this.GLOBAL.APP_TYPES.CNATIVE_IMAGE;   // 仅镜像的云原生
        this.createSteps = [{ title: this.$t('镜像信息'), icon: 1 }, { title: this.$t('部署配置'), icon: 2 }];
        this.getImageCredentialList(); // 获取镜像凭证
      } else if (value === 'soundCode') {
        this.sourceOrigin = this.GLOBAL.APP_TYPES.NORMAL_APP;
        this.createSteps = [{ title: this.$t('源码信息'), icon: 1 }, { title: this.$t('部署配置'), icon: 2 }];
        this.handleCodeTypeChange(1);
      }
    },
    sourceOrigin(value) {
      this.lessCodeCorrectRules = false;
      if (value === 2) {
        this.lessCodeCorrectRules = !/^[a-z]+$/.test(this.curAppInfo.application.code);
      }
    },
    createCloudAppData: {
      handler(value) {
        // 如果vuex变量cloudAppData变动了则需要将值赋值给this.cloudAppData
        if (JSON.stringify(value?.spec?.processes) !== JSON.stringify(this.cloudAppData?.spec?.processes)) {
          this.cloudAppData = value;
        }
      },
      deep: true,
    },
    'formData.name'(value) {
      if (Object.keys(this.createCloudAppData).length) {
        this.localCloudAppData = _.cloneDeep(this.createCloudAppData);
        this.localCloudAppData.metadata.name = `${this.appCode}-m-${value}`;

        this.$store.commit('cloudApi/updateCloudAppData', this.localCloudAppData);
      }
    },
  },
  async created() {
    this.structureType = this.curUserFeature.ENABLE_DEPLOY_CNATIVE_APP_FROM_CODE ? 'soundCode' : 'mirror';
    await this.fetchRegion();
    await this.getLanguageByRegion();
    await this.getCodeTypes();
    this.sourceInitTemplate = this.languages[this.language][0].name;
    this.fetchRegionsServices();
    switch (this.sourceControlType) {
      case 'bk_gitlab':
      case 'tc_git':
        for (const key in this.gitExtendConfig) {
          // 初始化 repo List
          const config = this.gitExtendConfig[key];
          config.fetchMethod();
        }
        break;
      default:
        break;
    }
  },
  mounted() {
  },
  methods: {
    handleCodeTypeChange(payload) {
      this.localSourceOrigin = payload;
      if (payload === this.GLOBAL.APP_TYPES.NORMAL_APP) {
        this.sourceOrigin = payload;
        this.curLanguages = _.cloneDeep(this.languages);
        this.language = 'Python';
      } else {
        if (payload === 2) {
          this.curLanguages = _.cloneDeep({
            NodeJS: [this.languages.NodeJS[0]],
          });
          this.language = 'NodeJS';
          this.sourceOrigin = payload;
        }
      }
      this.sourceInitTemplate = this.curLanguages[this.language][0].name;
    },

    async fetchRegion() {
      try {
        await this.$store.dispatch('fetchRegionInfo', this.region);
      } catch (e) {
        this.$paasMessage({
          theme: 'error',
          message: e.detail || e.message || this.$t('接口异常'),
        });
      }
    },

    async fetchRegionsServices() {
      try {
        const res = await this.$store.dispatch('createApp/getRegionsServices', {
          region: this.region,
          language: this.sourceInitTemplate,
        });
        this.regionsServices = JSON.parse(JSON.stringify(res.result));
      } catch (e) {
        this.$paasMessage({
          theme: 'error',
          message: e.detail || e.message || this.$t('接口异常'),
        });
      }
    },

    /**
             * 获取代码库类型
             */
    async getCodeTypes() {
      try {
        const res = await this.$store.dispatch('module/getCodeTypes');
        this.sourceControlTypes = res.results;

        this.sourceControlTypes = this.sourceControlTypes.map((e) => {
          e.imgSrc = e.value;
          if (e.value === 'bare_svn') {
            e.imgSrc = 'bk_svn';
          }
          return e;
        });
      } catch (res) {
        this.$paasMessage({
          theme: 'error',
          message: res.detail || res.message || this.$t('接口异常'),
        });
      }
    },

    /**
     * 根据应用类型获取支持的语言（内部、混合云...）
     * @return {[type]} [description]
     */
    async getLanguageByRegion() {
      try {
        const res = await this.$store.dispatch('module/getLanguageInfo');
        this.allRegionsSpecs = res;

        if (!_.has(this.allRegionsSpecs, this.region)) {
          this.$paasMessage({
            theme: 'error',
            message: this.$t('版本配置未找到，您没有创建模块权限。'),
          });
          return;
        }
        this.languages = this.allRegionsSpecs[this.region].languages;
        this.curLanguages = _.cloneDeep(this.languages);
      } catch (res) {
        this.$paasMessage({
          theme: 'error',
          message: res.detail || res.message || this.$t('接口异常'),
        });
      }
    },

    /**
             * 根据不同的 sourceControlType 生成对应的 fetchRepoList 方法
             * @param {String} sourceControlType 代码库类型
             */
    generateFetchRepoListMethod(sourceControlType) {
      return async () => {
        const config = this.gitExtendConfig[sourceControlType];
        try {
          config.isLoading = true;
          const resp = await this.$store.dispatch('getRepoList', { sourceControlType });
          config.repoList = resp.results.map(repo => ({ name: repo.fullname, id: repo.http_url_to_repo }));
          config.isAuth = true;
        } catch (e) {
          const resp = e.response;
          config.isAuth = false;
          if (resp.status === 403 && resp.data.result) {
            config.authAddress = resp.data.address;
            config.authDocs = resp.data.auth_docs;
          }
        } finally {
          config.isLoading = false;
        }
      };
    },

    /**
             * 选择开发语言回调
             * @param {String} language 开发语言
             */
    changeLanguage(language) {
      const fromLanguage = this.language;
      this.language = language;
      // Select the first choice of selected language
      this.sourceInitTemplate = this.languages[this.language][0].name;

      // Detect animate direction
      const languageList = [];
      for (const key in this.languages) {
        this.languages[key].forEach((lang) => {
          languageList.push(lang.language);
        });
      }
      if (languageList.indexOf(fromLanguage) > languageList.indexOf(language)) {
        this.langTransitionName = 'lang-card-to-right';
      } else {
        this.langTransitionName = 'lang-card-to-left';
      }
    },

    /**
             * 选择代码库回调
             * @param {String} sourceControlType 代码库
             */
    changeSourceControl(item) {
      this.sourceControlType = item.value;
      this.sourceDirError = false;
      this.sourceDirVal = '';
      // 请求下拉数据
      switch (this.sourceControlType) {
        case 'bk_gitlab':
        case 'tc_git':
          // eslint-disable-next-line no-case-declarations
          const config = this.gitExtendConfig[this.sourceControlType];
          config.fetchMethod();
          break;
        default:
          break;
      }
    },
    validSourceDir() {
      const val = this.sourceDirVal || '';
      if (!val) {
        this.sourceDirError = false;
        return;
      }
      this.sourceDirError = !/^((?!\.)[a-zA-Z0-9_./-]+|\s*)$/.test(val);
    },

    // 钩子命令校验
    async handleHookValidator() {
      if (this.$refs.hookRef) {
        return await this.$refs.hookRef?.handleValidator();
      }
      return true;
    },

    /**
     * 创建应用模块
     */
    async createAppModule() {
      // NORMAL_APP: 1,
      //   LESSCODE_APP: 2,
      //   SMART_APP: 3,
      //   IMAGE: 4,
      //   SCENE_APP: 5
      //    //CNATIVE_IMAGE: 6
      let sourceRepoUrl = null;

      if (this.sourceDirError) {
        return;
      }

      // 启动命令校验
      if (this.createCloudAppData.spec?.hooks) {
        const isVerificationPassed = await this.handleHookValidator();
        if (!isVerificationPassed) {
          return;
        }
      }

      this.formLoading = true;
      // Remove all serverError error messages
      this.globalErrorMessage = '';

      if (this.sourceOrigin === this.GLOBAL.APP_TYPES.NORMAL_APP) {
        switch (this.sourceControlType) {
          case 'bk_gitlab':
          case 'github':
          case 'gitee':
          case 'tc_git':
            // eslint-disable-next-line no-case-declarations
            const config = this.gitExtendConfig[this.sourceControlType];
            sourceRepoUrl = config.selectedRepoUrl;
            if (!sourceRepoUrl) {
              this.formLoading = false;
              this.$paasMessage({
                theme: 'error',
                message: config.isAuth ? this.$t('请选择关联的远程仓库') : this.$t('请关联 git 账号'),
              });
              window.scrollTo(0, 0);
              return;
            }
            break;
          case 'bk_svn':
          default:
            sourceRepoUrl = undefined;
            break;
        }
      }

      const params = {
        name: this.formData.name,
        source_config: {
          source_init_template: this.sourceInitTemplate,
          source_control_type: this.sourceControlType,
          source_repo_url: sourceRepoUrl,
          source_origin: this.sourceOrigin,
          source_dir: this.sourceDirVal || '',
        },
        build_config: {
          build_method: this.formData.buildMethod,
        },
      };

      // dockerfile 构建方式
      if (this.formData.buildMethod === 'dockerfile') {
        // 构建参数
        const dockerBuild = {};
        this.dockerfileData.buildParams.forEach((item) => {
          dockerBuild[item.name] = item.value;
        });
        params.build_config = {
          build_method: 'dockerfile',
          dockerfile_path: this.dockerfileData.dockerfilePath,
          docker_build_args: dockerBuild,
        };
      }

      // 仅镜像
      if (this.structureType === 'mirror') {
        params.build_config = {
          build_method: 'custom_image',
        };
      }

      if (this.sourceOrigin === this.GLOBAL.APP_TYPES.NORMAL_APP && ['bare_git', 'bare_svn'].includes(this.sourceControlType)) {
        params.source_config.source_repo_url = this.repoData.url;
        params.source_config.source_repo_auth_info = {
          username: this.repoData.account,
          password: this.repoData.password,
        };
        params.source_config.source_dir = this.repoData.sourceDir;
      }

      if (this.sourceOrigin !== this.GLOBAL.APP_TYPES.NORMAL_APP) {
        delete params.source_config.source_repo_url;
      }

      if (this.sourceOrigin === this.GLOBAL.APP_TYPES.CNATIVE_IMAGE) {  // 仅镜像
        params.source_config = {
          source_repo_url: this.mirrorData.url,
          source_origin: this.sourceOrigin,
        };
        params.manifest = { ...this.createCloudAppData };
      }

      // 空值端口过滤
      if (params.manifest?.spec && params.manifest.spec?.processes) {
        params.manifest.spec?.processes?.forEach((process) => {
          if (process.targetPort === '' || process.targetPort === null) {
            delete process.targetPort;
          }
        });
      }

      try {
        this.formLoading = true;

        const res = await this.$store.dispatch('module/createCloudModules', {
          appCode: this.appCode,
          data: params,
        });
        this.$paasMessage({
          theme: 'success',
          message: this.$t('创建应用模块成功！'),
        });

        this.$store.commit('addAppModule', res.module);
        this.$router.push({
          name: 'cloudAppDeployForProcess',
          params: {
            id: this.appCode,
            moduleId: res.module.name,
          },
        });
      } catch (res) {
        this.$paasMessage({
          theme: 'error',
          message: res.message,
        });
      } finally {
        this.formLoading = false;
      }
    },

    // 下一步按钮
    async handleNext() {
      await this.$refs.formDataRef.validate();    // 基本信息检验
      if (this.structureType === 'mirror') {      // 仅镜像
        await this.$refs.validate2?.validate();
        // 初始化
        this.initCloudAppDataFunc();
      } else {      // 源码&镜像
        await this.$refs?.extend?.valid();    // 代码仓库检验
        // 构建参数校验
        const flag = await this.buildParamsValidate();
        if (!flag) {
          return;
        }
        if (['bare_git', 'bare_svn'].includes(this.sourceControlType)) {
          const validRet = await this.$refs?.repoInfo?.valid();
          if (!validRet) {
            window.scrollTo(0, 0);
            return;
          }

          this.repoData = this.$refs?.repoInfo?.getData();
        }
      }
      this.curStep = 2;
      this.$nextTick(() => {
        // 默认编辑态
        this.$refs.processRef?.handleEditClick();
        this.$refs.hookRef?.handleEditClick();
      });
    },

    // 上一步
    handlePrev() {
      this.curStep = 1;
    },

    // 处理应用示例填充
    handleSetMirrorUrl() {
      this.mirrorData.url = 'mirrors.tencent.com/bkpaas/django-helloworld';
      this.$refs.validate2.clearError();
    },

    // 初始化部署配置数据
    initCloudAppDataFunc() {
      this.initCloudAppData = {
        apiVersion: 'paas.bk.tencent.com/v1alpha2',
        kind: 'BkApp',
        metadata: { name: `${this.appCode}-m-${this.formData.name}` },
        spec: {
          build: {
            image: this.mirrorData.url,  // 镜像信息-镜像仓库
            imageCredentialsName: this.imageCredentialsData.name, // 镜像信息-镜像凭证-名称
          },
          processes: [
            {
              image: '',
              name: 'web',
              command: [],
              args: [],
              memory: '256Mi',
              cpu: '500m',
              targetPort: 5000,
            },
          ],
        },
      };
      this.localCloudAppData = _.cloneDeep(this.initCloudAppData);
      this.$store.commit('cloudApi/updateCloudAppData', this.initCloudAppData);
    },

    // 处理取消
    handleCancel() {
      if (this.curStep === 1) {
        this.$router.go(-1);
      } else {
        this.$refs?.processRef?.handleCancel();
        this.cloudAppData = _.cloneDeep(this.localCloudAppData);
        this.$store.commit('cloudApi/updateHookPageEdit', false);
        this.$store.commit('cloudApi/updateProcessPageEdit', false);
      }
    },

    // 获取凭证列表
    async getImageCredentialList() {
      try {
        const { appCode } = this;
        const res = await this.$store.dispatch('credential/getImageCredentialList', { appCode });
        this.imageCredentialList = res;
      } catch (e) {
        this.$paasMessage({
          theme: 'error',
          message: e.detail || this.$t('接口异常'),
        });
      }
    },

    // 前往创建镜像凭证页面
    handlerCreateImageCredential() {
      this.$router.push({ name: 'imageCredential' });
    },

    goBack() {
      this.$router.go(-1);
    },

    // 构建参数校验
    async buildParamsValidate() {
      let flag = true;
      if (!this.dockerfileData.buildParams.length) {
        return flag;
      }
      for (const index in this.dockerfileData.buildParams) {
        try {
          await this.$refs[`name-${index}`][0]?.validate()
            .finally(async () => {
              await this.$refs[`value-${index}`][0]?.validate();
            });
        } catch (error) {
          flag = false;
        }
      }
      return flag;
    },

    // 新建构建参数
    addBuildParams() {
      this.dockerfileData.buildParams.push({
        name: '',
        value: '',
      });
    },

    removeBuildParams(index) {
      this.dockerfileData.buildParams.splice(index, 1);
    },
  },
};
</script>

<style lang="scss" scoped>
@import "./index.scss";
.item-cls {
  /deep/ .bk-form-control .group-text {
    color: #3a84ff !important;
    background: #FAFBFD;
    line-height: 30px;
    cursor: pointer;
  }
}
.wrap .establish-title {
  text-align: left;
  padding-left: 24px;
  cursor: pointer;
  i {
    color: #3a84ff;
    font-size: 18px;
    transform: translateY(0px);
  }
}
.module-code-repo {
  /deep/ .bk-form .bk-label {
    padding-right: 18px;
  }
}
.dockerfile-cls{
  transform: translateX(-15px);
  .form-label {
    width: 105px;
  }
}
.pr8 {
  padding-right: 8px;
}
.image-manage-cls {
  /deep/ .bk-label {
    padding-right: 18px !important;
  }
}
</style>
<style lang="scss">
.module-item-cls {
  .bk-form-content{
    .form-error-tip{
        margin: 5px 0 0 100px;
    }
  }
}
.item-cls.image-item .bk-form-content .form-error-tip {
  margin: 0;
}
</style><|MERGE_RESOLUTION|>--- conflicted
+++ resolved
@@ -488,11 +488,7 @@
               <bk-alert
                 type="info">
                 <div slot="title">
-<<<<<<< HEAD
-                  {{ $t('钩子命令在构建目录下的 app_desc.yaml 文件中定义') }}
-=======
                   {{ $t('钩子命令在构建目录下的 app_desc.yaml 文件中定义。') }}
->>>>>>> d9fd4fc5
                   <a
                     target="_blank"
                     :href="GLOBAL.DOC.BUILD_PHASE_HOOK"
