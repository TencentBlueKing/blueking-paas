--- conflicted
+++ resolved
@@ -992,33 +992,22 @@
       }
 
       if (this.sourceOrigin === this.GLOBAL.APP_TYPES.CNATIVE_IMAGE) {  // 仅镜像
-<<<<<<< HEAD
-        // 空值端口过滤
-        this.createCloudAppData.spec.processes = this.createCloudAppData.spec?.processes?.map((p) => {
-          const { targetPort, ...targetValue } = p;
-          return (targetPort === '' || targetPort === null) ? targetValue : p;
-        });
-=======
->>>>>>> 84d7651e
         params.source_config = {
           source_repo_url: this.mirrorData.url,
           source_origin: this.sourceOrigin,
         };
         params.manifest = { ...this.createCloudAppData };
       }
-<<<<<<< HEAD
-=======
 
       // 空值端口过滤
       if (params.manifest?.spec && params.manifest.spec?.processes) {
-        params.manifest.spec?.processes?.forEach(process => {
+        params.manifest.spec?.processes?.forEach((process) => {
           if (process.targetPort === '' || process.targetPort === null) {
             delete process.targetPort;
           }
         });
       }
 
->>>>>>> 84d7651e
       try {
         this.formLoading = true;
 
