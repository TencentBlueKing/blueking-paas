--- conflicted
+++ resolved
@@ -448,9 +448,6 @@
     },
     deploymentInfo(v) {
       this.deploymentInfoBackUp = _.cloneDeep(v);
-<<<<<<< HEAD
-      this.setCurData();
-=======
       const versionInfo = this.deploymentInfoBackUp.state.deployment.latest_succeeded?.version_info || {};
       if (!Object.keys(versionInfo).length) return; // 没有数据就不处理
       this.curModulemirrorTag = versionInfo?.version_name;
@@ -463,7 +460,6 @@
           type: versionInfo?.version_type,
         };
       }
->>>>>>> 91bfab22
     },
   },
   methods: {
