--- conflicted
+++ resolved
@@ -1,18 +1,11 @@
 <template>
   <div class="stag-wrapper">
     <section class="top-operate">
-<<<<<<< HEAD
-      <!-- <bk-button :theme="'default'" class="mr10" @click="handleSetCloseExpand">
-        <i class="paasng-icon paasng-restore-screen"></i>
-        {{$t('全部收起')}}
-      </bk-button> -->
-=======
       <bk-button :theme="'default'" class="mr10" @click="handleSetCloseExpand">
         <i class="paasng-icon paasng-shouqi" v-if="isExpand"></i>
         <i class="paasng-icon paasng-zhankai" v-else></i>
         {{ isExpand ? $t('全部收起') : $t('全部展开') }}
       </bk-button>
->>>>>>> d395f659
       <div class="module-select-wrapper">
         <bk-select
           :disabled="false"
@@ -53,7 +46,7 @@
     return {
       moduleValue: '全部模块',
       showModuleList: [],
-      isExpand: false
+      isExpand: false,
     };
   },
 
