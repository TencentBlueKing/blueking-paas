<template>
  <div class="right-main">
    <!-- 部署历史 -->
    <div class="ps-top-bar" v-if="isDeployHistory">
      <div class="top-title flex-row align-items-center">
        <i
          class="paasng-icon paasng-arrows-left icon-cls-back mr5"
          @click="goBack"
        />
        <h3>{{ $t('部署历史') }}</h3>
      </div>
    </div>
    <cloud-app-top-bar
      v-else
      :title="$t('部署管理')"
      :active="active"
      :nav-list="panels"
      :module-id="curModuleId"
      :right-title="$t('部署历史')"
      @change="handleTabChange"
      @right-config-click="toDeployHistory"
    />
    <paas-content-loader
      :is-loading="isLoading"
      placeholder="deploy-loading"
      :offset-top="30"
      class="app-container middle overview"
    >
      <!-- <component :is="curComponentsName" :key="curComponentsName"></component> -->
      <!-- 骨架屏 -->
      <router-view :key="routeIndex" :environment="active"></router-view>
    </paas-content-loader>
  </div>
</template>
<script>
import appBaseMixin from '@/mixins/app-base-mixin';
import cloudAppTopBar from '@/components/cloud-app-top-bar.vue';
// import stag from './comps/stag.vue';
// import prod from './comps/prod.vue';

export default {
  name: 'CloudDeployManagement',
  components: {
    cloudAppTopBar,
    // stag,
    // prod,
  },
  mixins: [appBaseMixin],
  data() {
    return {
      isLoading: true,
      active: 'stag',
      routeIndex: 0,
      panels: [
        { name: 'stag', label: '预发布环境', routeName: 'cloudAppDeployManageStag' },
        { name: 'prod', label: '生产环境', routeName: 'cloudAppDeployManageProd' },
      ],
    };
  },
  computed: {
    isDeployHistory () {
      return this.$route.meta.history;
    }
  },
  watch: {
    '$route'() {
      // eslint-disable-next-line no-plusplus
      this.routeIndex++;
    },
  },
  created() {
    setTimeout(() => {
      this.isLoading = false;
    }, 500);
  },
  methods: {
    handleTabChange(name) {
      this.active = name;
      const curEnv = this.panels.find(item => item.name === name);
      this.$router.push({
        name: curEnv.routeName,
      });
    },
<<<<<<< HEAD
  },
=======

    /** 部署历史 */
    toDeployHistory() {
      this.$router.push({
        name: 'cloudAppDeployHistory'
      });
    },

    goBack() {
      this.$router.go(-1);
    }
  }
>>>>>>> 7778ff06
};
</script>
<style lang="scss" scoped>
.right-main {
  .top-title {
    padding-left: 24px;
    h3 {
      font-size: 16px;
      color: #313238;
      font-weight: 400;
      margin-left: 4px;
    }
    .icon-cls-back{
      color: #3A84FF;
      font-size: 20px;
      font-weight: bold;
      cursor: pointer;
    }
  }
}
.cloud-deploy-management{
  padding-top: 0px;
  margin: 0;
  margin-top: 0 !important;
}
</style><|MERGE_RESOLUTION|>--- conflicted
+++ resolved
@@ -58,9 +58,9 @@
     };
   },
   computed: {
-    isDeployHistory () {
+    isDeployHistory() {
       return this.$route.meta.history;
-    }
+    },
   },
   watch: {
     '$route'() {
@@ -81,22 +81,18 @@
         name: curEnv.routeName,
       });
     },
-<<<<<<< HEAD
-  },
-=======
 
     /** 部署历史 */
     toDeployHistory() {
       this.$router.push({
-        name: 'cloudAppDeployHistory'
+        name: 'cloudAppDeployHistory',
       });
     },
 
     goBack() {
       this.$router.go(-1);
-    }
-  }
->>>>>>> 7778ff06
+    },
+  },
 };
 </script>
 <style lang="scss" scoped>
