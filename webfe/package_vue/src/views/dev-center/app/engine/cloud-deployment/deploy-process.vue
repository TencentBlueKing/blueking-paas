--- conflicted
+++ resolved
@@ -333,11 +333,7 @@
                         style="margin-right: 60px"
                       >
                         <span slot="title">
-<<<<<<< HEAD
-                          {{ $t('根据当前负载呵触发条件中设置的阈值自动扩缩容') }}
-=======
                           {{ $t('根据当前负载和触发条件中设置的阈值自动扩缩容') }}
->>>>>>> e27af46e
                           <a
                             target="_blank"
                             :href="GLOBAL.LINK.BK_APP_DOC + 'topics/paas/paas3_autoscaling'"
@@ -509,11 +505,7 @@
                         style="margin-right: 60px"
                       >
                         <span slot="title">
-<<<<<<< HEAD
-                          {{ $t('根据当前负载呵触发条件中设置的阈值自动扩缩容') }}
-=======
                           {{ $t('根据当前负载和触发条件中设置的阈值自动扩缩容') }}
->>>>>>> e27af46e
                           <a
                             target="_blank"
                             :href="GLOBAL.LINK.BK_APP_DOC + 'topics/paas/paas3_autoscaling'"
@@ -959,13 +951,13 @@
             trigger: 'blur',
           },
           {
-            validator: (v) => /^[a-z0-9]([-a-z0-9]){1,11}$/.test(v),
+            validator: v => /^[a-z0-9]([-a-z0-9]){1,11}$/.test(v),
             message: `${this.$t('请输入 2-12 个字符的小写字母、数字、连字符，以小写字母开头')}`,
             trigger: 'blur',
           },
           {
             validator: (v) => {
-              const panelName = this.panels.map((e) => e.name);
+              const panelName = this.panels.map(e => e.name);
               return !panelName.includes(v);
             },
             message: `${this.$t('不允许添加同名进程')}`,
@@ -1082,10 +1074,6 @@
         placements: ['bottom'],
       };
     },
-
-    localLanguage() {
-      return this.$store.state.localLanguage;
-    },
   },
   watch: {
     cloudAppData: {
@@ -1123,18 +1111,18 @@
 
           // 更多配置信息
           // 资源配额方案
-          this.extraConfigData.stag.resQuotaPlan = (this.envOverlayData?.resQuotas || []).find((e) => e.process === this.processNameActive && e.envName === 'stag') || { plan: 'default' };
-          this.extraConfigData.prod.resQuotaPlan = (this.envOverlayData?.resQuotas || []).find((e) => e.process === this.processNameActive && e.envName === 'prod') || { plan: 'default' };
+          this.extraConfigData.stag.resQuotaPlan = (this.envOverlayData?.resQuotas || []).find(e => e.process === this.processNameActive && e.envName === 'stag') || { plan: 'default' };
+          this.extraConfigData.prod.resQuotaPlan = (this.envOverlayData?.resQuotas || []).find(e => e.process === this.processNameActive && e.envName === 'prod') || { plan: 'default' };
 
           // 扩缩容-自动
-          const autoscalingStag = (this.envOverlayData?.autoscaling || []).find((e) => e.process === this.processNameActive && e.envName === 'stag');
-          const autoscalingProd = (this.envOverlayData?.autoscaling || []).find((e) => e.process === this.processNameActive && e.envName === 'prod');
+          const autoscalingStag = (this.envOverlayData?.autoscaling || []).find(e => e.process === this.processNameActive && e.envName === 'stag');
+          const autoscalingProd = (this.envOverlayData?.autoscaling || []).find(e => e.process === this.processNameActive && e.envName === 'prod');
           this.extraConfigData.stag.isAutoscaling = !!autoscalingStag;
           this.extraConfigData.prod.isAutoscaling = !!autoscalingProd;
 
           // 扩缩容-手动
-          const replicasStag = (this.envOverlayData?.replicas || []).find((e) => e.process === this.processNameActive && e.envName === 'stag') || { count: 1 };
-          const replicasProd = (this.envOverlayData?.replicas || []).find((e) => e.process === this.processNameActive && e.envName === 'prod') || { count: 1 };
+          const replicasStag = (this.envOverlayData?.replicas || []).find(e => e.process === this.processNameActive && e.envName === 'stag') || { count: 1 };
+          const replicasProd = (this.envOverlayData?.replicas || []).find(e => e.process === this.processNameActive && e.envName === 'prod') || { count: 1 };
 
           // 自动
           if (!!autoscalingStag) {
@@ -1409,7 +1397,8 @@
             return e;
           });
 
-          this.bkappAnnotations[this.imageCrdlAnnoKey] = this.bkappAnnotations[this.imageLocalCrdlAnnoKey]; // 旧的bkappAnnotations数据需要赋值给新的
+          // 旧的bkappAnnotations数据需要赋值给新的
+          this.bkappAnnotations[this.imageCrdlAnnoKey] = this.bkappAnnotations[this.imageLocalCrdlAnnoKey];
           delete this.bkappAnnotations[this.imageLocalCrdlAnnoKey];
 
           // this.handleBtnGroupClick(this.processDialog.name);
@@ -1470,13 +1459,16 @@
       this.formData = this.processData[0];
 
       // 过滤外层envOverlay中的自动调节数据
-      this.localCloudAppData.spec.envOverlay.autoscaling = (this.localCloudAppData.spec.envOverlay.autoscaling || []).filter((e) => e.process !== this.processNameActive);
+      this.localCloudAppData.spec.envOverlay.autoscaling = (this.localCloudAppData.spec.envOverlay.autoscaling || [])
+        .filter(e => e.process !== this.processNameActive);
 
       // 过滤外层envOverlay中配额数据
-      this.localCloudAppData.spec.envOverlay.resQuotas = (this.localCloudAppData.spec.envOverlay.resQuotas || []).filter((e) => e.process !== this.processNameActive);
+      this.localCloudAppData.spec.envOverlay.resQuotas = (this.localCloudAppData.spec.envOverlay.resQuotas || [])
+        .filter(e => e.process !== this.processNameActive);
 
       // 过滤外层envOverlay中副本数量
-      this.localCloudAppData.spec.envOverlay.replicas = (this.localCloudAppData.spec.envOverlay?.replicas || []).filter((e) => e.process !== this.processNameActive);
+      this.localCloudAppData.spec.envOverlay.replicas = (this.localCloudAppData.spec.envOverlay?.replicas || [])
+        .filter(e => e.process !== this.processNameActive);
 
       this.processData = this.localCloudAppData.spec.processes;
       this.panels = _.cloneDeep(this.processData);
@@ -1493,10 +1485,12 @@
     handleFilterAutoscalingData(data, process) {
       if (this.extraConfigData[this.envName].isAutoscaling) {
         // 自动调节 需要过滤手动调节相关数据
-        this.localCloudAppData.spec.envOverlay.replicas = (data?.replicas || []).filter((e) => !(e.process === process && e.envName === this.envName));
+        this.localCloudAppData.spec.envOverlay.replicas = (data?.replicas || [])
+          .filter(e => !(e.process === process && e.envName === this.envName));
       } else {
         // 手动调节 需要过滤自动调节相关数据
-        this.localCloudAppData.spec.envOverlay.autoscaling = (data?.autoscaling || []).filter((e) => !(e.process === process && e.envName === this.envName));
+        this.localCloudAppData.spec.envOverlay.autoscaling = (data?.autoscaling || [])
+          .filter(e => !(e.process === process && e.envName === this.envName));
       }
     },
 
@@ -1518,9 +1512,11 @@
         this.localCloudAppData.spec.envOverlay = {};
       }
 
-      const resQuotasWithProcessEnv = (this.localCloudAppData.spec?.envOverlay?.resQuotas || []).filter((e) => e.process === resQuotaPlanData.process && e.envName === resQuotaPlanData.envName) || [];
-
-      const resQuotasFilterData = (this.localCloudAppData.spec?.envOverlay?.resQuotas || []).filter((e) => e.process !== resQuotaPlanData.process || e.envName !== resQuotaPlanData.envName) || [];
+      const resQuotasWithProcessEnv = (this.localCloudAppData.spec?.envOverlay?.resQuotas || [])
+        .filter(e => e.process === resQuotaPlanData.process && e.envName === resQuotaPlanData.envName) || [];
+
+      const resQuotasFilterData = (this.localCloudAppData.spec?.envOverlay?.resQuotas || [])
+        .filter(e => e.process !== resQuotaPlanData.process || e.envName !== resQuotaPlanData.envName) || [];
 
       if (!resQuotasWithProcessEnv.length) {
         // 没有resQuotas时
@@ -1539,9 +1535,11 @@
 
       if (replicasData.count) {
         // 副本数量
-        const replicasWithProcessEnv = (this.localCloudAppData.spec?.envOverlay?.replicas || []).filter((e) => e.process === replicasData.process && e.envName === replicasData.envName) || [];
-
-        const replicasFilterData = (this.localCloudAppData.spec?.envOverlay?.replicas || []).filter((e) => e.process !== replicasData.process || e.envName !== replicasData.envName) || [];
+        const replicasWithProcessEnv = (this.localCloudAppData.spec?.envOverlay?.replicas || [])
+          .filter(e => e.process === replicasData.process && e.envName === replicasData.envName) || [];
+
+        const replicasFilterData = (this.localCloudAppData.spec?.envOverlay?.replicas || [])
+          .filter(e => e.process !== replicasData.process || e.envName !== replicasData.envName) || [];
         if (!replicasWithProcessEnv.length) {
           if (!this.localCloudAppData.spec.envOverlay.replicas) {
             this.localCloudAppData.spec.envOverlay.replicas = [];
@@ -1569,10 +1567,11 @@
           minReplicas: minReplicas ? Number(minReplicas) : 1,
           maxReplicas: maxReplicas ? Number(maxReplicas) : '',
         };
-        const autoscalingWithProcessEnv =
-          (this.localCloudAppData.spec?.envOverlay?.autoscaling || []).filter((e) => e.process === autoscalingData.process && e.envName === autoscalingData.envName) || [];
-
-        const autoscalingFilterData = (this.localCloudAppData.spec?.envOverlay?.autoscaling || []).filter((e) => e.process !== autoscalingData.process || e.envName !== autoscalingData.envName) || [];
+        const autoscalingWithProcessEnv = (this.localCloudAppData.spec?.envOverlay?.autoscaling || [])
+          .filter(e => e.process === autoscalingData.process && e.envName === autoscalingData.envName) || [];
+
+        const autoscalingFilterData = (this.localCloudAppData.spec?.envOverlay?.autoscaling || [])
+          .filter(e => e.process !== autoscalingData.process || e.envName !== autoscalingData.envName) || [];
 
         // 没有autoscaling时
         if (!autoscalingWithProcessEnv.length) {
@@ -1637,7 +1636,7 @@
       try {
         this.quotaPlansFlag = true;
         const res = await this.$store.dispatch('deploy/fetchQuotaPlans', {});
-        const data = res.find((e) => e.name === (this.extraConfigData[env].resQuotaPlan.plan || 'default'));
+        const data = res.find(e => e.name === (this.extraConfigData[env].resQuotaPlan.plan || 'default'));
         this.extraConfigData[env].limit = data.limit;
         this.extraConfigData[env].request = data.request;
       } catch (e) {
