--- conflicted
+++ resolved
@@ -20,17 +20,10 @@
     </div>
   </paas-content-loader>
 </template>
-<<<<<<< HEAD
 <script>
 import appBaseMixin from '@/mixins/app-base-mixin.js';
-import ResourceEditor from './comps/deploy-resource-editor';
-import EditorStatus from './comps/deploy-resource-editor/editor-status';
-import _ from 'lodash';
-=======
-<script>import appBaseMixin from '@/mixins/app-base-mixin.js';
 import ResourceEditor from '@/components/deploy-resource-editor';
 import EditorStatus from '@/components/deploy-resource-editor/editor-status';
->>>>>>> b7ba74b7
 export default {
   components: {
     ResourceEditor,
@@ -64,23 +57,6 @@
   watch: {
     cloudAppData: {
       handler(val) {
-<<<<<<< HEAD
-        if (val.spec) {
-          val.spec.processes.forEach((element) => {
-            if (typeof element.isEdit === 'boolean') {
-              // false 也需要删除
-              delete element.isEdit;
-            }
-          });
-          val.spec.configuration.env.forEach((element) => {
-            if (element.envName) {
-              // envName 删除
-              delete element.envName;
-            }
-            if (element.isAdd) {
-              delete element.isAdd;
-            }
-=======
         if (val.length) {
           console.log(11111, val);
           this.$nextTick(() => {
@@ -88,7 +64,6 @@
               this.detail = val[0];
               this.$refs.editorRef?.setValue(val[0]);
             }, 500);
->>>>>>> b7ba74b7
           });
         }
       },
