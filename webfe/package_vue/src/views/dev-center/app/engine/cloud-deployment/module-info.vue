--- conflicted
+++ resolved
@@ -17,86 +17,6 @@
             {{ $t('编辑') }}
           </div>
         </div>
-<<<<<<< HEAD
-      </div>
-      <div class="form-detail mt20 pb20 border-b" v-if="!isBasePageEdit">
-        <bk-form
-          :model="buildData">
-          <bk-form-item
-            :label="$t('托管方式：')">
-            <span class="form-text">{{ artifactType || '--' }}</span>
-          </bk-form-item>
-          <bk-form-item
-            :label="$t('镜像仓库：')">
-            <span class="form-text">{{ buildData.image || '--' }}</span>
-          </bk-form-item>
-          <bk-form-item
-            :label="$t('镜像凭证：')">
-            <span class="form-text">{{ buildData.imageCredentialsName || '--' }}</span>
-          </bk-form-item>
-        </bk-form>
-      </div>
-
-      <div class="form-edit mt20 pb20 border-b" v-else>
-        <bk-form
-          :model="buildData">
-          <bk-form-item
-            :label="$t('托管方式：')">
-            <span class="form-text">{{ artifactType || '--' }}</span>
-          </bk-form-item>
-
-          <bk-form-item
-            :label="$t('镜像仓库：')">
-            <bk-input
-              v-model="buildData.image"
-              style="width: 450px;"
-              :placeholder="$t('示例镜像：mirrors.tencent.com/bkpaas/django-helloworld')"
-            >
-
-              <template slot="append">
-                <div
-                  class="group-text form-text-append"
-                  @click="handleSetMirrorUrl"
-                >应用示例</div>
-              </template>
-            </bk-input>
-            <span class="input-tips">{{ $t('镜像应监听“容器端口“处所指定的端口号，或环境变量值 $PORT 来提供 HTTP服务。') }}</span>
-          </bk-form-item>
-
-          <bk-form-item
-            :label="$t('镜像凭证：')">
-            <bk-select
-              v-model="buildData.imageCredentialsName"
-              style="width: 450px;"
-              searchable
-            >
-              <bk-option
-                v-for="option in credentialList"
-                :id="option.name"
-                :key="option.name"
-                :name="option.name"
-              />
-            </bk-select>
-          </bk-form-item>
-        </bk-form>
-
-        <div class="ml150">
-          <bk-button
-            theme="primary"
-            title="保存"
-            class="mr20 mt20"
-            @click="handleSave">
-            {{ $t('保存') }}
-          </bk-button>
-
-          <bk-button
-            :theme="'default'"
-            title="取消"
-            class="mt20"
-            @click="handleCancel">
-            {{ $t('取消') }}
-          </bk-button>
-=======
         <div class="form-detail mt20 pb20 pl40 border-b" v-if="!isBasePageEdit">
           <bk-form
             :model="buildData">
@@ -113,7 +33,6 @@
               <span class="form-text">{{ buildData.imageCredentialsName || '--' }}</span>
             </bk-form-item>
           </bk-form>
->>>>>>> f256e0f5
         </div>
 
         <div class="form-edit mt20 pb20 border-b" v-else>
