--- conflicted
+++ resolved
@@ -148,16 +148,7 @@
                     <i class="paasng-icon paasng-icon-more" v-bk-tooltips="{ content: $t('启动进程后才能进行扩缩容'), disabled: process.available_instance_count || process.desired_replicas }" />
                   </template>
                   <ul class="bk-dropdown-list" slot="dropdown-content">
-<<<<<<< HEAD
-                    <li>
-                      <a
-                        href="javascript:void(0);"
-                        class="blue"
-                        @click="showProcessConfigDialog(process, index)"
-                      > {{ $t('扩缩容') }} </a>
-                    </li>
-=======
-                      <!-- <li>
+                    <!-- <li>
                         <a
                           text
                           href="javascript:void(0);"
@@ -165,9 +156,10 @@
                           @click="showProcessConfigDialog(process, index)"
                         > {{ $t('扩缩容') }} </a>
                       </li> -->
-                      <bk-button text size="small" @click="showProcessConfigDialog(process, index)"
-                      :disabled="!process.available_instance_count || !process.desired_replicas"> {{ $t('扩缩容') }}</bk-button>
->>>>>>> e6cbecf1
+                    <bk-button
+                      text size="small" @click="showProcessConfigDialog(process, index)"
+                      :disabled="!process.available_instance_count
+                        || !process.desired_replicas"> {{ $t('扩缩容') }}</bk-button>
                   </ul>
                 </bk-dropdown-menu>
               </div>
@@ -538,11 +530,12 @@
           </bk-form-item>
           <bk-form-item v-if="autoscaling" :label="$t('触发条件：')">
             <div class="rate-container">
-              <span>{{ $t('CPU 使用率') }} = <bk-input class="w80" v-model="defaultUtilizationRate" disabled></bk-input> </span>
+              <span>{{ $t('CPU 使用率') }} =
+                <bk-input class="w80" v-model="defaultUtilizationRate" disabled></bk-input> </span>
               <i
-                    class="paasng-icon paasng-exclamation-circle uv-tips ml10"
-                    v-bk-tooltips="autoScalingTip"
-                  />
+                class="paasng-icon paasng-exclamation-circle uv-tips ml10"
+                v-bk-tooltips="autoScalingTip"
+              />
             </div>
           </bk-form-item>
           <bk-form-item v-if="autoscaling" class="desc-form-item" :label-width="10">
@@ -550,7 +543,8 @@
               <p>
                 {{$t('当')}} {{$t('CPU 使用率')}} > <span class="cpu-num">85%</span> {{$t('时')}}，{{$t('会触发扩容')}}
               </p>
-              <p>{{$t('当')}} {{$t('CPU 使用率')}} &lt; <span class="cpu-num">{{shrinkLimit}}</span> {{$t('时')}}，{{$t('会触发缩容')}}
+              <p>{{$t('当')}} {{$t('CPU 使用率')}} &lt;
+                <span class="cpu-num">{{shrinkLimit}}</span> {{$t('时')}}，{{$t('会触发缩容')}}
               </p>
             </div>
           </bk-form-item>
@@ -577,16 +571,22 @@
           <bk-form
             :rules="scalingRules" :model="scalingConfig"
             ref="scalingConfigForm"
-<<<<<<< HEAD
-            class="auto-form" :label-width="0">
-            <p class="mb10">
-              {{$t('当')}} {{$t('CPU 使用率')}} > <span class="cpu-num">85%</span> {{$t('时')}}，{{$t('会触发扩容')}}
-              <i
-                class="paasng-icon paasng-exclamation-circle uv-tips"
-                v-bk-tooltips="autoScalingTip"
-              />
-            </p>
-            <bk-form-item property="maxReplicas">
+            class="auto-form" :label-width="0"
+            form-type="inline"
+          >
+            <bk-form-item property="minReplicas" error-display-type="normal">
+              <bk-input
+                type="number"
+                :placeholder="minReplicasNum + ' - ' + maxReplicasNum"
+                class="dia-input"
+                v-model="scalingConfig.minReplicas"
+              >
+                <template slot="prepend">
+                  <div class="group-text">{{$t('最小副本数')}}</div>
+                </template>
+              </bk-input>
+            </bk-form-item>
+            <bk-form-item property="maxReplicas" error-display-type="normal" class="ml20">
               <bk-input
                 type="number"
                 :placeholder="'1 - ' + maxReplicasNum"
@@ -594,59 +594,11 @@
                 v-model="scalingConfig.maxReplicas"
               >
                 <template slot="prepend">
-                  <div class="group-text">{{$t('扩容上限')}}</div>
-                </template>
-              </bk-input>
-            </bk-form-item>
-            <p class="mb10 mt10">{{$t('当')}} {{$t('CPU 使用率')}} &lt; <span class="cpu-num">{{shrinkLimit}}</span> {{$t('时')}}，{{$t('会触发缩容')}}
-              <i
-                class="paasng-icon paasng-exclamation-circle uv-tips"
-                v-bk-tooltips="autoScalingTip"
-              />
-            </p>
-            <bk-form-item property="minReplicas">
-              <bk-input
-                type="number"
-                :placeholder="minReplicasNum + ' - ' + maxReplicasNum"
-                class="dia-input"
-                v-model="scalingConfig.minReplicas"
-              >
-                <template slot="prepend">
-                  <div class="group-text">{{$t('缩容下限')}}</div>
+                  <div class="group-text">{{$t('最大副本数')}}</div>
                 </template>
               </bk-input>
             </bk-form-item>
           </bk-form>
-=======
-            class="auto-form" :label-width="0"
-            form-type="inline"
-            >
-            <bk-form-item property="minReplicas" error-display-type="normal">
-                <bk-input
-                  type="number"
-                  :placeholder="minReplicasNum + ' - ' + maxReplicasNum"
-                  class="dia-input"
-                  v-model="scalingConfig.minReplicas"
-                >
-                  <template slot="prepend">
-                    <div class="group-text">{{$t('最小副本数')}}</div>
-                  </template>
-                </bk-input>
-              </bk-form-item>
-              <bk-form-item property="maxReplicas" error-display-type="normal" class="ml20">
-                <bk-input
-                  type="number"
-                  :placeholder="'1 - ' + maxReplicasNum"
-                  class="dia-input"
-                  v-model="scalingConfig.maxReplicas"
-                >
-                  <template slot="prepend">
-                    <div class="group-text">{{$t('最大副本数')}}</div>
-                  </template>
-                </bk-input>
-              </bk-form-item>
-            </bk-form>
->>>>>>> e6cbecf1
         </div>
       </div>
     </bk-dialog>
@@ -675,13 +627,11 @@
   </div>
 </template>
 
-<script>import ECharts from 'vue-echarts/components/ECharts.vue';
+<script> import ECharts from 'vue-echarts/components/ECharts.vue';
 import 'echarts/lib/chart/line';
 import 'echarts/lib/component/tooltip';
-import dropdown from '@/components/ui/Dropdown';
 import tooltipConfirm from '@/components/ui/TooltipConfirm';
 import moment from 'moment';
-import numInput from '@/components/ui/bkInput';
 import chartOption from '@/json/instance-chart-option';
 import appBaseMixin from '@/mixins/app-base-mixin';
 import $ from 'jquery';
@@ -705,9 +655,7 @@
 let timeShortCutText = '';
 export default {
   components: {
-    dropdown,
     tooltipConfirm,
-    numInput,
     chart: ECharts,
   },
   mixins: [appBaseMixin, sidebarDiffMixin],
@@ -726,7 +674,7 @@
           start.setTime(start.getTime() - 60 * 1000 * 5);
           return [start, end];
         },
-        onClick(picker) {
+        onClick() {
           timeRangeCache = '5m';
           timeShortCutText = i18n.t('最近5分钟');
         },
@@ -739,7 +687,7 @@
           start.setTime(start.getTime() - 3600 * 1000 * 1);
           return [start, end];
         },
-        onClick(picker) {
+        onClick() {
           timeRangeCache = '1h';
           timeShortCutText = i18n.t('最近1小时');
         },
@@ -752,7 +700,7 @@
           start.setTime(start.getTime() - 3600 * 1000 * 3);
           return [start, end];
         },
-        onClick(picker) {
+        onClick() {
           timeRangeCache = '3h';
           timeShortCutText = i18n.t('最近3小时');
         },
@@ -765,7 +713,7 @@
           start.setTime(start.getTime() - 3600 * 1000 * 12);
           return [start, end];
         },
-        onClick(picker) {
+        onClick() {
           timeRangeCache = '12h';
           timeShortCutText = i18n.t('最近12小时');
         },
@@ -778,7 +726,7 @@
           start.setTime(start.getTime() - 3600 * 1000 * 24);
           return [start, end];
         },
-        onClick(picker) {
+        onClick() {
           timeRangeCache = '1d';
           timeShortCutText = i18n.t('最近1天');
         },
@@ -794,7 +742,7 @@
           start.setTime(start.getTime() - 3600 * 1000 * 24 * 7);
           return [start, end];
         },
-        onClick(picker) {
+        onClick() {
           timeRangeCache = '7d';
           timeShortCutText = i18n.t('最近7天');
         },
@@ -950,10 +898,7 @@
       autoScalDisableConfig: {},
       curTargetMaxReplicas: 0,
       curTargetMinReplicas: 0,
-<<<<<<< HEAD
-=======
-      defaultUtilizationRate: '85%'
->>>>>>> e6cbecf1
+      defaultUtilizationRate: '85%',
     };
   },
   computed: {
@@ -979,7 +924,7 @@
     },
     '$route'() {
       this.init();
-      this.getAutoScalFlag()  //切换路由也需要获取featureflag
+      this.getAutoScalFlag();  // 切换路由也需要获取featureflag
     },
     'processConfigDialog.visiable'(val) {
       if (val) {
@@ -1040,23 +985,15 @@
               trigger: 'blur',
             },
             {
-<<<<<<< HEAD
               validator(v) {
                 const minReplicas = Number(v);
                 const maxReplicas = Number(that.scalingConfig.maxReplicas);
                 return minReplicas <= maxReplicas;
-=======
-                validator(v) {
-                  const minReplicas = Number(v)
-                  const maxReplicas = Number(that.scalingConfig.maxReplicas)
-                  return minReplicas <= maxReplicas;
-                },
-                message() {
-                  return `${i18n.t('最小副本数不可大于最大副本数')}`;
-                },
-                trigger: 'blur',
->>>>>>> e6cbecf1
               },
+              message() {
+                return `${i18n.t('最小副本数不可大于最大副本数')}`;
+              },
+              trigger: 'blur',
               message() {
                 return `${i18n.t('缩容下限不可大于扩容上限')}`;
               },
@@ -1114,7 +1051,7 @@
       });
     },
 
-    handlerChange(dates, type) {
+    handlerChange(dates) {
       this.dateParams.start_time = dates[0];
       this.dateParams.end_time = dates[1];
       this.dateParams.time_range = timeRangeCache || 'customized';
@@ -1161,7 +1098,7 @@
     hideTooltipConfirm(process) {
       clearTimeout(this.tooltipTimer);
       this.tooltipTimer = setTimeout(() => {
-        this.$refs.tooltipConfirm.forEach((tooltip, tooltipIndex) => {
+        this.$refs.tooltipConfirm.forEach((tooltip) => {
           tooltip.cancel();
         });
         process.isShowTooltipConfirm = false;
@@ -1869,7 +1806,7 @@
       }
     },
 
-    showProcessConfigDialog(process, index) {
+    showProcessConfigDialog(process) {
       if (this.isAppOfflined) {
         this.$paasMessage({
           theme: 'error',
@@ -1899,7 +1836,7 @@
       this.curTargetReplicas = this.processPlan.targetReplicas;
     },
 
-    showProcessDetailDialog(process, index) {
+    showProcessDetailDialog(process) {
       this.processPlan = {
         replicas: process.instance,
         processType: process.name,
@@ -2247,7 +2184,7 @@
       }
     },
 
-    handleAutoChange(val) {
+    handleAutoChange() {
       // 切换tab 数据重置
       this.processPlan.targetReplicas = this.curTargetReplicas;
       this.scalingConfig.maxReplicas = this.curTargetMaxReplicas;
