--- conflicted
+++ resolved
@@ -51,106 +51,74 @@
             >
               {{ process.cmd }}
             </div>
-            <div class="status-container">
-              <div class="process-operate">
-                <a
-                  slot="trigger"
-                  v-bk-tooltips="$t('进程详情')"
-                  class="icon-info-l icon-info-base ps-icon-btn-circle no-border"
-                  @click="showProcessDetailDialog(process, index)"
+            <div class="process-operate">
+              <a
+                slot="trigger"
+                v-bk-tooltips="$t('进程详情')"
+                class="icon-info-l icon-info-base ps-icon-btn-circle no-border"
+                @click="showProcessDetailDialog(process, index)"
+              >
+                <i class="paasng-icon paasng-info-line" />
+              </a>
+              <a
+                v-if="platformFeature.ENABLE_WEB_CONSOLE"
+                slot="trigger"
+                v-bk-tooltips="$t('访问控制台')"
+                class="icon-info-d icon-info-base ps-icon-btn-circle no-border"
+                @click="showProcessDetail(process)"
+              >
+                <i class="paasng-icon paasng-diff-2" />
+              </a>
+              <template v-if="process.targetStatus === 'start'">
+                <div
+                  v-bk-tooltips="process.operateIconTitle"
+                  class="tool-confirm-wrapper"
+                  @click="confirmClick(process)"
+                  @mouseover="clearTooltipTimer(process)"
+                  @mouseout="hideTooltipConfirm(process)"
                 >
-                  <i class="paasng-icon paasng-info-line" />
-                </a>
-<<<<<<< HEAD
-                <a
-                  v-if="platformFeature.ENABLE_WEB_CONSOLE"
-                  slot="trigger"
-                  v-bk-tooltips="$t('访问控制台')"
-                  class="icon-info-d icon-info-base ps-icon-btn-circle no-border"
-                  @click="showProcessDetail(process)"
-                >
-                  <i class="paasng-icon paasng-diff-2" />
-                </a>
-                <template v-if="process.targetStatus === 'start'">
-                  <div
-                    v-bk-tooltips="process.operateIconTitle"
-                    class="tool-confirm-wrapper"
-                    @click="confirmClick(process)"
-                    @mouseover="clearTooltipTimer(process)"
+                  <tooltip-confirm
+                    ref="tooltipConfirm"
+                    :ok-text="$t('确定')"
+                    :cancel-text="$t('取消')"
+                    :theme="'ps-tooltip'"
+                    @ok="updateProcess(process, index)"
+                    @cancel="closeProcess(process)"
+                    @mouseover="clearTooltipTimer(process, 'show')"
                     @mouseout="hideTooltipConfirm(process)"
                   >
-                    <tooltip-confirm
-                      ref="tooltipConfirm"
-                      :ok-text="$t('确定')"
-                      :cancel-text="$t('取消')"
-                      :theme="'ps-tooltip'"
-                      @ok="updateProcess(process, index)"
-                      @cancel="closeProcess(process)"
-                      @mouseover="clearTooltipTimer(process, 'show')"
-                      @mouseout="hideTooltipConfirm(process)"
+                    <a
+                      slot="trigger"
+                      class="ps-icon-btn-circle operate-process-icon stop"
+                      href="javascript:;"
+                      :class="{ 'disabled': isAppOfflined }"
                     >
-                      <a
-                        slot="trigger"
-                        class="ps-icon-btn-circle operate-process-icon stop"
-                        href="javascript:;"
-                        :class="{ 'disabled': isAppOfflined }"
+                      <div class="square-icon" />
+                      <!-- <i></i> -->
+                      <img
+                        src="/static/images/btn_loading.gif"
+                        class="loading"
+                        style="margin-right: 0;"
                       >
-                        <div class="square-icon" />
-                        <!-- <i></i> -->
-                        <img
-                          src="/static/images/btn_loading.gif"
-                          class="loading"
-                          style="margin-right: 0;"
-                        >
-                      </a>
-                    </tooltip-confirm>
-                  </div>
-                </template>
-                <template v-else>
-                  <a
-                    v-bk-tooltips="isAppOfflined ? $t('模块已下架，不可操作') : process.operateIconTitle"
-                    class="ps-icon-btn-circle operate-process-icon on start"
-                    href="javascript:"
-                    :class="{ 'disabled': isAppOfflined }"
-                    @click="patchProcess(process, index)"
+                    </a>
+                  </tooltip-confirm>
+                </div>
+              </template>
+              <template v-else>
+                <a
+                  v-bk-tooltips="isAppOfflined ? $t('模块已下架，不可操作') : process.operateIconTitle"
+                  class="ps-icon-btn-circle operate-process-icon on start"
+                  href="javascript:"
+                  :class="{ 'disabled': isAppOfflined }"
+                  @click="patchProcess(process, index)"
+                >
+                  <i />
+                  <img
+                    src="/static/images/btn_loading.gif"
+                    class="loading"
+                    style="margin-right: 0;"
                   >
-                    <i />
-                    <img
-                      src="/static/images/btn_loading.gif"
-                      class="loading"
-                      style="margin-right: 0;"
-                    >
-                  </a>
-                </template>
-
-                <dropdown
-                  ref="operateDropRef"
-                  :options="{ position: 'bottom right' }"
-                >
-                  <a
-                    slot="trigger"
-                    href="javascript:void(0);"
-                    class="ps-icon-btn-circle no-border a-more"
-                  >
-                    <i class="paasng-icon paasng-icon-more" />
-                  </a>
-                  <div slot="content">
-                    <ul class="ps-list-group-link spacing-x0">
-                      <li>
-                        <a
-                          href="javascript:void(0);"
-                          class="blue"
-                          @click="showProcessConfigDialog(process, index)"
-                        > {{ $t('扩缩容') }} </a>
-                      </li>
-                    </ul>
-                  </div>
-                </dropdown>
-              </div>
-              <div
-                v-if="process.status === 'Running'"
-                class="process-status"
-=======
+                </a>
               </template>
               <bk-dropdown-menu
                 trigger="click"
@@ -178,7 +146,6 @@
               <img
                 src="/static/images/btn_loading.gif"
                 class="loading"
->>>>>>> 1d4c589e
               >
                 <img
                   src="/static/images/btn_loading.gif"
@@ -2878,7 +2845,6 @@
     .process-empty {
         height: 280px;
     }
-<<<<<<< HEAD
     .auto-container{
       margin-top: 20px;
       padding-top: 20px;
@@ -2895,7 +2861,6 @@
     .dia-input {
         width: 240px
       }
-=======
     .dropdown-menu-cls {
       left: 10px;
       i {
@@ -2903,5 +2868,4 @@
         color: #3A84FF;
       }
     }
->>>>>>> 1d4c589e
 </style>