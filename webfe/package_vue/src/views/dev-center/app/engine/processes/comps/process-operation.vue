<template>
  <div>
    <div>
      <div
        class="process-table-wrapper"
        :class="!allProcesses.length ? 'reset-style' : ''"
      >
        <div
          v-if="allProcesses.length === 0"
          class="ps-no-result"
        >
          <table-empty
            class="pb30"
            empty
          />
        </div>
        <div
          v-for="(process, index) in allProcesses"
          v-else
          :key="index"
          class="process-item"
        >
          <div
            :key="process.status"
            class="process-item-header"
          >
            <div
              class="process-basic-info"
              @click="showProcessDetail(process)"
            >
              <a class="ps-icon-btn-circle no-border expanded-icon">
                <i :class="['paasng-icon paasng-bold',{ 'paasng-down-shape': process.name === curProcessKey, 'paasng-right-shape': process !== curProcess || !curProcessKey }]" />
              </a>
              <b
                v-bk-tooltips="process.name"
                class="process-name"
              >{{ process.name }}</b>
              <div class="instance-count">
                <span>{{ process.available_instance_count }} / {{ process.desired_replicas }}</span>
              </div>
            </div>
            <div
              class="process-command"
              @click="showProcessDetail(process)"
            >
              {{ process.cmd }}
            </div>
            <div class="process-operate">
              <a
                slot="trigger"
                v-bk-tooltips="$t('进程详情')"
                class="icon-info-l icon-info-base ps-icon-btn-circle no-border"
                @click="showProcessDetailDialog(process, index)"
              >
                <i class="paasng-icon paasng-info-line" />
              </a>
              <a
                v-if="platformFeature.ENABLE_WEB_CONSOLE"
                slot="trigger"
                v-bk-tooltips="$t('访问控制台')"
                class="icon-info-d icon-info-base ps-icon-btn-circle no-border"
                @click="showProcessDetail(process)"
              >
                <i class="paasng-icon paasng-diff-2" />
              </a>
              <template v-if="process.targetStatus === 'start'">
                <div
                  v-bk-tooltips="process.operateIconTitle"
                  class="tool-confirm-wrapper"
                  @click="confirmClick(process)"
                  @mouseover="clearTooltipTimer(process)"
                  @mouseout="hideTooltipConfirm(process)"
                >
                  <tooltip-confirm
                    ref="tooltipConfirm"
                    :ok-text="$t('确定')"
                    :cancel-text="$t('取消')"
                    :theme="'ps-tooltip'"
                    @ok="updateProcess(process, index)"
                    @cancel="closeProcess(process)"
                    @mouseover="clearTooltipTimer(process, 'show')"
                    @mouseout="hideTooltipConfirm(process)"
                  >
                    <a
                      slot="trigger"
                      class="ps-icon-btn-circle operate-process-icon stop"
                      href="javascript:;"
                      :class="{ 'disabled': isAppOfflined }"
                    >
                      <div class="square-icon" />
                      <!-- <i></i> -->
                      <img
                        src="/static/images/btn_loading.gif"
                        class="loading"
                        style="margin-right: 0;"
                      >
                    </a>
                  </tooltip-confirm>
                </div>
              </template>
              <template v-else>
                <a
                  v-bk-tooltips="isAppOfflined ? $t('模块已下架，不可操作') : process.operateIconTitle"
                  class="ps-icon-btn-circle operate-process-icon on start"
                  href="javascript:"
                  :class="{ 'disabled': isAppOfflined }"
                  @click="patchProcess(process, index)"
                >
                  <i />
                  <img
                    src="/static/images/btn_loading.gif"
                    class="loading"
                    style="margin-right: 0;"
                  >
                </a>
              </template>

              <dropdown
                ref="operateDropRef"
                :options="{ position: 'bottom right' }"
              >
                <a
                  slot="trigger"
                  href="javascript:void(0);"
                  class="ps-icon-btn-circle no-border a-more"
                >
                  <i class="paasng-icon paasng-icon-more" />
                </a>
                <div slot="content">
                  <ul class="ps-list-group-link spacing-x0">
                    <li>
                      <a
                        href="javascript:void(0);"
                        class="blue"
                        @click="showProcessConfigDialog(process, index)"
                      > {{ $t('调整实例数') }} </a>
                    </li>
                  </ul>
                </div>
              </dropdown>
            </div>
            <div
              v-if="process.status === 'Running'"
              class="process-status"
            >
              <img
                src="/static/images/btn_loading.gif"
                class="loading"
              >
              <span>
                {{ process.targetStatus === 'start' ? $t('启动中...') : $t('停止中...') }}
              </span>
            </div>
          </div>
          <div
            v-if="process.name === curProcessKey"
            class="process-item-table"
          >
            <div class="header-shadow" />
            <div class="process-item-table-wrapper">
              <table class="ps-table ps-table-default ps-instances-table ps-table-special">
                <thead>
                  <th> {{ $t('实例名称') }} </th>
                  <th> {{ $t('状态') }} </th>
                  <th> {{ $t('创建时间') }} </th>
                  <th style="min-width: 250px;">
                    {{ $t('操作') }}
                  </th>
                </thead>
                <tbody>
                  <template v-if="curProcess && curProcess.instances.length">
                    <tr
                      v-for="(instance, instanceIndex) in curProcess.instances"
                      :key="instanceIndex"
                    >
                      <td class="name">
                        <p v-bk-overflow-tips>
                          {{ instance.display_name }}
                        </p>
                      </td>
                      <td class="run-state">
                        <i
                          class="paasng-icon"
                          :class="instance.ready ? 'paasng-check-circle' : 'paasng-empty'"
                        />
                        <span
                          v-bk-tooltips="{content: getInstanceStateToolTips(instance)}"
                          v-dashed="9"
                        >{{ instance.state }}</span>
                      </td>
                      <td class="time">
                        <template v-if="instance.date_time !== 'Invalid date'">
                          {{ $t('创建于') }} {{ instance.date_time }}
                        </template>
                        <template v-else>
                          --
                        </template>
                      </td>
                      <td class="operate">
                        <a
                          href="javascript:void(0);"
                          class="blue"
                          @click="showInstanceLog(instance, process)"
                        > {{ $t('查看日志') }} </a>
                        <a
                          v-if="curAppInfo.feature.ENABLE_WEB_CONSOLE"
                          href="javascript:void(0);"
                          class="blue ml5"
                          @click="showInstanceConsole(instance, process)"
                        > {{ $t('访问控制台') }} </a>
                      </td>
                    </tr>
                  </template>
                  <template v-if="!curProcess || !curProcess.instances.length">
                    <tr class="process-empty">
                      <td colspan="4">
                        <div class="ps-no-result">
                          <table-empty
                            :empty-title="$t('暂无实例')"
                            empty
                          />
                        </div>
                      </td>
                    </tr>
                  </template>
                </tbody>
              </table>
            </div>
          </div>
        </div>
      </div>

      <bk-sideslider
        :width="800"
        v-model:is-show="processSlider.isShow"
        :title="processSlider.title"
        :quick-close="true"
        :before-close="handleBeforeClose"
      >
        <div
          id="log-container"
          slot="content"
          class="p0 instance-log-wrapper paas-log-box"
        >
          <div class="action-box">
            <bk-button
              :key="isLogsLoading"
              class="fr p0 f12 refresh-btn"
              style="width: 32px; min-width: 32px;"
              :disabled="isLogsLoading"
              @click="loadInstanceLog"
            >
              <span class="bk-icon icon-refresh f18" />
            </bk-button>

            <bk-form
              form-type="inline"
              class="fr mr5"
            >
              <bk-form-item :label="$t('时间段：')">
                <bk-select
                  v-model="curLogTimeRange"
                  style="width: 250px;"
                  :clearable="false"
                  :disabled="isLogsLoading"
                >
                  <bk-option
                    v-for="(option, index) in chartRangeList"
                    :id="option.id"
                    :key="index"
                    :name="option.name"
                  />
                </bk-select>
              </bk-form-item>
            </bk-form>
          </div>
          <div class="instance-textarea">
            <div
              class="textarea"
              style="height: 100%;"
            >
              <template v-if="!isLogsLoading && instanceLogs.length">
                <ul>
                  <li
                    v-for="(log, index) of instanceLogs"
                    :key="index"
                    class="stream-log"
                  >
                    <span
                      class="mr10"
                      style="min-width: 140px;"
                    >{{ log.timestamp }}</span>
                    <span class="pod-name">{{ log.podShortName }}</span>
                    <pre
                      class="message"
                      v-html="log.message || '--'"
                    />
                  </li>
                </ul>
              </template>
              <template v-else-if="isLogsLoading">
                <div class="log-loading-container">
                  <div class="log-loading">
                    {{ $t('日志获取中...') }}
                  </div>
                </div>
              </template>
              <template v-else>
                <p>
                  {{ $t('暂时没有日志记录') }}
                </p>
              </template>
            </div>
          </div>
        </div>
      </bk-sideslider>

      <bk-sideslider
        :width="750"
        v-model:is-show="chartSlider.isShow"
        :title="chartSlider.title"
        :quick-close="true"
        :before-close="handleChartBeforeClose"
        @hidden="handlerChartHide"
      >
        <div
          slot="content"
          class="p0 chart-wrapper"
        >
          <div
            v-if="curAppInfo.feature.RESOURCE_METRICS"
            v-bk-clickoutside="hideDatePicker"
            class="action-box"
          >
            <bk-form
              form-type="inline"
              style="float: right;"
            >
              <bk-date-picker
                v-model="initDateTimeRange"
                style="margin-top: 4px;"
                :shortcuts="dateShortCut"
                :shortcuts-type="'relative'"
                :format="'yyyy-MM-dd HH:mm:ss'"
                :placement="'bottom-end'"
                :placeholder="$t('选择日期时间范围')"
                :shortcut-close="true"
                :type="'datetimerange'"
                :options="datePickerOption"
                :open="isDatePickerOpen"
                @change="handlerChange"
                @pick-success="handlerPickSuccess"
              >
                <div
                  slot="trigger"
                  style="width: 310px; height: 28px;"
                  @click="toggleDatePicker"
                >
                  <button class="action-btn timer fr">
                    <i class="left-icon paasng-icon paasng-clock f16" />
                    <span class="text">{{ $t(timerDisplay) }}</span>
                    <i class="right-icon paasng-icon paasng-down-shape f12" />
                  </button>
                </div>
              </bk-date-picker>
            </bk-form>
          </div>
          <div
            v-if="curAppInfo.feature.RESOURCE_METRICS"
            class="chart-box"
          >
            <strong class="title"> {{ $t('CPU使用') }} <span class="sub-title"> {{ $t('（单位：核）') }} </span></strong>
            <chart
              ref="cpuLine"
              :options="cpuLine"
              auto-resize
              style="width: 750px; height: 300px; background: #1e1e21;"
            />
          </div>
          <div
            v-if="curAppInfo.feature.RESOURCE_METRICS"
            class="chart-box"
          >
            <strong class="title"> {{ $t('内存使用') }} <span class="sub-title"> {{ $t('（单位：MB）') }} </span></strong>
            <chart
              ref="memoryLine"
              :options="memoryLine"
              auto-resize
              style="width: 750px; height: 300px; background: #1e1e21;"
            />
          </div>
          <div class="slider-detail-wrapper">
            <label class="title"> {{ $t('详细信息') }} </label>
            <section class="detail-item">
              <label class="label"> {{ $t('类型：') }} </label>
              <div class="content">
                {{ processPlan.processType }}
              </div>
            </section>
            <section class="detail-item">
              <label class="label"> {{ $t('实例数上限：') }} </label>
              <div class="content">
                {{ processPlan.maxReplicas }}
              </div>
            </section>
            <section class="detail-item">
              <label class="label"> {{ $t('单实例资源配额：') }} </label>
              <div class="content">
                {{ $t('内存:') }} {{ processPlan.memLimit }} / CPU: {{ processPlan.cpuLimit }}
              </div>
            </section>
            <section class="detail-item">
              <label class="label"> {{ $t('进程间访问链接：') }} </label>
              <div class="content">
                {{ processPlan.clusterLink }}
              </div>
            </section>
            <p style="padding-left: 112px; margin-top: 5px; color: #c4c6cc;">
              {{ $t('注意：进程间访问链接地址只能用于同集群内的不同进程间通信，可在 “模块管理” 页面查看进程的集群信息。更多进程间通信的说明。请参考') }} <a
                target="_blank"
                :href="GLOBAL.DOC.PROCESS_SERVICE"
              > {{ $t('进程间通信') }} </a>
            </p>
          </div>
        </div>
      </bk-sideslider>
    </div>

    <!-- 进程实时日志 start -->
    <div
      v-if="isLogShow"
      class="instance-box"
    >
      <h3>{{ curProcessType.toUpperCase() }} {{ $t('进程实时日志') }} </h3>
      <div class="instance-p">
        <div class="instance-input">
          <input
            v-model="filterKeys"
            class="ps-form-control"
            type="text"
            :placeholder="$t('请输入关键字')"
          >
          <input
            class="ps-btn ps-btn-primary"
            type="button"
            :value="$t('过滤')"
            @click.stop.prevent="handleLogsFilter"
          >
        </div>
        <label @click="toggleRealTimeLog">
          <input
            type="checkbox"
            class="ps-checkbox-default"
            value="true"
            checked="checked"
          >
          <span> {{ $t('实时滚动') }} </span>
        </label>
      </div>
      <div class="logscroll">
        <div class="instance-textarea">
          <div class="textarea">
            <div class="inner">
              <p
                v-for="(item, itemIndex) in logDetail"
                :key="itemIndex"
                v-html="item"
              />
            </div>
            <div class="log-loading-container">
              <div class="log-loading">
                {{ $t('实时日志获取中...') }}
              </div>
            </div>
          </div>
        </div>
      </div>
    </div>
    <!-- 进程实时日志 end -->

    <!-- 进程设置 -->
    <bk-dialog
      v-model="processConfigDialog.visiable"
      width="400"
      :title="$t('调整实例数')"
      :header-position="'left'"
      :loading="processConfigDialog.isLoading"
      :theme="'primary'"
      :mask-close="false"
      @confirm="saveProcessConfig"
      @cancel="closeProcessConfig"
      @after-leave="afterCloseProcessConfig"
    >
      <div
        v-if="processConfigDialog.showForm"
        style="min-height: 65px;"
      >
        <bk-form
          ref="processConfigForm"
          :label-width="100"
          :model="processPlan"
        >
          <bk-form-item :label="$t('类型：')">
            <bk-input
              v-model="processPlan.processType"
              :disabled="true"
            />
          </bk-form-item>
          <bk-form-item
            :label="$t('实例数：')"
            :required="true"
            :rules="processPlanRules.targetReplicas"
            :property="'targetReplicas'"
          >
            <num-input
              type="number"
              :placeholder="$t('请输入')"
              :min="0"
              v-model:value="processPlan.targetReplicas"
            />
          </bk-form-item>
        </bk-form>
      </div>
    </bk-dialog>
    <!-- 进程设置 end -->

    <!-- 无法使用控制台 -->
    <bk-dialog
      v-model="processRefuseDialog.visiable"
      width="650"
      :title="$t('无法使用控制台功能')"
      :theme="'primary'"
      :mask-close="false"
      :loading="processRefuseDialog.isLoading"
    >
      <div>
        {{ processRefuseDialog.description }}
        <div class="mt10">
          <a
            :href="processRefuseDialog.link"
            target="_blank"
          > {{ $t('文档：') }} {{ processRefuseDialog.title }}</a>
        </div>
      </div>
    </bk-dialog>
    <!-- 无法使用控制台 end -->
  </div>
</template>

<script>import ECharts from 'vue-echarts/components/ECharts.vue';
import 'echarts/lib/chart/line';
import 'echarts/lib/component/tooltip';
import dropdown from '@/components/ui/Dropdown';
import tooltipConfirm from '@/components/ui/TooltipConfirm';
import moment from 'moment';
import numInput from '@/components/ui/bkInput';
import chartOption from '@/json/instance-chart-option';
import appBaseMixin from '@/mixins/app-base-mixin';
import $ from 'jquery';
import i18n from '@/language/i18n.js';
import sidebarDiffMixin from '@/mixins/sidebar-diff-mixin';

let maxReplicasNum = 0;

const initEndDate = moment().format('YYYY-MM-DD HH:mm:ss');
const initStartDate = moment().subtract(1, 'hours')
  .format('YYYY-MM-DD HH:mm:ss');
// const dateTextMap = {
//     '5m': '最近5分钟',
//     '1h': '最近1小时',
//     '3h': '最近3小时',
//     '12h': '最近12小时',
//     '1d': '最近1天',
//     '7d': '最近7天'
// }
let timeRangeCache = '';
let timeShortCutText = '';
export default {
  components : {
    dropdown,
    tooltipConfirm,
    numInput,
    chart: ECharts,
  },
  mixins: [appBaseMixin, sidebarDiffMixin],
  props: {
    environment: {
      type: String,
    },
  },
  data() {
    const dateShortCut = [
      {
        text: i18n.t('最近5分钟'),
        value() {
          const end = new Date();
          const start = new Date();
          start.setTime(start.getTime() - 60 * 1000 * 5);
          return [start, end];
        },
        onClick(picker) {
          timeRangeCache = '5m';
          timeShortCutText = i18n.t('最近5分钟');
        },
      },
      {
        text: i18n.t('最近1小时'),
        value() {
          const end = new Date();
          const start = new Date();
          start.setTime(start.getTime() - 3600 * 1000 * 1);
          return [start, end];
        },
        onClick(picker) {
          timeRangeCache = '1h';
          timeShortCutText = i18n.t('最近1小时');
        },
      },
      {
        text: i18n.t('最近3小时'),
        value() {
          const end = new Date();
          const start = new Date();
          start.setTime(start.getTime() - 3600 * 1000 * 3);
          return [start, end];
        },
        onClick(picker) {
          timeRangeCache = '3h';
          timeShortCutText = i18n.t('最近3小时');
        },
      },
      {
        text: i18n.t('最近12小时'),
        value() {
          const end = new Date();
          const start = new Date();
          start.setTime(start.getTime() - 3600 * 1000 * 12);
          return [start, end];
        },
        onClick(picker) {
          timeRangeCache = '12h';
          timeShortCutText = i18n.t('最近12小时');
        },
      },
      {
        text: i18n.t('最近1天'),
        value() {
          const end = new Date();
          const start = new Date();
          start.setTime(start.getTime() - 3600 * 1000 * 24);
          return [start, end];
        },
        onClick(picker) {
          timeRangeCache = '1d';
          timeShortCutText = i18n.t('最近1天');
        },
      },
    ];

    if (this.type === 'customLog' || this.type === 'accessLog') {
      dateShortCut.push({
        text: i18n.t('最近7天'),
        value() {
          const end = new Date();
          const start = new Date();
          start.setTime(start.getTime() - 3600 * 1000 * 24 * 7);
          return [start, end];
        },
        onClick(picker) {
          timeRangeCache = '7d';
          timeShortCutText = i18n.t('最近7天');
        },
      });
    }
    return {
      processConfigDialog: {
        isLoading: false,
        visiable: false,
        showForm: false,
      },
      processRefuseDialog: {
        isLoading: false,
        visiable: false,
        description: '',
        title: '',
        link: '',
      },
      curProcess: {
        instances: [],
      },
      allProcesses: [],
      curInstance: {
        name: '',
      },
      instanceLogs: [],
      // 进程操作相关变量
      loading: true,
      isAppOfflined: false,
      deploymentReady: false,
      pendingProcessList: [],
      processInterval: undefined,
      isLogsLoading: false,
      timer: 0,
      processPlan: {
        processType: 'unkonwn',
        targetReplicas: 0,
        maxReplicas: 0,
      },
      processPlanRules: {
        targetReplicas: [
          {
            required: true,
            message: i18n.t('请填写实例数'),
            trigger: 'blur',
          },
          {
            regex: /^[1-9][0-9]*$/,
            message: i18n.t('请填写大于0的整数'),
            trigger: 'blur',
          },
          {
            validator(val) {
              return val <= maxReplicasNum;
            },
            message() {
              return `${i18n.t('实例数不能大于最大上限')}${maxReplicasNum}`;
            },
            trigger: 'blur',
          },
        ],
      },
      // 实时日志相关变量
      logDetail: [],
      isLogShow: false,
      isRealTimeOpen: false,
      curOpenLogIndex: -1,
      curProcessType: '',
      curProcessKey: '',
      logInterval: undefined,
      filterKeys: '',
      logIds: {},
      processSlider: {
        isShow: false,
        title: '',
      },
      chartSlider: {
        isShow: false,
        title: '',
      },
      tooltipTimer: 0,
      curChartInstance: {
        name: '',
      },
      cpuLine: chartOption.cpu,
      memoryLine: chartOption.memory,
      isChartLoading: true,
      curChartTimeRange: '1h',
      curLogTimeRange: '1h',
      chartRangeList: [
        {
          id: '1h',
          name: i18n.t('最近1小时'),
        },
        {
          id: '6h',
          name: i18n.t('最近6小时'),
        },
        {
          id: '12h',
          name: i18n.t('最近12小时'),
        },
        {
          id: '1d',
          name: i18n.t('最近24小时'),
        },
      ],
      currentClickObj: {
        operateIconTitle: '',
        index: 0,
      },
      prevProcessVersion: 0,
      prevInstanceVersion: 0,
      serverTimeout: 30,
      serverEvent: null,

      timerDisplay: i18n.t('最近1小时'),
      datePickerOption: {
        // 小于今天的都不能选
        disabledDate(date) {
          return date && date.valueOf() > Date.now() - 86400;
        },
      },
      dateParams: {
        start_time: initStartDate,
        end_time: initEndDate,
      },
      dateShortCut,
      initDateTimeRange: [initStartDate, initEndDate],
      isDatePickerOpen: false,
    };
  },
  computed: {
    envName() {
      return this.environment === 'prod' ? this.$t('生产环境') : this.$t('预发布环境');
    },
    platformFeature() {
      return this.$store.state.platformFeature;
    },
    localLanguage() {
      return this.$store.state.localLanguage;
    },
    envEventData() {
      return this.$store.state.envEventData;
    },
  },
  watch: {
    curLogTimeRange(val) {
      this.loadInstanceLog();
    },
    '$route'() {
      this.init();
    },
  },
  created() {
    // moment日期中英文显示
    moment.locale(this.localLanguage);
    this.init();
    // 切换路由前清空定时器
    this.$router.beforeEach((to, from, next) => {
      this.closeServerPush();
      next();
    });
    this.isDateChange = false;
  },
  beforedestroy() {
    this.closeServerPush();
    this.closeLogDetail();
  },
  methods: {
    init() {
      const url = `${BACKEND_URL}/api/bkapps/applications/${this.appCode}/modules/${this.curModuleId}/envs/${this.environment}/released_state/`;

      this.$http.get(url).then((res) => {
        if (res.offline) {
          this.isAppOfflined = true;
        } else {
          this.isAppOfflined = false;
        }
        this.getProcessList();
      }, (res) => {
        this.allProcesses = [];
        this.$emit('data-ready', this.environment);
      });
    },

    handlerChange(dates, type) {
      this.dateParams.start_time = dates[0];
      this.dateParams.end_time = dates[1];
      this.dateParams.time_range = timeRangeCache || 'customized';
      if (timeShortCutText) {
        this.timerDisplay = timeShortCutText;
      } else {
        this.timerDisplay = `${dates[0]} - ${dates[1]}`;
      }
      this.isDateChange = true;
      timeShortCutText = ''; // 清空
      timeRangeCache = ''; // 清空
    },

    hideDatePicker() {
      this.isDatePickerOpen = false;
    },

    handlerPickSuccess() {
      this.isDatePickerOpen = false;
      if (this.isDateChange) {
        this.getInstanceChart(this.curProcess);
        this.isDateChange = false;
      }
    },

    toggleDatePicker() {
      this.isDatePickerOpen = !this.isDatePickerOpen;
    },

    clearTooltipTimer(process, type = '') {
      clearTimeout(this.tooltipTimer);
      if (type === 'show') {
        process.isShowTooltipConfirm = true;
      }
      if (process.isShowTooltipConfirm) {
        process.operateIconTitle = '';
      } else {
        if (!process.operateIconTitle) {
          process.operateIconTitle = process.operateIconTitleCopy;
        }
      }
    },

    hideTooltipConfirm(process) {
      clearTimeout(this.tooltipTimer);
      this.tooltipTimer = setTimeout(() => {
        this.$refs.tooltipConfirm.forEach((tooltip, tooltipIndex) => {
          tooltip.cancel();
        });
        process.isShowTooltipConfirm = false;
        if (!process.operateIconTitle) {
          process.operateIconTitle = process.operateIconTitleCopy;
        }
      }, 300);
    },

    closeProcess(process) {
      process.isShowTooltipConfirm = false;
      process.operateIconTitle = process.operateIconTitleCopy;
    },

    confirmClick(process) {
      process.isShowTooltipConfirm = !process.isShowTooltipConfirm;
      if (process.isShowTooltipConfirm) {
        process.operateIconTitle = '';
      } else {
        process.operateIconTitle = process.operateIconTitleCopy;
      }
    },

    /**
             * 展示实例日志侧栏
             * @param {Object} instance 实例对象
             */
    showInstanceLog(instance, process) {
      this.curInstance = instance;
      this.instanceLogs = [];
      this.processSlider.isShow = true;
      this.processSlider.title = `${this.$t('实例')} ${this.curInstance.display_name}${this.$t('控制台输出日志')}`;
      this.loadInstanceLog();
      this.initSidebarFormData(this.curLogTimeRange);
    },

    getParams() {
      return {
        start_time: '',
        end_time: '',
        time_range: this.curLogTimeRange,
        log_type: 'STANDARD_OUTPUT',
      };
    },

    /**
             * 构建过滤参数
             */
    getFilterParams() {
      const params = {
        query: {
          terms: {},
        },
      };

      params.query.terms.pod_name = [this.curInstance.name];
      params.query.terms.environment = [this.environment];

      return params;
    },

    /**
             * 加载实例日志
             */
    async loadInstanceLog() {
      if (this.isLogsLoading) {
        return false;
      }

      this.isLogsLoading = true;
      try {
        const { appCode } = this;
        const moduleId = this.curModuleId;
        const params = this.getParams();
        const filter = this.getFilterParams();

        const res = await this.$store.dispatch('log/getStreamLogList', {
          appCode,
          moduleId,
          params,
          filter,
        });
        const data = res.logs.reverse();
        data.forEach((item) => {
          item.podShortName = item.pod_name.split('-').reverse()[0];
        });
        this.instanceLogs = data;
        // 滚动到底部
        setTimeout(() => {
          const container = document.getElementById('log-container');
          container.scrollTop = container.scrollHeight;
        }, 500);
      } catch (e) {
        this.$paasMessage({
          theme: 'error',
          message: e.message,
        });
      } finally {
        this.isLogsLoading = false;
      }
    },

    /**
             * 显示进程实例列表
             * @param {Object} data 进程
             */
    showProcessDetail(data) {
      // 当前项折叠
      if (data.name === this.curProcessKey) {
        this.curProcess = {
          instances: [],
        };
        this.curProcessKey = '';
        return false;
      }
      this.curProcessKey = data.name;
      this.curProcess = data;
    },

    /**
             * 显示进程webConsole
             * @param {Object} instance, processes
             */
    async showInstanceConsole(instance, processes) {
      this.processRefuseDialog.isLoading = true;
      try {
        const params = {
          appCode: this.appCode,
          moduleId: this.curModuleId,
          env: this.environment,
          instanceName: instance.name,
          processType: processes.name,
        };
        const res = await this.$store.dispatch('processes/getInstanceConsole', params);
        if (res.web_console_url) {
          window.open(res.web_console_url);
        }
      } catch (e) {
        if (e.status === 403) {
          this.processRefuseDialog.visiable = true;
          this.processRefuseDialog.isLoading = false;
          this.processRefuseDialog.description = e.description;
          this.processRefuseDialog.title = e.title;
          this.processRefuseDialog.link = e.link;
        } else {
          this.$paasMessage({
            theme: 'error',
            message: e.message,
          });
        }
      }
    },

    /**
             * 图表初始化
             * @param  {Object} instanceData 数据
             * @param  {String} type 类型
             * @param  {Object} ref 图表对象
             */
    renderChartNew(instanceData, type, ref) {
      const series = [];
      let xAxisData = [];
      instanceData.forEach((item) => {
        const chartData = [];
        xAxisData = [];
        item.results.forEach((itemData) => {
          xAxisData.push(moment(itemData[0] * 1000).format('MM-DD HH:mm'));
          // 内存由Byte转MB
          if (type === 'mem') {
            const dataMB = Math.ceil(itemData[1] / 1024 / 1024);
            chartData.push(dataMB);
          } else {
            chartData.push(itemData[1]);
          }
        });

        if (item.type_name === 'current') {
          series.push({
            name: item.display_name,
            type: 'line',
            smooth: true,
            symbol: 'none',
            areaStyle: {
              normal: {
                opacity: 0.2,
              },
            },
            data: chartData,
          });
        } else {
          series.push({
            name: item.display_name,
            type: 'line',
            smooth: true,
            symbol: 'none',
            lineStyle: {
              normal: {
                width: 1,
                type: 'dashed',
              },
            },
            areaStyle: {
              normal: {
                opacity: 0,
              },
            },
            data: chartData,
          });
        }
      });

      ref.mergeOptions({
        xAxis: [
          {
            data: xAxisData,
          },
        ],
        series,
      });
    },

    async fetchMetric(conf) {
      // 请求数据
      const fetchData = (type, processType) => {
        const params = {
          appCode: this.appCode,
          moduleId: this.curModuleId,
          env: this.environment,
          metric_type: type,
          // time_range_str: this.curChartTimeRange,
          process_type: processType,
          start_time: this.dateParams.start_time,
          end_time: this.dateParams.end_time,
        };
        return this.$store.dispatch('processes/getInstanceMetrics', params);
      };
      // 数据处理
      const getData = (payload) => {
        const datas = [];
        let limitDatas = null;
        payload.result.forEach((instance) => {
          const instanceName = instance.display_name;
          instance.results.forEach((item) => {
            const dataList = item.results;

            if (item.type_name === 'cpu') {
              dataList.forEach((data) => {
                if (data.type_name === 'current') {
                  data.display_name = `${instanceName}-${data.display_name}`;
                  datas.push(data);
                } else if (data.type_name === 'limit') {
                  limitDatas = data;
                }
              });
            } else {
              dataList.forEach((data) => {
                if (data.type_name === 'current') {
                  data.display_name = `${instanceName}-${data.display_name}`;
                  datas.push(data);
                } else if (data.type_name === 'limit') {
                  limitDatas = data;
                }
              });
            }
          });
        });
        limitDatas && (datas.unshift(limitDatas));
        return datas;
      };
      try {
        const res = await Promise.all([fetchData('cpu', conf.processes.name), fetchData('mem', conf.processes.name)]);
        const [res1, res2] = res;
        const cpuData = getData(res1);
        const memData = getData(res2);
        this.renderChartNew(cpuData, 'cpu', conf.cpuRef);
        this.renderChartNew(memData, 'mem', conf.memRef);
      } catch (e) {
        this.$paasMessage({
          theme: 'error',
          message: e.message,
        });
        this.clearChart();
      } finally {
        this.isChartLoading = false;
        conf.cpuRef.hideLoading();
        conf.memRef.hideLoading();
      }
    },

    /**
             * 从接口获取Metric 数据
             * @param {Object} conf 配置参数
             */
    async getInstanceMetric(conf) {
      this.isChartLoading = true;
      try {
        const params = {
          appCode: this.appCode,
          moduleId: this.curModuleId,
          env: this.environment,
          process_type: conf.processes.name,
          instance_name: conf.instance.name,
          time_range_str: this.curChartTimeRange,
        };
        const res = await this.$store.dispatch('processes/getInstanceMetrics', params);
        res.result.forEach((item) => {
          this.renderChart(item.results, item.type_name, conf[`${item.type_name}Ref`]);
        });
      } catch (e) {
        this.$paasMessage({
          theme: 'error',
          message: e.message,
        });
        this.clearChart();
      } finally {
        this.isChartLoading = false;
        conf.cpuRef.hideLoading();
        conf.memRef.hideLoading();
      }
    },

    /**
             * 图表初始化
             * @param  {Object} instanceData 数据
             * @param  {String} type 类型
             * @param  {Object} ref 图表对象
             */
    renderChart(instanceData, type, ref) {
      const series = [];
      let xAxisData = [];
      instanceData.forEach((item) => {
        const chartData = [];
        xAxisData = [];
        item.results.forEach((itemData) => {
          xAxisData.push(moment(itemData[0] * 1000).format('MM-DD HH:mm'));
          // 内存由Byte转MB
          if (type === 'mem') {
            const dataMB = Math.ceil(itemData[1] / 1024 / 1024);
            chartData.push(dataMB);
          } else {
            chartData.push(itemData[1]);
          }
        });

        if (item.type_name === 'current') {
          series.push({
            name: item.display_name,
            type: 'line',
            smooth: true,
            symbol: 'none',
            areaStyle: {
              normal: {
                opacity: 0.2,
              },
            },
            data: chartData,
          });
        } else {
          series.push({
            name: item.display_name,
            type: 'line',
            smooth: true,
            symbol: 'none',
            lineStyle: {
              normal: {
                width: 2,
                type: 'dotted',
              },
            },
            areaStyle: {
              normal: {
                opacity: 0,
              },
            },
            data: chartData,
          });
        }
      });

      ref.mergeOptions({
        xAxis: [
          {
            data: xAxisData,
          },
        ],
        series,
      });
    },

    /**
             * 图标侧栏隐藏回调处理
             */
    handlerChartHide() {
      this.dateParams = Object.assign({}, {
        start_time: initStartDate,
        end_time: initEndDate,
      });
      this.initDateTimeRange = [initStartDate, initEndDate];
      this.isDatePickerOpen = false;
      this.clearChart();
    },

    /**
             * 清空图表数据
             */
    clearChart() {
      const cpuRef = this.$refs.cpuLine;
      const memRef = this.$refs.memoryLine;

      cpuRef && cpuRef.mergeOptions({
        xAxis: [
          {
            data: [],
          },
        ],
        series: [
          {
            name: '',
            type: 'line',
            smooth: true,
            symbol: 'none',
            areaStyle: {
              normal: {
                opacity: 0,
              },
            },
            data: [0],
          },
        ],
      });

      memRef && memRef.mergeOptions({
        xAxis: [
          {
            data: [],
          },
        ],
        series: [
          {
            name: '',
            type: 'line',
            smooth: true,
            symbol: 'none',
            areaStyle: {
              normal: {
                opacity: 0,
              },
            },
            data: [0],
          },
        ],
      });
    },

    // 对数据进行处理
    formatProcesses(processesData) {
      this.allProcesses = [];

      // 保存上次的版本号
      this.prevProcessVersion = processesData.processes.metadata.resource_version;
      this.prevInstanceVersion = processesData.instances.metadata.resource_version;

      // 遍历进行数据组装
      const extraInfos = processesData.processes.extra_infos;
      const packages = processesData.process_packages;
      const instances = processesData.instances.items;

      processesData.processes.items.forEach((processItem) => {
        const { type } = processItem;
        const extraInfo = extraInfos.find(item => item.type === type);
        const packageInfo = packages.find(item => item.name === type);

        const processInfo = {
          ...processItem,
          ...packageInfo,
          ...extraInfo,
          instances: [],
        };

        instances.forEach((instance) => {
          if (instance.process_type === type) {
            processInfo.instances.push(instance);
          }
        });

        // 状态设置
        let operateIconTitle = this.$t('停止进程');
        if (processInfo.instances.length === 0) {
          operateIconTitle = this.$t('启动进程');
        }
        if (this.isAppOfflined) {
          operateIconTitle = this.$t('模块已下架，不可操作');
        }

        // 作数据转换，以兼容原逻辑
        const process = {
          name: processInfo.name,
          instance: processInfo.instances.length,
          instances: processInfo.instances,
          targetReplicas: processInfo.target_replicas,
          isStopTrigger: false,
          targetStatus: processInfo.target_status,
          isActionLoading: false, // 用于记录进程启动/停止接口是否已完成
          maxReplicas: processInfo.max_replicas,
          status: 'Stopped',
          cmd: processInfo.command,
          operateIconTitle,
          operateIconTitleCopy: operateIconTitle,
          isShowTooltipConfirm: false,
          desired_replicas: processInfo.replicas,
          available_instance_count: processInfo.success,
          failed: processInfo.failed,
          resourceLimit: processInfo.resource_limit,
          clusterLink: processInfo.cluster_link,
        };

        this.updateProcessStatus(process);

        // 日期转换
        process.instances.forEach((item) => {
          item.date_time = moment(item.start_time).startOf('minute')
            .fromNow();
        });

        // 如果有当前展开项
        if (this.curProcessKey && this.curProcessKey === processInfo.name) {
          this.curProcess = process;
        }

        this.allProcesses.push(process);
      });

      return this.allProcesses;
    },

    updateProcessStatus(process) {
      /*
                 * 设置进程状态
                 * targetStatus: 进行的操作，start\stop\scale
                 * status: 操作状态，Running\stoped
                 *
                 * 如何判断进程当前是否为操作中（繁忙状态）？
                 * 主要根据 process_packages 里面的 target_status 判断：
                 * 如果 target_status 为 stop，仅当 processes 里面的 success 为 0 且实例为 0 时正常，否则为操作中
                 * 如果 target_status 为 start，仅当 success 与 target_replicas 一致，而且 failed 为 0 时正常，否则为操作中
                 */
      if (process.targetStatus === 'stop') {
        process.operateIconTitle = this.$t('启动进程');
        process.operateIconTitleCopy = this.$t('启动进程');
        if (process.available_instance_count === 0 && process.instances.length === 0) {
          process.status = 'Stopped';
        } else {
          process.status = 'Running';
        }
      } else if (process.targetStatus === 'start') {
        process.operateIconTitle = this.$t('停止进程');
        process.operateIconTitleCopy = this.$t('停止进程');
        if (process.available_instance_count === process.targetReplicas && process.failed === 0) {
          process.status = 'Stopped';
        } else {
          process.status = 'Running';
        }
      }
    },

    watchServerPush() {
      if (this.envEventData.includes(this.environment)) return;
      const url = `${BACKEND_URL}/svc_workloads/api/processes/applications/${this.appCode}/modules/${this.curModuleId}/envs/${this.environment}/processes/watch/?rv_proc=${this.prevProcessVersion}&rv_inst=${this.prevInstanceVersion}&timeout_seconds=${this.serverTimeout}`;
      this.serverEvent = new EventSource(url, {
        withCredentials: true,
      });
      this.$store.commit('updataEnvEventData', [this.environment]);

      // 收藏服务推送消息
      this.serverEvent.onmessage = (event) => {
        const data = JSON.parse(event.data);
        console.log(this.$t('接受到推送'), data);
        if (data.object_type === 'process') {
          this.updateProcessData(data);
        } else if (data.object_type === 'instance') {
          this.updateInstanceData(data);
        } else if (data.type === 'ERROR') {
          // 判断 event.type 是否为 ERROR 即可，如果是 ERROR，就等待 2 秒钟后，重新发起 list/watch 流程
          clearTimeout(this.timer);
          this.timer = setTimeout(() => {
            this.getProcessList();
          }, 2000);
        }
      };

      // 服务异常
      this.serverEvent.onerror = (event) => {
        // 异常后主动关闭，否则会继续重连
        console.error(this.$t('推送异常'), event);
        this.serverEvent.close();

        // 推迟调用，防止过于频繁导致服务性能问题
        setTimeout(() => {
          this.$store.commit('updataEnvEventData', []);
          this.watchServerPush();
        }, 10000);
      };

      // 服务结束
      this.serverEvent.addEventListener('EOF', (event) => {
        console.log(this.$t('推送结束发起重连'), event);
        this.serverEvent.close();

        // 推迟调用，防止过于频繁导致服务性能问题
        setTimeout(() => {
          this.$store.commit('updataEnvEventData', []);
          this.watchServerPush();
        }, 5000);
      });
    },

    // 更新进程
    updateProcessData(data) {
      const processData = data.object || {};
      this.prevProcessVersion = data.resource_version || 0;

      if (data.type === 'ADDED') {
        this.getProcessList();
      } else if (data.type === 'MODIFIED') {
        this.allProcesses.forEach((process) => {
          if (process.name === processData.type) {
            process.available_instance_count = processData.success;
            process.desired_replicas = processData.replicas;
            process.failed = processData.failed;
            this.updateProcessStatus(process);
          }
        });
      } else if (data.type === 'DELETED') {
        this.allProcesses = this.allProcesses.filter(process => process.name !== processData.type);
      }
    },

    // 更新实例
    updateInstanceData(data) {
      const instanceData = data.object || {};
      this.prevInstanceVersion = data.resource_version || 0;

      instanceData.date_time = moment(instanceData.start_time).startOf('minute')
        .fromNow();
      this.allProcesses.forEach((process) => {
        if (process.name === instanceData.process_type) {
          // 新增
          if (data.type === 'ADDED') {
            // 防止在短时间内重复推送
            process.instances.forEach((instance, index) => {
              if (instance.name === instanceData.name) {
                process.instances.splice(index, 1);
              }
            });
            process.instances.push(instanceData);
          } else {
            process.instances.forEach((instance, index) => {
              if (instance.name === instanceData.name) {
                if (data.type === 'DELETED') {
                  // 删除
                  process.instances.splice(index, 1);
                } else {
                  // 更新
                  process.instances.splice(index, 1, instanceData);
                }
              }
            });
          }
          this.updateProcessStatus(process);
        }
      });
    },

    closeServerPush() {
      // 把当前服务监听关闭
      if (this.serverEvent) {
        this.serverEvent.close();
      }
    },

    // 获取进程列表
    async getProcessList(callback) {
      this.closeServerPush();
      try {
        const res = await this.$store.dispatch('processes/getProcesses', {
          appCode: this.appCode,
          moduleId: this.curModuleId,
          env: this.environment,
        });
        const processes = this.formatProcesses(res);
        callback && callback(processes);

        // 发起服务监听
        this.$store.commit('updataEnvEventData', []);
        this.watchServerPush();
        this.$emit('data-ready', this.environment);
      } catch (e) {
        // 无法获取进程目前状态
        this.$paasMessage({
          theme: 'error',
          message: this.$t('查询进程状态失败，请稍后再试。'),
        });
      }
    },

    showProcessConfigDialog(process, index) {
      this.$refs.operateDropRef.forEach((ref) => {
        ref.close();
      });

      if (this.isAppOfflined) {
        this.$paasMessage({
          theme: 'error',
          message: this.$t('模块已下架，不可操作'),
        });
        return false;
      }

      maxReplicasNum = process.maxReplicas;
      this.processPlan = {
        replicas: process.instances.length,
        processType: process.name,
        targetReplicas: process.available_instance_count,
        maxReplicas: process.maxReplicas,
        status: process.status,
      };
      this.processConfigDialog.visiable = true;
      this.processConfigDialog.showForm = true;
    },

    showProcessDetailDialog(process, index) {
      this.$refs.operateDropRef.forEach((ref) => {
        ref.close();
      });
      this.processPlan = {
        replicas: process.instance,
        processType: process.name,
        targetReplicas: process.targetReplicas,
        maxReplicas: process.maxReplicas,
        status: process.status,
        cpuLimit: this.transfer_cpu_unit(process.resourceLimit.cpu),
        memLimit: process.resourceLimit.memory,
        clusterLink: process.clusterLink,
      };
      this.curProcess = process;
      this.curProcessKey = process.name;
      this.chartSlider.title = `${this.$t('进程')} ${process.name}${this.$t('详情')}`;
      this.chartSlider.isShow = true;
      this.initSidebarFormData(this.initDateTimeRange);
      if (this.curAppInfo.feature.RESOURCE_METRICS) {
        this.getInstanceChart(process);
      }
    },

    /**
             * 显示实例指标数据
             */
    getInstanceChart(processes) {
      this.$nextTick(() => {
        const cpuRef = this.$refs.cpuLine;
        const memRef = this.$refs.memoryLine;

        cpuRef && cpuRef.mergeOptions({
          xAxis: [
            {
              data: [],
            },
<<<<<<< HEAD
          ],
          series: [],
        });

        memRef && memRef.mergeOptions({
          xAxis: [
            {
              data: [],
=======

            transfer_cpu_unit(cpuLimit) {
                if (cpuLimit.endsWith('m')) {
                    cpuLimit = parseInt(/^\d+/.exec(cpuLimit)) / 1000;
                }
                return cpuLimit + this.$t('核');
>>>>>>> 612fda91
            },
          ],
          series: [],
        });

        cpuRef && cpuRef.showLoading({
          text: this.$t('正在加载'),
          color: '#30d878',
          textColor: '#fff',
          maskColor: 'rgba(255, 255, 255, 0.8)',
        });

        memRef && memRef.showLoading({
          text: this.$t('正在加载'),
          color: '#30d878',
          textColor: '#fff',
          maskColor: 'rgba(255, 255, 255, 0.8)',
        });

        // this.getInstanceMetric({
        //     cpuRef: cpuRef,
        //     memRef: memRef,
        //     instance: instance,
        //     processes: processes
        // })

        this.fetchMetric({
          cpuRef,
          memRef,
          processes,
        });
      });
    },

    transfer_cpu_unit(cpuLimit) {
      const numRe = /^\d+/;
      const cpuNum = numRe.exec(cpuLimit);

      // now we only use m as cpu unit
      return parseInt(cpuNum) / 1000 + this.$t('核');
    },

    saveProcessConfig() {
      this.processConfigDialog.isLoading = true;
      setTimeout(() => {
        this.$refs.processConfigForm.validate().then(
          // 验证成功
          (res) => {
            this.processConfigDialog.isLoading = false;
            this.processConfigDialog.visiable = false;
            this.$store.commit('updataEnvEventData', []);
            this.updateProcessConfig();
          },
          // 验证失败
          (res) => {
            this.processConfigDialog.isLoading = false;
          },
        );
      }, 200);
    },

    closeProcessConfig() {
      this.processConfigDialog.visiable = false;
    },

    afterCloseProcessConfig() {
      this.processConfigDialog.showForm = false;
    },

    // 进程实例设置
    async updateProcessConfig() {
      // 不允许小于1或者大于最大值，如果没有改变也不允许操作
      if (this.processPlan.targetReplicas < 1 || this.processPlan.targetReplicas > this.processPlan.maxReplicas || this.processPlan.targetReplicas === this.processPlan.replicas) {
        return;
      }

      const { processType } = this.processPlan;
      const planForm = {
        process_type: processType,
        operate_type: 'scale',
        target_replicas: this.processPlan.targetReplicas,
      };
      this.pendingProcessList.push(processType);

      try {
        await this.$store.dispatch('processes/updateProcess', {
          appCode: this.appCode,
          moduleId: this.curModuleId,
          env: this.environment,
          data: planForm,
        });
      } catch (err) {
        this.$paasMessage({
          theme: 'error',
          message: err.message,
        });
      } finally {
        this.getProcessList();
      }
    },

    // 进程启动和停止操作
    patchProcess(process, index) {
    //   this.$store.commit('updataEnvEventData', []);
      // 停止操作
      if (process.targetStatus === 'start') {
        process.isStopTrigger = true;
        this.currentClickObj = Object.assign({}, {
          operateIconTitle: process.operateIconTitle,
          index,
        });
      } else {
        // 启动操作
        this.updateProcess(process, index);
      }
    },

    async updateProcess(process, index) {
      // 判断上次操作是否结束
      if (process.isActionLoading) {
        this.$paasMessage({
          theme: 'error',
          message: this.$t('进程操作过于频繁，请间隔 3 秒再试'),
        });
        return false;
      }
      process.isActionLoading = true;


      // 判断是否已经下架
      if (this.isAppOfflined) {
        return false;
      }

      process.isShowTooltipConfirm = false;
      if (!process.operateIconTitle) {
        process.operateIconTitle = process.operateIconTitleCopy;
      }

      this.currentClickObj = Object.assign({}, {
        operateIconTitle: process.operateIconTitle,
        index,
      });

      const processType = process.name;
      const { targetStatus } = process;
      const patchForm = {
        process_type: processType,
        operate_type: targetStatus === 'start' ? 'stop' : 'start',
      };

      try {
        await this.$store.dispatch('processes/updateProcess', {
          appCode: this.appCode,
          moduleId: this.curModuleId,
          env: this.environment,
          data: patchForm,
        });

        // 更新当前操作状态
        if (targetStatus === 'start') {
          process.targetStatus = 'stop';
        } else {
          process.targetStatus = 'start';
        }
      } catch (err) {
        this.$paasMessage({
          theme: 'error',
          message: err.message,
        });
      } finally {
        this.getProcessList();
        process.isActionLoading = false;
      }
    },

    // 切换tab时关闭实时日志
    closeLogDetail() {
      clearInterval(this.logInterval);
      this.isLogShow = false;
      this.curOpenLogIndex = -1;
    },

    // 实时滚动开关
    toggleRealTimeLog() {
      this.isRealTimeOpen = !this.isRealTimeOpen;
      if (!this.isRealTimeOpen) {
        clearInterval(this.logInterval);
      } else {
        clearInterval(this.logInterval);
        if (this.filterKeys !== '') {
          this.realTimeLogScroll(this.filterKeys);
        } else {
          this.realTimeLogScroll();
        }
      }
    },

    handleLogsFilter() {
      // 进程过滤事件
      clearInterval(this.logInterval);
      this.isRealTimeOpen = true;
      this.realTimeLogScroll(this.filterKeys);
    },

    realTimeLogScroll(key) {
      // 开启实时日志后, 保证勾选框状态一致性
      this.isLogShow = true;
      this.logInterval = setInterval(() => {
        let curParams;
        if (key) {
          curParams = {
            process_type: this.curProcessType,
            keyword: key,
          };
        } else {
          curParams = {
            process_type: this.curProcessType,
          };
        }
        this.$http.get(`${BACKEND_URL}/api/bkapps/applications/${this.appCode}/modules/${this.curModuleId}/envs/${this.environment}/realtimelogs/`, { params: curParams }).then((res) => {
          const logInfo = res;
          // 实时日志数等于上一次请求则无新日志产生 不追加
          // if(logInfo.count == countNum) return;
          // countNum = logInfo.count;
          // 不能用数量, 也不能用lastItemId判定(es查询出来排序可能两次之间会变, 但是lastItemId不变-时间精度只到s)
          if (logInfo.count > 0) {
            logInfo.results.forEach((item) => {
              // 追加ID不重复日志
              if (!(item.id in this.logIds)) {
                this.logIds[item.id] = undefined;
                const htmlItem = this.keyLight(item);
                this.logDetail.push(htmlItem);
              }
            });
            setTimeout(() => {
              const currentHeight = $('.textarea .inner').height() + 100;
              $('.textarea').scrollTop(currentHeight);
            }, 0);
          }
        });
      }, 1000);
    },

    // 实时日志列表 时间 | 进程名 高亮
    keyLight(item) {
      const text = `<span style="color: #4491e1">[${item.ts}]</span>` + ` <span style="color: #ffa65f">${item.process_name}</span>: ${item.message}`;
      return text;
    },

    timeFormat(time, instanceTime) {
      if (time === '几秒前') return time;
      return `${time} ${instanceTime}`;
    },

    // 获取进程状态 tooltips 展示内容
    getInstanceStateToolTips(instance) {
      if (!(instance.state_message && instance.state_message.length)) {
        return instance.state;
      }
      return instance.state_message;
    },

    async handleBeforeClose() {
      return this.$isSidebarClosed(JSON.stringify(this.curLogTimeRange));
    },

    async handleChartBeforeClose() {
      const time = this.initDateTimeRange.map(time => moment(time).format('YYYY-MM-DD HH:mm:ss'));
      return this.$isSidebarClosed(JSON.stringify(time));
    },
  },
};
</script>

<style lang="scss" scoped>
    .process-table-wrapper {
        &.reset-style {
            border: 1px solid #dcdee5;
        }
        .process-item {
            margin-bottom: 10px;
        }
        .process-item-header {
            line-height: 18px;
            font-size: 12px;
            color: #63656e;
            border: solid 1px #dcdee5;
            background: #fff;
            .process-basic-info {
                display: inline-block;
                padding: 16px 24px;
                min-width: 185px;
                max-width: 230px;
                vertical-align: middle;
                cursor: pointer;
                .expanded-icon {
                    position: relative;
                    top: 8px;
                    margin-right: 10px;
                    color: #979ba5;
                    &:hover {
                        color: #3a84ff;
                    }
                }
                .instance-count {
                    padding-left: 32px;
                }
                .process-name {
                    display: inline-block;
                    max-width: 150px;
                    color: #313238;
                    font-weight: bold;
                    font-size: 14px;
                    overflow: hidden;
                    text-overflow: ellipsis;
                    white-space: nowrap;
                }
            }
            .process-command {
                display: inline-block;
                padding: 16px 24px 16px 0;
                width: 490px;
                vertical-align: middle;
                word-break: break-all;
                cursor: pointer;
            }

            .process-status {
                display: inline-block;
                padding: 26px 0 0 0;
                margin-right: 75px;
                width: 100px;
                float: right;

                img, span {
                    vertical-align: middle;
                    margin-right: 3px;
                }
            }

            .process-operate {
                position: relative;
                display: inline-block;
                padding: 24px 0 0 0;
                margin-right: 27px;
                width: 55px;
                vertical-align: middle;
                float: right;
                .icon-info-base{
                    font-size: 24px;
                }
                .icon-info-l{
                    position: absolute;
                    left: -45px;
                    top: 21px;
                }
                .icon-info-d{
                    position: absolute;
                    left: -90px;
                    top: 21px;
                }
                .a-more {
                    position: relative;
                    top: 0;
                    left: 10px;
                    .paasng-icon-more {
                        font-size: 24px;
                    }
                    &:hover {
                        .paasng-icon-more:before {
                            color: #3a84ff !important;
                        }
                    }
                }
            }
        }

        .ps-table-special {
            thead {
                th {
                    border-top: none !important;
                    border-right: none !important;
                }
            }
        }

        .process-item-table {
            background: #fff;
            border-right: 1px solid #dcdee5;
            border-bottom: 1px solid #dcdee5;
            border-left: 1px solid #dcdee5;

            .header-shadow {
                width: 100%;
                height: 5px;
                background: linear-gradient(180deg,rgba(99,101,110,1) 0%,rgba(99,101,110,0) 100%);
                opacity: .05;
            }

            .process-item-table-wrapper {
                padding: 0 30px !important;
                .ps-table {
                    td {
                        font-size: 12px;
                    }
                }
            }

            td {
                box-sizing: border-box;
            }

            .instance-textarea {
                border: none;
                border-radius: 0;
            }

            .name {
                width: 130px;

                >p {
                    max-width: 300px;
                    display: inline-block;
                    color: #63656e;
                    text-overflow: ellipsis;
                    overflow: hidden;
                    white-space: nowrap;
                    vertical-align: middle;
                }
            }

            .run-state {
                >p {
                    max-width: 300px;
                    display: inline-block;
                    text-overflow: ellipsis;
                    overflow: hidden;
                    white-space: nowrap;
                    vertical-align: middle;
                }

                .paasng-icon {
                    position: relative;
                    top: 1px;
                    margin-right: 2px;
                    &.paasng-check-circle {
                        color: #5bd18b;
                    }
                    &.paasng-empty {
                        color: #ff6669;
                    }
                }
            }

            .operate {
                width: 165px;

                .ps-icon-btn {
                    float: none;

                    &.on {
                        background: #3A84FF;
                        border: solid 1px #3A84FF;
                        color: #fff;
                    }
                }
            }
        }
    }

    .ps-table {
        thead {
            th {
                background-color: #fff;
                font-weight: bold;
                font-size: 12px;
            }
        }

        tbody {
            tr {
                td {
                    border-bottom: 1px solid #e6e9ea;
                }
            }
            tr {
                &:last-child {
                    td {
                        border-bottom: none;
                    }
                }
            }
        }
    }
    .ps-instances-table {
        width: 100%;

        &.ps-table th,
        &.ps-table td {
            line-height: 24px;
            // padding: 8px 24px;
            position: relative;
        }
    }

    .realtime-log-icon {
        cursor: not-allowed;

        &.on {
            cursor: pointer;
        }
    }

    .operate-process-icon {
        display: flex;
        justify-content: center;
        align-items: center;
        border-radius: 50%;
        .loading {
            display: none;
            margin-top: 2px;
        }

        &.disabled {
            background-color: #fff !important;
            border: solid 1px #e9edee !important;
            cursor: not-allowed;

            i {
                background-position: 1px -24px !important;
            }
        }

        &.is-loading {
            background-color: #fff !important;
            border: solid 1px #e9edee !important;
            cursor: default;

            i {
                display: none;
            }

            .loading {
                display: inline-block;
            }
        }
    }

    .link-input {
        height: 30px;
    }

    .operate-process-icon i,
    .realtime-log-icon i {
        display: inline-block;
        overflow: hidden;
        width: 10px;
        height: 12px;
        background: url('/static/images/instance-icon2.png') no-repeat;
    }

    .operate-process-icon i {
        background-position: 0 -85px;
    }

    .operate-process-icon {
        position: relative;

        .upLoading {
            position: absolute;
            left: -1px;
            top: -1px;
            line-height: 18px !important;
            padding: 0;
            width: 24px;
            height: 24px;
            text-align: center;
            background: rgba(255, 255, 255, .5);

            img {
                width: 16px;
                height: 16px;
                display: inline-block;
                margin: 4px;
            }
        }
    }

    .operate-process-icon .square-icon {
        width: 10px;
        height: 10px;
        background: #ea3636;
        border-radius: 1px;
    }

    .operate-process-icon:hover {
        background-color: #ea3636;
        & .square-icon {
            background-color: #fff;
        }
    }

    .operate-process-icon:hover i {
        background-position: 0 0;
    }

    .operate-process-icon.on i {
        background-position: 1px -42px;
    }

    .operate-process-icon.on:hover {
        background-color: #2dcb56;
    }

    .operate-process-icon.on:hover i {
        background-position: 1px -60px;
    }

    .realtime-log-icon i {
        background-position: -34px -42px;
    }

    .realtime-log-icon.on i {
        background-position: -34px -84px;
    }

    .realtime-log-icon.show i,
    .realtime-log-icon.on:hover i {
        background-position: -34px 0;
    }

    .realtime-log-icon.show,
    .realtime-log-icon.on:hover {
        background: #3A84FF;
        border: solid 1px #3A84FF;
    }

    /* 整体样式 */
    .green {
        color: #5bd18b
    }

    .stopped {
        color: #ccc;
    }

    .pending {
        color: #f0a63a;
    }

    .instance-box {
        margin-top: 0;
        margin-bottom: 43px;
        border-bottom: solid 1px #dfe4e5;
    }

    .instance-box h3 {
        color: #333;
        width: 882px;
        display: table;
    }

    .instance-box {
        display: block;
        box-sizing: border-box;
    }

    .instance-p {
        width: 882px;
        padding-bottom: 20px;
        line-height: 36px;
        /*width: 100%;*/
        display: table;
    }

    .instance-input {
        float: left;
        margin-right: 20px;
    }

    .instance-input input[type="text"] {
        float: left;
        width: 668px;
        padding: 0 12px;
        line-height: 34px;
        box-sizing: border-box;
        height: 34px;
    }

    .instance-input input[type="button"] {
        float: left;
        box-sizing: border-box;
        height: 34px;
        width: 80px;
        vertical-align: top;
        margin: 0 0 0 -1px;
    }

    .instance-textarea {
        border-radius: 2px;
        line-height: 19px;
        font-size: 12px;
        padding: 10px 20px 10px 20px;

        p {
            padding: 0px 0;
            padding-bottom: 5px;
        }
    }

    .textarea {
        height: 300px;
        overflow: auto;
        word-wrap: break-word;
        word-break: normal;
    }

    .textarea::-webkit-scrollbar {
        width: 6px;
        height: 5px;
        background-color: #002b36
    }

    .textarea::-webkit-scrollbar-thumb {
        border-radius: 20px;
        background: #a5a5a5;
        -webkit-box-shadow: inset 0 0 6px hsla(0, 0%, 80%, .3);
    }

    .textarea::-webkit-scrollbar-track {
        background-color: #002b36;
    }

    input[type="button"].checkbox {
        -webkit-appearance: none;
        appearance: none;
        outline: none;
        border: none;
    }

    .log-loading-container {
        height: 25px;
    }

    .log-loading {
        text-align: left;
        width: 100%;
        vertical-align: middle;
        color: rgba(147, 161, 161, 0.72);
    }

    .ps-form-title {
        width: 100%;
        display: inline-block;
        font-size: 22px;
        color: #333;
        text-align: center;
        line-height: 34px;
        padding-bottom: 15px;
    }

    .ps-form-group {
        margin: 10px 20px
    }

    .ps-form-group+.ps-form-group {
        margin: 0 20px;
    }

    .ps-form-group+.ps-form-button {
        margin: 20px 20px 0;
    }

    .ps-form-group+.ps-form-text {
        margin: 0 20px 10px;
    }

    .ps-form-group>* {
        padding-top: 7px;
        padding-bottom: 8px;
    }

    .ps-form-group>label {
        text-align: right;
    }

    .ps-form-input {
        width: 100%;
    }

    .ps-form-text {
        line-height: 24px;
        font-size: 14px;
        color: #666;
        border: 1px solid #ccc;
        padding: 5px 5px 5px 5px;
        border-radius: 2px;
    }

    .ps-form-button {
        margin-left: 0px;
        margin-right: 0px;
        background: #fafafa;
        text-align: right;
        padding: 1em 0 0 0;
        border-top: solid 1px #e5e5e5;
    }

    .ps-btn-primary-ghost {
        span {
            color: #7b7d8a;
        }

        &:hover {
            span {
                color: #fff;
            }
        }
    }

    .ps-btn-width {
        width: 80px;

        &.ps-btn-primary {
            margin-right: 10px;
        }
    }

    .blur {
        display: none;
    }

    .blur-busy {
        display: block;
        position: absolute;
        top: 0;
        left: 0;
        width: 100%;
        height: 100%;
        z-index: 10;
        background-color: rgba(220, 220, 220, 0.20);
    }

    .paasng-icon {
        &.loading {
            width: 13px;
            vertical-align: middle;
        }
    }

    .loading-img {
        position: absolute;
        top: 50%;
        left: 50%;
        padding: 0;
        width: 16px;
        height: 16px;
        margin: -8px 0 0 -8px;
    }

    .blur-busy+div {
        filter: blur(1px);
    }

    .instance-log-wrapper {
        height: 100%;
        overflow: auto;

        .instance-textarea {
            border: none;
        }
    }

    .chart-wrapper {
        height: 100%;
        overflow: auto;
        background: #fafbfd;

        .chart-box {
            margin-bottom: 10px;
            border-top: 1px solid #dde4eb;
            border-bottom: 1px solid #dde4eb;

            .title {
                font-size: 14px;
                display: block;
                color: #666;
                font-weight: normal;
                padding: 10px 20px;
            }

            .sub-title {
                font-size: 12px;
            }
            background-color: #fff !important;
        }
    }

    .action-box {
        position: absolute;
        top: 7px;
        right: 10px;
    }

    .ps-no-result {
        height: auto;

        .text {
            height: 155px;
        }
    }

    .tool-confirm-wrapper {
        width: 24px;
        height: 24px;
        display: inline-block;
        float: left;
        margin-right: 5px;

        .ps-icon-btn {
            clear: both;
            float: none;
        }
    }

    .chart-action-box {
        background-color: #fafafa;
        padding: 10px;
        border-top: 1px solid #ddd;
        overflow: hidden;
    }

    .refresh-btn {
        font-size: 12px;
        /deep/ .bk-icon {
            font-size: 16px;
        }
    }

    .stream-log {
        display: flex;
        margin-bottom: 8px;
        font-family: Consolas, "source code pro", "Bitstream Vera Sans Mono", Consolas, Courier, monospace, "微软雅黑", "Arial";

        .pod-name {
            min-width: 75px;
            text-align: right;
            margin-right: 15px;
            color: #979BA5;
        }
        .message {
            flex: 1;
        }
    }

    .slider-detail-wrapper {
        padding: 0 20px 20px 20px;
        line-height: 32px;
        .title {
            display: block;
            padding-bottom: 2px;
            color: #313238;
            border-bottom: 1px solid #dcdee5;
        }
        .detail-item {
            display: flex;
            justify-content: flex-start;
            line-height: 32px;
            .label {
                color: #313238;
            }
        }
    }

    .action-btn {
        position: relative;
        height: 28px;
        line-height: 28px;
        min-width: 28px;
        display: flex;
        border-radius: 2px;
        cursor: pointer;

        .text {
            min-width: 90px;
            line-height: 28px;
            text-align: left;
            color: #63656E;
            font-size: 12px;
            display: inline-block;
        }

        .left-icon,
        .right-icon {
            width: 28px;
            height: 28px;
            line-height: 28px;
            color: #C4C6CC;
            display: inline-block;
            text-align: center;
        }

        &.refresh {
            width: 28px;
        }
    }
    .process-empty {
        height: 280px;
    }
</style><|MERGE_RESOLUTION|>--- conflicted
+++ resolved
@@ -547,7 +547,7 @@
   </div>
 </template>
 
-<script>import ECharts from 'vue-echarts/components/ECharts.vue';
+<script> import ECharts from 'vue-echarts/components/ECharts.vue';
 import 'echarts/lib/chart/line';
 import 'echarts/lib/component/tooltip';
 import dropdown from '@/components/ui/Dropdown';
@@ -576,7 +576,7 @@
 let timeRangeCache = '';
 let timeShortCutText = '';
 export default {
-  components : {
+  components: {
     dropdown,
     tooltipConfirm,
     numInput,
@@ -1668,7 +1668,6 @@
             {
               data: [],
             },
-<<<<<<< HEAD
           ],
           series: [],
         });
@@ -1677,14 +1676,6 @@
           xAxis: [
             {
               data: [],
-=======
-
-            transfer_cpu_unit(cpuLimit) {
-                if (cpuLimit.endsWith('m')) {
-                    cpuLimit = parseInt(/^\d+/.exec(cpuLimit)) / 1000;
-                }
-                return cpuLimit + this.$t('核');
->>>>>>> 612fda91
             },
           ],
           series: [],
@@ -1720,11 +1711,10 @@
     },
 
     transfer_cpu_unit(cpuLimit) {
-      const numRe = /^\d+/;
-      const cpuNum = numRe.exec(cpuLimit);
-
-      // now we only use m as cpu unit
-      return parseInt(cpuNum) / 1000 + this.$t('核');
+      if (cpuLimit.endsWith('m')) {
+        cpuLimit = parseInt(/^\d+/.exec(cpuLimit)) / 1000;
+      }
+      return cpuLimit + this.$t('核');
     },
 
     saveProcessConfig() {
