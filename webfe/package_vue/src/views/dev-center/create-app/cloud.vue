--- conflicted
+++ resolved
@@ -58,11 +58,7 @@
             v-model="formData.sourceOrigin"
             class="construction-manner"
           >
-<<<<<<< HEAD
-            <bk-radio :value="'soundCode'">
-=======
             <bk-radio :value="'soundCode'" v-if="userFeature.ENABLE_DEPLOY_CNATIVE_APP_FROM_CODE">
->>>>>>> e27af46e
               {{ $t('源代码') }}
             </bk-radio>
             <bk-radio :value="'image'">
@@ -432,11 +428,7 @@
 import _ from 'lodash';
 import gitExtend from '@/components/ui/git-extend.vue';
 import repoInfo from '@/components/ui/repo-info.vue';
-<<<<<<< HEAD
-import collapseContent from '@/views/dev-center/app/create-module/comps/collapse-content.vue';
-=======
 import collapseContent from '@/views/dev-center/app/create-cloud-module/comps/collapse-content.vue';
->>>>>>> e27af46e
 import deployProcess from '@/views/dev-center/app/engine/cloud-deployment/deploy-process';
 import deployHook from '@/views/dev-center/app/engine/cloud-deployment/deploy-hook';
 import { TAG_MAP } from '@/common/constants.js';
@@ -657,12 +649,9 @@
       }
       return tagStrList.join('-');
     },
-<<<<<<< HEAD
-=======
     userFeature() {
       return this.$store.state.userFeature;
     },
->>>>>>> e27af46e
   },
   watch: {
     'formData.sourceOrigin'(value) {
@@ -701,10 +690,7 @@
     },
   },
   mounted() {
-<<<<<<< HEAD
-=======
     this.formData.sourceOrigin = this.userFeature.ENABLE_DEPLOY_CNATIVE_APP_FROM_CODE ? 'soundCode' : 'image';
->>>>>>> e27af46e
     this.init();
   },
   methods: {
