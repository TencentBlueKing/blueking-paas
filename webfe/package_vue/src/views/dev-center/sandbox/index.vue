<template>
  <div
    class="bk-apps-wrapper sandbox-container"
    :style="{
      'padding-top': `${isShowNotice ? GLOBAL.NOTICE_HEIGHT + 50 : 50}px`,
    }"
  >
    <section class="top-bar card-style">
      <div class="title">
        <div
          class="back"
          @click="back"
        >
          <i class="paasng-icon paasng-arrows-left icon-cls-back mr5"></i>
          <span class="title-text">{{ $t('沙箱开发') }}</span>
        </div>
        <span class="line"></span>
        <div class="info flex-row">
          <div>{{ $t('应用') }}：{{ this.code }}</div>
          <div>{{ $t('模块') }}：{{ this.module }}</div>
        </div>
      </div>
      <bk-button
        v-if="isLoadingSandbox"
        :theme="'primary'"
        @click="showRequestDialog"
      >
<<<<<<< HEAD
        <i class="paasng-arrows-left paasng-icon icon-cls-back mr5"></i>
        <span>{{ $t('返回') }}</span>
      </div>
=======
        {{ $t('获取沙箱环境密码') }}
      </bk-button>
>>>>>>> a788bcd3
    </section>
    <paas-content-loader
      :is-loading="isLoading"
      placeholder="sandbox-loading"
      :height="450"
    >
      <div class="sandbox-content">
        <div class="top-box">
          <bk-alert
            type="info"
            closable
            @close="alertClose"
            class="sandbox-alert-cls"
          >
            <div slot="title">
              <span>{{ $t('沙箱环境仅用于临时在线调试，如果沙箱环境在 2 个小时内没有任何操作，将自动被销毁。') }}</span>
              <bk-popconfirm
                trigger="click"
                ext-cls="sandbox-destroy-cls"
                width="288"
                @confirm="handleSandboxDestruction"
              >
                <div slot="content">
                  <div class="custom">
                    <i class="content-icon bk-icon icon-info-circle-shape pr5"></i>
                    <div class="content-text">{{ $t('确认销毁沙箱开发环境吗？') }}</div>
                  </div>
                </div>
                <bk-button
                  :theme="'primary'"
                  text
                  size="small"
                >
                  {{ $t('立即销毁') }}
                </bk-button>
              </bk-popconfirm>
            </div>
          </bk-alert>
        </div>
<<<<<<< HEAD
        <section :class="['sandbox-editor', { collapse: !isCollapse }, { 'is-footer': isSandboxReady }]">
=======
        <section :class="['sandbox-editor', { collapse: !isCollapse }, { 'is-alert': isShowTopAlert }]">
>>>>>>> a788bcd3
          <bk-resize-layout
            placement="right"
            :min="360"
            :initial-divide="360"
            :border="false"
            ext-cls="sandbox-resize-layout"
          >
            <div
              slot="main"
              class="iframe-box"
            >
              <iframe
                v-if="isSandboxReady"
                ref="iframeRef"
                id="iframe-embed"
                :src="iframeUrl"
                scrolling="no"
                frameborder="0"
              />
              <div
                v-else
                class="iframe-loading"
              >
                <img src="/static/images/loading.gif" />
                <p>{{ $t('沙箱环境正在启动，预计需要约 1 分钟，请稍候。') }}</p>
              </div>
            </div>
            <!-- 登录展示沙盒后，展示右侧的tab信息 -->
            <right-tab
              slot="aside"
              ref="rightTabRef"
              class="right-tab-cls"
              :data="sandboxData"
              :service-name="serviceName"
              :buildLog="buildLog"
              :runLog="runLog"
              :loading="isLogsLoading"
<<<<<<< HEAD
=======
              :env="env"
              :is-load-complete="isLoadingSandbox"
              :is-rerun="isProcessRunning || isBuildSuccess"
              :btn-loading="isRunNowLoading"
              :is-show-status="isShowRunningStatus"
              :is-build-success="isBuildSuccess"
              @rerun="handleRunNow"
              @run-now="showRunSandboxDialog"
              @submit-code="showSubmitCodeDialog"
              @jump="handleVisitNow"
>>>>>>> a788bcd3
              @tab-change="rightTabChange"
              @collapse-change="handleRightTabCollapseChange"
            />
          </bk-resize-layout>
        </section>
      </div>
<<<<<<< HEAD
      <section
        v-if="isSandboxReady"
        class="footer-tools-box"
      >
        <!-- 运行状态 -->
        <div
          class="run-tip"
          v-if="buildStatus && ['Failed', 'Success'].includes(buildStatus)"
        >
          <bk-alert
            :type="isBuildSuccess ? 'success' : 'error'"
            :title="isBuildSuccess ? $t('运行成功') : $t('运行失败')"
            closable
          ></bk-alert>
        </div>
        <div class="left">
          <template v-if="isProcessRunning || isBuildSuccess">
            <bk-button
              :theme="'default'"
              :loading="isRunNowLoading"
              @click="handleRunNow"
            >
              <i class="paasng-refresh-line paasng-icon"></i>
              {{ $t('重新运行') }}
            </bk-button>
          </template>
          <template v-else>
            <bk-button
              :theme="'primary'"
              :loading="isRunNowLoading"
              bk-trace="{id: 'sandbox', action: 'run', category: '云原生应用'}"
              @click="showRunSandboxDialog"
            >
              <i class="paasng-right-shape paasng-icon"></i>
              {{ $t('立即运行') }}
            </bk-button>
          </template>
          <bk-button
            :theme="'default'"
            class="ml8"
            @click="showSubmitCodeDialog"
          >
            {{ $t('提交代码') }}
          </bk-button>
        </div>
        <!-- 访问链接 -->
        <bk-button
          v-if="isProcessRunning || isBuildSuccess"
          :theme="'primary'"
          text
          @click="handleVisitNow"
        >
          {{ $t('立即访问') }}
          <i class="paasng-jump-link paasng-icon"></i>
        </bk-button>
      </section>
=======
>>>>>>> a788bcd3
    </paas-content-loader>
    <!-- 密码获取 -->
    <password-request-dialog
      :show.sync="isDialogVisible"
      :password="sandboxData.code_editor_password"
    />
    <!-- 立即运行二次确认 -->
    <run-sandbox-dialog
      :show.sync="isRunSandboxVisible"
      :process-data="processData"
      @confirm="handleRunNow"
    />
    <!-- 提交代码 -->
    <submit-code-dialog
      ref="submitCodeDialog"
      :show.sync="isSubmitCodeVisible"
      :config="submitCode"
      @submit="submitCommit"
      @reset="submitCodeReset"
    />
  </div>
</template>

<script>
import PasswordRequestDialog from './comps/password-request-dialog.vue';
import RightTab from './comps/right-tab.vue';
import { bus } from '@/common/bus';
import axios from 'axios';
import RunSandboxDialog from './comps/run-sandbox-dialog.vue';
import SubmitCodeDialog from './comps/submit-code-dialog.vue';

export default {
  name: 'Sandbox',
  components: {
    PasswordRequestDialog,
    RightTab,
    RunSandboxDialog,
    SubmitCodeDialog,
  },
  data() {
    return {
      isDialogVisible: false,
      sandboxData: {},
      isLoading: true,
      deployId: '',
      buildLog: '',
      runLog: '',
      isRunNowLoading: false,
      serviceName: '',
      refreshTime: {
        build: 5,
        run: 5,
      },
      buildIntervalId: null,
      runIntervalId: null,
      sandboxIntervalId: null,
      curTabActive: 'config',
      // 构建日志状态
      buildStatus: '',
      isLogsLoading: true,
      isCollapse: true,
      processInfo: {},
      processData: [],
      isRunSandboxVisible: false,
      isSubmitCodeVisible: false,
      submitCode: {
        loading: false,
        isConfirm: false,
        fileTotal: 0,
        tree: {},
      },
      isShowTopAlert: true,
    };
  },
  computed: {
    code() {
      return this.$route.query.code;
    },
    module() {
      return this.$route.query.module;
    },
    devSandboxCode() {
      return this.$route.query.devSandboxCode;
    },
    isShowNotice() {
      return this.$store.state.isShowNotice;
    },
    iframeUrl() {
      const url = `${this.sandboxData.code_editor_url}?workspace=${this.sandboxData.workspace}`;
      return this.ensureHttpProtocol(url);
    },
    // 沙箱加载完成
    isSandboxReady() {
      return this.sandboxData.status === 'Running';
    },
    // 构建成功
    isBuildSuccess() {
      return this.buildStatus === 'Success';
    },
    // 是否存在进程信息
    isProcessRunning() {
      return !!Object.keys(this.processInfo).length;
    },
    // 是否显示运行状态
    isShowRunningStatus() {
      return !!(this.buildStatus && ['Failed', 'Success'].includes(this.buildStatus));
    },
  },
  created() {
    Promise.all([this.getSandboxData(), this.getEnhancedServices()]).finally(() => {
      setTimeout(() => {
        this.isLoading = false;
      }, 1000);
    });
    this.sandboxIntervalId = setInterval(() => {
      this.getSandboxData();
    }, 3000);
  },
  mounted() {
    // 当切换到日志tab，默认5s刷新一次日志
    bus.$on('change-refresh-time', (data) => {
      this.$set(this.refreshTime, data.key, data.value);
      this.automaticRefresh();
    });
    bus.$on('refresh-log', (type) => {
      if (this.deployId) {
        type === 'run' ? this.getRunLog() : this.getBuildLog();
      }
    });
  },
  beforeDestroy() {
    this.clearIntervals();
    clearInterval(this.sandboxIntervalId);
    bus.$off('change-refresh-time');
    bus.$off('refresh-log');
  },
  methods: {
    ensureHttpProtocol(url) {
      const protocol = window.location.protocol ?? 'http:';
      const protocolPattern = /^(https?:\/\/)/i;
      // 如果 URL 没有协议，则根据当前环境协议决定
      if (!protocolPattern.test(url)) {
        return `${protocol}//${url}`;
      }
      return url;
    },
    // 沙箱删除处理
    sandboxDeletionHandled() {
      // 沙箱已经被删除
      this.isDialogVisible = false;
      clearInterval(this.sandboxIntervalId);
      this.back();
    },
    showRequestDialog() {
      this.isDialogVisible = true;
    },
    rightTabChange(name) {
      this.curTabActive = name;
    },
    // 清除现有的计时器
    clearIntervals() {
      if (this.buildIntervalId) {
        clearInterval(this.buildIntervalId);
        this.buildIntervalId = null;
      }
      if (this.runIntervalId) {
        clearInterval(this.runIntervalId);
        this.runIntervalId = null;
      }
    },
    // 自动刷新获取日志
    automaticRefresh() {
      if (this.curTabActive !== 'log' || !this.deployId) return;
      // 右侧tab高亮切换，当高亮为日志时，需要按照对应时间自动刷新(点击立即运行后，才允许自动刷新)
      this.clearIntervals();
      this.pollingBuildLog();
      this.pollingRunLog();
    },
    // 轮询构建日志
    pollingBuildLog() {
      // 如果构建不成功，则继续获取构建日志
      if (!this.isBuildSuccess) {
        this.buildIntervalId = setInterval(() => {
          this.getBuildLog(true);
        }, this.refreshTime.build * 1000);
      }
    },
    // 轮询运行日志
    pollingRunLog() {
      // 如果运行日志的刷新时间不是 'off'，则继续获取运行日志
      if (this.refreshTime.run !== 'off') {
        this.runIntervalId = setInterval(() => {
          this.getRunLog();
        }, this.refreshTime.run * 1000);
      }
    },
    // 获取界面数据
    async getSandboxData() {
      if (this.isSandboxReady && this.sandboxIntervalId) {
        clearInterval(this.sandboxIntervalId);
        return;
      }
      try {
        const res = await this.$store.dispatch('sandbox/getSandbox', {
          appCode: this.code,
          moduleId: this.module,
          devSandboxCode: this.devSandboxCode,
        });
        setTimeout(() => {
          this.sandboxData = res;
          if (this.isSandboxReady) {
            this.getSandboxStatus();
          }
        }, 1000);
      } catch (e) {
        if (e.code === 'DEV_SANDBOX_NOT_FOUND') {
          this.sandboxDeletionHandled();
          return;
        }
        this.catchErrorHandler(e);
      }
    },
    // 获取增强服务
    async getEnhancedServices() {
      try {
        const res = await this.$store.dispatch('sandbox/getEnhancedServices', {
          appCode: this.code,
          moduleId: this.module,
        });
        this.serviceName = res.map((service) => service.service?.display_name)?.join('、');
      } catch (e) {
        this.catchErrorHandler(e);
      }
    },
    // 请求函数
    async executeRequest(url, method = 'get', data = null) {
      try {
        const response = await axios({
          method,
          url: this.ensureHttpProtocol(url),
          data,
          headers: {
            Authorization: `Bearer ${this.sandboxData.devserver_token}`,
          },
        });
        return response.data;
      } catch (e) {
<<<<<<< HEAD
=======
        // 沙箱相关接口报错，通过获取密码接口判定沙箱是否已删除
        if (e.code === 'ERR_NETWORK') {
          this.isRunNowLoading = false;
          this.getSandboxPassword();
        }
>>>>>>> a788bcd3
        this.catchErrorHandler(e);
        await Promise.reject(e);
      }
    },
    // 获取当前沙箱进程状态
    async getSandboxStatus() {
      try {
        const url = this.ensureHttpProtocol(`${this.sandboxData.devserver_url}processes/status`);
        const res = await this.executeRequest(url, 'get');
        this.processInfo = res.status || {};
        if (!!Object.keys(this.processInfo).length) {
          this.switchLogTab();
          // 轮询运行日志
          if (this.runIntervalId) {
            clearInterval(this.runIntervalId);
            this.runIntervalId = null;
          }
          this.pollingRunLog();
        }
      } catch (e) {
        this.catchErrorHandler(e);
      }
    },
    // 获取沙箱进程列表
    async getSandboxProcesses() {
      const url = this.ensureHttpProtocol(`${this.sandboxData.devserver_url}processes/list`);
      const res = await this.executeRequest(url, 'get');
      this.processData = res.processes;
    },
    // 切换至日志tab
    switchLogTab() {
      this.$refs.rightTabRef.handleTabChange({ name: 'log', label: this.$t('日志') });
    },
    // 运行沙箱环境二次确认弹窗
    showRunSandboxDialog() {
      this.isRunSandboxVisible = true;
      this.getSandboxProcesses();
    },
    // 立即运行
    async handleRunNow() {
      this.isRunNowLoading = true;
      // 重置状态
      this.buildStatus = '';
      try {
        this.switchLogTab();
        const url = this.ensureHttpProtocol(`${this.sandboxData.devserver_url}deploys`);
        const res = await this.executeRequest(url, 'post');
        this.deployId = res.deployID;
        // 如果tab为折叠状态时，运行需打开
        if (!this.isCollapse) {
          this.$refs.rightTabRef.handleSwitchSide();
        }
        // 获取相关日志（构建/运行）
        this.getBuildLog();
        this.getRunLog();
        this.clearIntervals();
        this.automaticRefresh();
        this.isLogsLoading = true;
      } catch (e) {
        this.isRunNowLoading = false;
      } finally {
        setTimeout(() => {
          this.isLogsLoading = false;
        }, 300);
      }
    },
    // 获取构建日志
    async getBuildLog(isAutomaticRefresh = false) {
      if (this.isBuildSuccess && isAutomaticRefresh) return;
      try {
        const url = this.ensureHttpProtocol(
          `${this.sandboxData.devserver_url}deploys/${this.deployId}/results?log=true`
        );
        const res = await this.executeRequest(url);
        this.buildLog = res.log;
        // 构建日志成功，无需自动刷新
        this.buildStatus = res.status;
      } finally {
        this.isLogsLoading = false;
        if (this.isBuildSuccess || this.buildStatus === 'Failed') {
          this.isRunNowLoading = false;
        }
      }
    },
    // 运行日志
    async getRunLog() {
      try {
        const url = this.ensureHttpProtocol(`${this.sandboxData.devserver_url}app_logs`);
        const res = await this.executeRequest(url);

        this.runLog = res.logs ?? '';
      } finally {
        setTimeout(() => {
          this.isLogsLoading = false;
        }, 300);
      }
    },
    handleVisitNow() {
      const url = this.ensureHttpProtocol(this.sandboxData?.urls?.app_url);
      window.open(url, '_blank');
    },
    handleRightTabCollapseChange(data) {
      this.isCollapse = data;
    },
    back() {
      this.$router.push({
        name: 'cloudAppDeployManageStag',
        params: {
          id: this.code,
          moduleId: 'default',
        },
      });
    },
    // 立即销毁
    async handleSandboxDestruction() {
      try {
        await this.$store.dispatch('sandbox/destroySandbox', {
          appCode: this.code,
          moduleId: this.module,
          devSandboxCode: this.devSandboxCode,
        });
        this.$paasMessage({
          theme: 'success',
          message: this.$t('销毁成功！'),
        });
        this.back();
      } catch (e) {
        this.catchErrorHandler(e);
      }
    },
    showSubmitCodeDialog() {
      this.isSubmitCodeVisible = true;
      this.getDiffs();
    },
    // 获取 diff 信息
    async getDiffs() {
      this.submitCode.loading = true;
      try {
        const url = this.ensureHttpProtocol(`${this.sandboxData.devserver_url}codes/diffs?tree=true`);
        const res = await this.executeRequest(url);
        this.submitCode.isConfirm = !(res.total > 0);
        this.submitCode.fileTotal = res.total;
        this.submitCode.tree = res.tree;
      } catch (e) {
        this.catchErrorHandler(e);
      } finally {
        this.submitCode.loading = false;
      }
    },
    // 提交 commit 信息
    async submitCommit(message) {
      try {
        const res = await this.$store.dispatch('sandbox/sandboxSubmitCode', {
          appCode: this.code,
          moduleId: this.module,
          data: {
            message,
          },
        });
        this.showMessage(res.repo_url);
        this.isSubmitCodeVisible = false;
      } catch (e) {
        this.catchErrorHandler(e);
      } finally {
        this.$refs.submitCodeDialog?.closeLoading();
      }
    },
    // commit 成功弹窗
    showMessage(link) {
      const h = this.$createElement;
      const that = this;
      this.$bkMessage({
        message: h('p', [
          `${that.$t('代码提交成功')}，`,
          h(
            'a',
            {
              attrs: {
                href: link,
                target: '_blank',
              },
              style: {
                color: '#3A84FF',
              },
            },
            that.$t('点击跳转到仓库查看')
          ),
        ]),
        theme: 'success',
      });
    },
    submitCodeReset() {
      this.submitCode.loading = false;
      this.submitCode.isConfirm = false;
    },
    alertClose() {
      this.isShowTopAlert = false;
    },
  },
};
</script>

<style lang="scss" scoped>
.footer-tools-box {
  position: relative;
  display: flex;
  align-items: center;
  justify-content: space-between;
  height: 52px;
  padding: 0 24px;
  background: #e1ecff;
  box-shadow: 0 -2px 4px 0 #00000014;
  position: fixed;
  bottom: 0;
  left: 0;
  right: 0;

  .run-tip {
    position: absolute;
    left: 0;
    right: 0;
    top: 0;
    transform: translateY(-100%);
  }

  i {
    font-size: 14px;
  }
  .paasng-stop-shape {
    font-size: 18px;
    transform: translateY(0px);
    color: #ea3636;
  }
  .paasng-refresh-line {
    color: #2dcb56;
  }
}
.ml8 {
  margin-left: 8px;
}
.sandbox-container {
  background: #f5f7fa;
  .fore {
    color: #313238;
  }
  .top-bar {
    display: flex;
    align-items: center;
    justify-content: space-between;
    height: 52px;
    padding: 0 24px;
    .title {
      display: flex;
      align-items: center;
      .title-text {
        font-size: 16px;
        color: #313238;
      }
      .line {
        display: inline-block;
        width: 1px;
        height: 14px;
        background-color: #dcdee5;
        margin: 0 8px;
      }
      .info {
        gap: 16px;
        font-size: 14px;
        color: #979ba5;
      }
    }
    .back {
      cursor: pointer;
      color: #3a84ff;
      font-size: 18px;
      i {
        font-weight: 700;
      }
    }
  }
  .sandbox-alert-cls /deep/ .bk-alert-wraper {
    height: 32px;
    align-items: center;
  }
  .sandbox-content {
    .top-box {
      display: flex;
      /deep/ .bk-button {
        flex-shrink: 0;
        margin-right: 12px;
      }
      /deep/ .bk-alert {
        flex: 1;
      }
    }
    .sandbox-editor {
      height: calc(100vh - 103px);
      &.is-alert {
        height: calc(100vh - 136px);
      }
      &.collapse {
        margin-right: 0;
        /deep/ .bk-resize-layout-aside {
          width: 0 !important;
        }
      }
      .sandbox-resize-layout {
        height: 100%;
        /deep/ .bk-resize-layout-main {
          margin-right: 24px;
        }
        /deep/ .bk-resize-layout-aside {
          border: none !important;
        }
      }
      .iframe-box {
        height: 100%;
        iframe#iframe-embed {
          width: 100%;
          height: 100%;
          /* resize seems to inherit in at least Firefox */
          -webkit-resize: none;
          -moz-resize: none;
          resize: none;
        }
      }
      .iframe-loading {
        display: flex;
        align-items: center;
        justify-content: center;
        flex-direction: column;
        width: 100%;
        height: 100%;
        img {
          width: 220px;
        }
      }
      .right-tab-cls {
        flex-shrink: 0;
      }
    }
  }
}
.sandbox-destroy-cls {
  .custom {
    font-size: 14px;
    line-height: 24px;
    color: #63656e;
    padding-bottom: 16px;
    .content-icon {
      color: #ea3636;
      position: absolute;
      top: 22px;
    }
    .content-text {
      display: inline-block;
      margin-left: 20px;
    }
  }
}
</style><|MERGE_RESOLUTION|>--- conflicted
+++ resolved
@@ -25,14 +25,8 @@
         :theme="'primary'"
         @click="showRequestDialog"
       >
-<<<<<<< HEAD
-        <i class="paasng-arrows-left paasng-icon icon-cls-back mr5"></i>
-        <span>{{ $t('返回') }}</span>
-      </div>
-=======
         {{ $t('获取沙箱环境密码') }}
       </bk-button>
->>>>>>> a788bcd3
     </section>
     <paas-content-loader
       :is-loading="isLoading"
@@ -72,11 +66,7 @@
             </div>
           </bk-alert>
         </div>
-<<<<<<< HEAD
-        <section :class="['sandbox-editor', { collapse: !isCollapse }, { 'is-footer': isSandboxReady }]">
-=======
         <section :class="['sandbox-editor', { collapse: !isCollapse }, { 'is-alert': isShowTopAlert }]">
->>>>>>> a788bcd3
           <bk-resize-layout
             placement="right"
             :min="360"
@@ -114,8 +104,6 @@
               :buildLog="buildLog"
               :runLog="runLog"
               :loading="isLogsLoading"
-<<<<<<< HEAD
-=======
               :env="env"
               :is-load-complete="isLoadingSandbox"
               :is-rerun="isProcessRunning || isBuildSuccess"
@@ -126,72 +114,12 @@
               @run-now="showRunSandboxDialog"
               @submit-code="showSubmitCodeDialog"
               @jump="handleVisitNow"
->>>>>>> a788bcd3
               @tab-change="rightTabChange"
               @collapse-change="handleRightTabCollapseChange"
             />
           </bk-resize-layout>
         </section>
       </div>
-<<<<<<< HEAD
-      <section
-        v-if="isSandboxReady"
-        class="footer-tools-box"
-      >
-        <!-- 运行状态 -->
-        <div
-          class="run-tip"
-          v-if="buildStatus && ['Failed', 'Success'].includes(buildStatus)"
-        >
-          <bk-alert
-            :type="isBuildSuccess ? 'success' : 'error'"
-            :title="isBuildSuccess ? $t('运行成功') : $t('运行失败')"
-            closable
-          ></bk-alert>
-        </div>
-        <div class="left">
-          <template v-if="isProcessRunning || isBuildSuccess">
-            <bk-button
-              :theme="'default'"
-              :loading="isRunNowLoading"
-              @click="handleRunNow"
-            >
-              <i class="paasng-refresh-line paasng-icon"></i>
-              {{ $t('重新运行') }}
-            </bk-button>
-          </template>
-          <template v-else>
-            <bk-button
-              :theme="'primary'"
-              :loading="isRunNowLoading"
-              bk-trace="{id: 'sandbox', action: 'run', category: '云原生应用'}"
-              @click="showRunSandboxDialog"
-            >
-              <i class="paasng-right-shape paasng-icon"></i>
-              {{ $t('立即运行') }}
-            </bk-button>
-          </template>
-          <bk-button
-            :theme="'default'"
-            class="ml8"
-            @click="showSubmitCodeDialog"
-          >
-            {{ $t('提交代码') }}
-          </bk-button>
-        </div>
-        <!-- 访问链接 -->
-        <bk-button
-          v-if="isProcessRunning || isBuildSuccess"
-          :theme="'primary'"
-          text
-          @click="handleVisitNow"
-        >
-          {{ $t('立即访问') }}
-          <i class="paasng-jump-link paasng-icon"></i>
-        </bk-button>
-      </section>
-=======
->>>>>>> a788bcd3
     </paas-content-loader>
     <!-- 密码获取 -->
     <password-request-dialog
@@ -439,14 +367,11 @@
         });
         return response.data;
       } catch (e) {
-<<<<<<< HEAD
-=======
         // 沙箱相关接口报错，通过获取密码接口判定沙箱是否已删除
         if (e.code === 'ERR_NETWORK') {
           this.isRunNowLoading = false;
           this.getSandboxPassword();
         }
->>>>>>> a788bcd3
         this.catchErrorHandler(e);
         await Promise.reject(e);
       }
