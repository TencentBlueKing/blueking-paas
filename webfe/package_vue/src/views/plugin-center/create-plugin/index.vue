<template>
  <div class="bk-create-plugin-warp mt30">
<<<<<<< HEAD
    <paas-plugin-title />
    <!-- 返回 -->
    <div class="base-info-tit">
      {{ $t('基本信息') }}
    </div>
    <bk-form
      ref="pluginForm"
      style="width: 650px;"
      :model="form"
      :rules="rules"
    >
      <bk-form-item
        :label="$t('插件类型')"
        :required="true"
        :icon-offset="24"
        :property="'pd_id'"
=======
    <paas-content-loader
      :is-loading="isLoading"
      placeholder="create-plugin-loading"
    >
      <paas-plugin-title />
      <!-- 返回 -->
      <div class="base-info-tit">
        {{ $t('基本信息') }}
      </div>
      <bk-form
        ref="pluginForm"
        style="width: 730px;"
        :model="form"
        :rules="rules"
>>>>>>> 1b9e3c4b
      >
        <bk-form-item
          :label="$t('插件类型')"
          :required="true"
          :icon-offset="105"
          :property="'pd_id'"
        >
          <div class="flex-row">
            <bk-select
              v-model="form.pd_id"
              class="w480"
              ext-cls="slot-class"
              searchable
              :clearable="false"
              :placeholder="$t('插件类型')"
              @change="changePluginType"
            >
              <bk-option
                v-for="(option, index) in pluginTypeList"
                :id="option.plugin_type.id"
                :key="index"
                v-bind="option"
              >
                <div
                  id="guide-wrap"
                  class="guide-container"
                >
                  <!-- <bk-input :left-icon="'bk-icon icon-search'" class="guide-input mb10" v-model="form.type" :placeholder="$t('输入关键字')"></bk-input> -->
                  <div class="guide-list">
                    <div class="flex-row align-items-center guide-item">
                      <img
                        :src="option.plugin_type.logo"
                        onerror="this.src='/static/images/plugin-default.svg'"
                      >
                      <div class="guide-right pl10">
                        <div class="guide-plugin-name">
                          {{ option.plugin_type.name }}
                        </div>
                        <div
                          v-bk-tooltips.right="option.plugin_type.description"
                          class="guide-plugin-desc"
                        >
                          {{ option.plugin_type.description }}
                        </div>
                      </div>
                    </div>
                  </div>
                </div>
              </bk-option>
            </bk-select>

            <a
              v-if="curPluginItem.plugin_type"
              target="_blank"
              :href="curPluginItem.plugin_type.docs"
              class="plugin-guide"
            >
              <i class="paasng-icon paasng-question-circle" />
              {{ $t('插件指引') }}
            </a>
          </div>
          <div
            v-if="curPluginItem.plugin_type && curPluginItem.plugin_type.approval_config && curPluginItem.plugin_type.approval_config.enabled"
            class="plugin-info w480 mt15"
          >
<<<<<<< HEAD
            <i class="paasng-icon paasng-question-circle" />
            {{ $t('插件指引') }}
          </a>
        </div>
        <div
          v-if="curPluginItem.plugin_type && curPluginItem.plugin_type.approval_config && curPluginItem.plugin_type.approval_config.enabled"
          class="plugin-info w480 mt15"
        >
          <i
            style="color: #3A84FF;"
            class="paasng-icon paasng-info-circle"
          />
          {{ curPluginItem.plugin_type.approval_config.tips }}
          <a
            target="_blank"
            :href="curPluginItem.plugin_type.approval_config.docs"
          >{{ $t('详见文档') }}</a>
        </div>
      </bk-form-item>
      <bk-form-item
        :label="$t('插件标识')"
        :required="true"
        :icon-offset="24"
        :property="'plugin_id'"
        error-display-type="normal"
      >
        <bk-input
          v-model="form.plugin_id"
          class="w480"
          :placeholder="pdIdPlaceholder"
          :maxlength="pdIdMaxLength"
          :show-word-limit="true"
        />
      </bk-form-item>
      <bk-form-item
        :label="$t('插件名称')"
        :required="true"
        :icon-offset="24"
        :property="'name'"
        :rules="rules.name"
        error-display-type="normal"
      >
        <bk-input
          v-model="form.name"
          class="w480"
          :placeholder="namePlaceholder"
          :maxlength="nameMaxLength"
          :show-word-limit="true"
        />
      </bk-form-item>
      <bk-form-item
        :label="$t('开发语言')"
        :required="true"
        :icon-offset="24"
        :property="'language'"
      >
        <bk-select
          v-model="form.language"
          class="w480"
          :clearable="false"
          :placeholder="$t('开发语言')"
          @change="changePluginLanguage"
        >
          <bk-option
            v-for="(option, index) in pluginLanguage"
            :id="option.id"
            :key="index"
            :name="option.language"
          />
        </bk-select>
      </bk-form-item>
      <bk-form-item
        v-if="languageData.applicableLanguage"
        :label="$t('适用语言')"
        :required="true"
        :icon-offset="24"
        :property="'applicableLanguage'"
      >
        <bk-select
          v-model="form.applicableLanguage"
          class="w480"
          :clearable="false"
          :placeholder="$t('适用语言')"
        >
          <bk-option
            v-for="(option, index) in applicableLanguageList"
            :id="option.id"
            :key="index"
            :name="option.text"
          />
        </bk-select>
      </bk-form-item>
      <bk-form-item
        :label="$t('初始化模板')"
        :required="true"
        :icon-offset="24"
        :property="'templateName'"
      >
        <bk-select
          v-model="form.templateName"
          class="w480"
          :clearable="false"
          :placeholder="$t('初始化模板')"
=======
            <i
              style="color: #3A84FF;"
              class="paasng-icon paasng-info-circle"
            />
            {{ curPluginItem.plugin_type.approval_config.tips }}
            <a
              target="_blank"
              :href="curPluginItem.plugin_type.approval_config.docs"
            >{{ $t('详见文档') }}</a>
          </div>
        </bk-form-item>
        <bk-form-item
          :label="$t('插件标识')"
          :required="true"
          :icon-offset="105"
          :property="'plugin_id'"
          error-display-type="normal"
>>>>>>> 1b9e3c4b
        >
          <bk-input
            v-model="form.plugin_id"
            class="w480"
            :placeholder="pdIdPlaceholder"
            :maxlength="pdIdMaxLength"
            :show-word-limit="true"
          />
<<<<<<< HEAD
        </bk-select>
      </bk-form-item>
      <bk-form-item
        :label="$t('代码仓库')"
        :required="true"
        :icon-offset="24"
        :property="'repositoryTemplateUrl'"
      >
        <bk-input
          v-model="form.repositoryTemplateUrl"
          class="w480"
          disabled
          :placeholder="$t('代码仓库')"
        />
        <div class="tips">
          {{ $t('将自动创建该开源仓库，并将模板代码初始化到仓库中') }}
        </div>
      </bk-form-item>
    </bk-form>
    <template v-if="Object.keys(extraFields).length">
      <div class="base-info-tit">
        更多信息
      </div>
      <bk-form
        ref="form"
        :model="form"
        :rules="informationRules"
      >
=======
        </bk-form-item>
>>>>>>> 1b9e3c4b
        <bk-form-item
          :label="$t('插件名称')"
          :required="true"
          :icon-offset="105"
          :property="'name'"
          :rules="rules.name"
          error-display-type="normal"
        >
          <bk-input
            v-model="form.name"
            class="w480"
            :placeholder="namePlaceholder"
            :maxlength="nameMaxLength"
            :show-word-limit="true"
          />
        </bk-form-item>
        <bk-form-item
          :label="$t('开发语言')"
          :required="true"
          :icon-offset="105"
          :property="'language'"
        >
          <bk-select
            v-model="form.language"
            class="w480"
            :clearable="false"
            :placeholder="$t('开发语言')"
            @change="changePluginLanguage"
          >
            <bk-option
              v-for="(option, index) in pluginLanguage"
              :id="option.id"
              :key="index"
              :name="option.language"
            />
          </bk-select>
        </bk-form-item>
        <bk-form-item
          v-if="languageData.applicableLanguage"
          :label="$t('适用语言')"
          :required="true"
          :icon-offset="105"
          :property="'applicableLanguage'"
        >
          <bk-select
            v-model="form.applicableLanguage"
            class="w480"
            :clearable="false"
            :placeholder="$t('适用语言')"
          >
            <bk-option
              v-for="(option, index) in applicableLanguageList"
              :id="option.id"
              :key="index"
              :name="option.text"
            />
          </bk-select>
        </bk-form-item>
        <bk-form-item
          :label="$t('初始化模板')"
          :required="true"
          :icon-offset="105"
          :property="'templateName'"
        >
          <bk-select
            v-model="form.templateName"
            class="w480"
            :clearable="false"
            :placeholder="$t('初始化模板')"
          >
            <bk-option
              v-for="(option, index) in pluginTemplateList"
              :id="option.id"
              :key="index"
              :name="option.name"
            />
          </bk-select>
        </bk-form-item>
        <bk-form-item
          :label="$t('代码仓库')"
          :required="true"
          :icon-offset="105"
          :property="'repositoryTemplateUrl'"
        >
          <bk-input
            v-model="form.repositoryTemplateUrl"
            class="w480"
            disabled
            :placeholder="$t('代码仓库')"
          />
          <div class="tips">
            {{ $t('将自动创建该开源仓库，并将模板代码初始化到仓库中') }}
          </div>
        </bk-form-item>
      </bk-form>
      <template v-if="Object.keys(extraFields).length">
        <div class="base-info-tit">
          更多信息
        </div>
        <bk-form
          ref="form"
          :model="form"
          :rules="informationRules"
        >
          <bk-form-item
            :label="$t('连接器类型')"
            :required="true"
            :property="'type'"
          >
            <bk-radio-group v-model="form.type">
              <bk-radio
                :key="'数据源接入'"
                :value="1"
              >
                数据源接入
              </bk-radio>
              <bk-radio
                :key="'数据入库'"
                :value="2"
              >
                数据入库
              </bk-radio>
            </bk-radio-group>
          </bk-form-item>
          <bk-form-item
            :label="$t('建议使用场景')"
            :required="true"
            :property="'type'"
          >
            <div class="flex-row">
              <bk-select
                v-model="form.type"
                class="w480"
                :clearable="false"
                :placeholder="$t('建议使用场景')"
              >
                <bk-option
                  v-for="(option, index) in pluginTypeList"
                  :id="option.id"
                  :key="index"
                  :name="option.text"
                />
              </bk-select>
            </div>
          </bk-form-item>
          <bk-form-item
            :label="$t('建议日数据量')"
            :required="true"
            :property="'type'"
          >
            <bk-select
              v-model="form.type"
              class="w480"
              :clearable="false"
              :placeholder="$t('建议日数据量')"
            >
              <bk-option
                v-for="(option, index) in pluginTypeList"
                :id="option.id"
                :key="index"
                :name="option.text"
              />
            </bk-select>
          </bk-form-item>
          <bk-form-item
            :label="$t('查询模式')"
            :required="true"
            :property="'type'"
          >
            <bk-select
              v-model="form.type"
              class="w480"
              :clearable="false"
              :placeholder="$t('查询模式')"
            >
              <bk-option
                v-for="(option, index) in pluginTypeList"
                :id="option.id"
                :key="index"
                :name="option.text"
              />
            </bk-select>
          </bk-form-item>
          <bk-form-item
            class="edit-form-item"
            :label="$t('使用说明')"
            :required="true"
            :property="'type'"
          >
            <quill-editor
              v-model="form.type"
              class="editor"
              :options="editorOption"
              @change="onEditorChange($event)"
            />
          </bk-form-item>
        </bk-form>
      </template>

      <div class="button-warp">
        <bk-button
          :theme="'primary'"
          :title="$t('提交')"
          class="mr10"
          :loading="buttonLoading"
          @click="submitPluginForm"
        >
          {{ $t('提交') }}
        </bk-button>
        <bk-button
          :theme="'default'"
          :title="$t('取消')"
          class="mr10"
          @click="back"
        >
          {{ $t('取消') }}
        </bk-button>
      </div>
    </paas-content-loader>
  </div>
</template>
<script>
    import { quillEditor } from 'vue-quill-editor';
    import 'quill/dist/quill.core.css';
    import 'quill/dist/quill.snow.css';
    import 'quill/dist/quill.bubble.css';
    import paasPluginTitle from '@/components/pass-plugin-title';
    export default {
        components: {
            quillEditor,
            paasPluginTitle
        },
        data () {
            return {
                form: {
                    pd_id: '',
                    plugin_id: '',
                    name: '',
                    language: '',
                    applicableLanguage: '',
                    templateName: '',
                    repositoryTemplateUrl: ''
                },
                rules: {
                    pd_id: [
                        {
                            required: true,
                            message: this.$t('该字段是必填项'),
                            trigger: 'blur'
                        }
                    ],
                    plugin_id: [
                        {
                            required: true,
                            message: this.$t('该字段是必填项'),
                            trigger: 'blur'
                        }
                    ],
                    name: [
                        {
                            required: true,
                            message: this.$t('该字段是必填项'),
                            trigger: 'blur'
                        }
                    ],

                    language: [
                        {
                            required: true,
                            message: this.$t('该字段是必填项'),
                            trigger: 'blur'
                        }
                    ],
                    applicableLanguage: [
                        {
                            required: true,
                            message: this.$t('该字段是必填项'),
                            trigger: 'blur'
                        }
                    ],
                    templateName: [
                        {
                            required: true,
                            message: this.$t('该字段是必填项'),
                            trigger: 'blur'
                        }
                    ],
                    repositoryTemplateUrl: [
                        {
                            required: true,
                            message: this.$t('该字段是必填项'),
                            trigger: 'blur'
                        }
                    ]
                },
                informationRules: {},
                pluginTypeList: [],
                pluginTypeData: { plugin_type: {}, schema: {} },
                pluginLanguage: [],
                languageData: {},
                applicableLanguageList: [],
                pluginTemplateList: [],
                extraFields: {},
                buttonLoading: false,
                editorOption: {
                    placeholder: '@通知他人，ctrl+enter快速提交'
                },
                curPluginItem: {},
                pdIdPlaceholder: '',
                namePlaceholder: '',
                pdIdMaxLength: 16,
                nameMaxLength: 20,
                isLoading: true
            };
        },
        computed: {
            curPluginInfo () {
                return this.form.pd_id ? this.curPluginItem : this.pluginTypeList[0];
            }
        },
        watch: {
            'form.plugin_id' (value) {
                if (this.pluginTypeData.schema.repository_group && value) {
                    this.form.repositoryTemplateUrl = `${this.pluginTypeData.schema.repository_group}${value}.git`;
                }
            },
            'form.pd_id' (value) {
                const selected = this.pluginTypeList.filter(item => item.plugin_type.id === value);
                this.curPluginItem = selected[0];
            }
        },
        mounted () {
            this.fetchPluginTypeList();
        },
        methods: {
            // 获取插件类型数据
            async fetchPluginTypeList () {
                try {
                    const res = await this.$store.dispatch('plugin/getPluginsTypeList');
                    console.log('res', res);
                    this.pluginTypeList = res && res.map(e => {
                        e.name = e.plugin_type.name;
                        return e;
                    });
                    this.addRules();
                    this.pdIdPlaceholder = this.curPluginInfo.schema.id.description || this.$t('由小写字母、数字、连字符(-)组成，长度小于 16 个字符');
                    this.namePlaceholder = this.curPluginInfo.schema.name.description || this.$t('由汉字、英文字母、数字组成，长度小于 20 个字符');
                } catch (e) {
                    this.$paasMessage({
                        limit: 1,
                        theme: 'error',
                        message: e.message
                    });
                } finally {
                    setTimeout(() => {
                        this.isLoading = false;
                    }, 200);
                }
            },
            // 添加校验规则
            addRules () {
                if (this.curPluginInfo.schema) {
                    this.pdIdMaxLength = this.curPluginInfo.schema.id.maxlength || 16;
                    this.nameMaxLength = this.curPluginInfo.schema.name.maxlength || 20;
                }
                this.rules.plugin_id.push({
                    regex: new RegExp(this.curPluginInfo.schema.id.pattern) || new RegExp('^[a-z0-9-]{1,16}$'),
                    message: this.curPluginInfo.schema.id.description || this.$t('由小写字母、数字、连接符(-)组成，长度小于16个字符'),
                    trigger: 'blur change'
                });
                this.rules.plugin_id.push({
                    max: this.curPluginInfo.schema.id.maxlength || 16,
                    message: `不能多于${this.curPluginInfo.schema.id.maxlength || 16}个字符`,
                    trigger: 'blur change'
                });
                this.rules.name.push({
                    regex: new RegExp(this.curPluginInfo.schema.name.pattern) || new RegExp('^[\\u4300-\\u9fa5\\w\\d\\-_]{1,20}$'),
                    message: this.curPluginInfo.schema.name.description || this.$t('由汉字、英文字母、数字组成，长度小于 20 个字符'),
                    trigger: 'blur change'
                });
                this.rules.name.push({
                    max: this.curPluginInfo.schema.name.maxlength || 20,
                    message: `不能多于${this.curPluginInfo.schema.id.maxlength || 20}个字符`,
                    trigger: 'blur change'
                });
            },
            // 选中具体插件类型
            changePluginType (value) {
                this.form.pd_id = value;
                this.pluginTypeData = this.pluginTypeList.find(e => e.plugin_type.id === value);
                this.form.repositoryTemplateUrl = this.form.plugin_id
                    ? `${this.pluginTypeData.schema.repository_group}${this.form.plugin_id}.git`
                    : this.pluginTypeData.schema.repository_template;
                this.pluginLanguage = this.pluginTypeData.schema.init_templates;
                this.extraFields = this.pluginTypeData.schema.extra_fields;
            },
            // 选中具体插件开发语言
            changePluginLanguage (value) {
                this.languageData = this.pluginLanguage.find(e => e.id === value);
                // 初始化模板
                this.pluginTemplateList = this.pluginLanguage.filter(e => e.language === this.languageData.language);
            },
            // 富文本编辑
            onEditorChange (e) {
                this.$set(this.formData, 'description', e.html);
            },

            submitPluginForm () {
                this.$refs.pluginForm.validate().then(validator => {
                    this.buttonLoading = true;
                    this.save();
                }).catch(() => {
                    this.buttonLoading = false;
                });
            },

            // 提交
            async save () {
                try {
                    this.buttonLoading = true;
                    const params = {
                        id: this.form.plugin_id,
                        name: this.form.name,
                        template: this.form.templateName,
                        pd_id: this.form.pd_id,
                        extra_fields: this.extraFields
                    };
                    const res = await this.$store.dispatch('plugin/savePlugins', params);
                    this.$paasMessage({
                        theme: 'success',
                        message: this.$t('插件创建成功！')
                    });
                    this.$router.push({
                        name: 'pluginSummary',
                        params: { pluginTypeId: res.pd_id, id: res.id }
                    });
                } catch (e) {
                    this.$paasMessage({
                        limit: 1,
                        theme: 'error',
                        message: e.message
                    });
                } finally {
                    this.buttonLoading = false;
                }
            },

            // 取消
            back () {
                this.$router.push({
                    name: 'plugin'
                });
            }
        }
    };
</script>
<style lang="scss" scoped>
.bk-create-plugin-warp {
    padding: 28px 0 44px;
    width: calc(100% - 120px);
    margin: 0 auto;
    min-height: calc(100vh - 120px);
    .base-info-tit{
        margin: 5px 0 20px;
        font-weight: Bold;
        color: #63656E;
        padding: 5px 16px;
        background: #F5F7FA;
        border-radius: 2px;
    }
    .w480{
        width: 480px;
    }
    .tips{
        color: #979ba5;
        font-size: 12px;
    }
    .plugin-info{
        background: #F0F8FF;
        border: 1px solid #A3C5FD;
        font-size: 12px;
        color: #666666;
        padding: 0 9px;
    }
    .edit-form-item{
        height: 300px;
        .editor{
            width: 800px;
            height: 200px;
        }
    }
}
.button-warp {
    margin: 30px 0 0 150px;
}
.guide-container{
    background: #fff;
    .guide-item{
        cursor: pointer;
        height: 64px;
        img{
            width: 48px;
            height: 48px;
        }
        .guide-plugin-name{
            color: #313238;
        }
        .guide-plugin-desc{
            line-height: 24px;
            font-size: 12px;
            color: #63656E;
        }
    }
    .guide-item:hover {
        background: #e7f1fe;
    }
}
.plugin-guide {
    font-size: 12px;
    cursor: pointer;
    margin-left: 10px;
}
.plugin-top-title {
    margin: 12px 0 14px;
}
</style>
<style>
    .guide-input input {
        border: none;
        border-bottom: 1px solid #c4c6cc;
    }
</style><|MERGE_RESOLUTION|>--- conflicted
+++ resolved
@@ -1,23 +1,5 @@
 <template>
   <div class="bk-create-plugin-warp mt30">
-<<<<<<< HEAD
-    <paas-plugin-title />
-    <!-- 返回 -->
-    <div class="base-info-tit">
-      {{ $t('基本信息') }}
-    </div>
-    <bk-form
-      ref="pluginForm"
-      style="width: 650px;"
-      :model="form"
-      :rules="rules"
-    >
-      <bk-form-item
-        :label="$t('插件类型')"
-        :required="true"
-        :icon-offset="24"
-        :property="'pd_id'"
-=======
     <paas-content-loader
       :is-loading="isLoading"
       placeholder="create-plugin-loading"
@@ -32,7 +14,6 @@
         style="width: 730px;"
         :model="form"
         :rules="rules"
->>>>>>> 1b9e3c4b
       >
         <bk-form-item
           :label="$t('插件类型')"
@@ -98,111 +79,6 @@
             v-if="curPluginItem.plugin_type && curPluginItem.plugin_type.approval_config && curPluginItem.plugin_type.approval_config.enabled"
             class="plugin-info w480 mt15"
           >
-<<<<<<< HEAD
-            <i class="paasng-icon paasng-question-circle" />
-            {{ $t('插件指引') }}
-          </a>
-        </div>
-        <div
-          v-if="curPluginItem.plugin_type && curPluginItem.plugin_type.approval_config && curPluginItem.plugin_type.approval_config.enabled"
-          class="plugin-info w480 mt15"
-        >
-          <i
-            style="color: #3A84FF;"
-            class="paasng-icon paasng-info-circle"
-          />
-          {{ curPluginItem.plugin_type.approval_config.tips }}
-          <a
-            target="_blank"
-            :href="curPluginItem.plugin_type.approval_config.docs"
-          >{{ $t('详见文档') }}</a>
-        </div>
-      </bk-form-item>
-      <bk-form-item
-        :label="$t('插件标识')"
-        :required="true"
-        :icon-offset="24"
-        :property="'plugin_id'"
-        error-display-type="normal"
-      >
-        <bk-input
-          v-model="form.plugin_id"
-          class="w480"
-          :placeholder="pdIdPlaceholder"
-          :maxlength="pdIdMaxLength"
-          :show-word-limit="true"
-        />
-      </bk-form-item>
-      <bk-form-item
-        :label="$t('插件名称')"
-        :required="true"
-        :icon-offset="24"
-        :property="'name'"
-        :rules="rules.name"
-        error-display-type="normal"
-      >
-        <bk-input
-          v-model="form.name"
-          class="w480"
-          :placeholder="namePlaceholder"
-          :maxlength="nameMaxLength"
-          :show-word-limit="true"
-        />
-      </bk-form-item>
-      <bk-form-item
-        :label="$t('开发语言')"
-        :required="true"
-        :icon-offset="24"
-        :property="'language'"
-      >
-        <bk-select
-          v-model="form.language"
-          class="w480"
-          :clearable="false"
-          :placeholder="$t('开发语言')"
-          @change="changePluginLanguage"
-        >
-          <bk-option
-            v-for="(option, index) in pluginLanguage"
-            :id="option.id"
-            :key="index"
-            :name="option.language"
-          />
-        </bk-select>
-      </bk-form-item>
-      <bk-form-item
-        v-if="languageData.applicableLanguage"
-        :label="$t('适用语言')"
-        :required="true"
-        :icon-offset="24"
-        :property="'applicableLanguage'"
-      >
-        <bk-select
-          v-model="form.applicableLanguage"
-          class="w480"
-          :clearable="false"
-          :placeholder="$t('适用语言')"
-        >
-          <bk-option
-            v-for="(option, index) in applicableLanguageList"
-            :id="option.id"
-            :key="index"
-            :name="option.text"
-          />
-        </bk-select>
-      </bk-form-item>
-      <bk-form-item
-        :label="$t('初始化模板')"
-        :required="true"
-        :icon-offset="24"
-        :property="'templateName'"
-      >
-        <bk-select
-          v-model="form.templateName"
-          class="w480"
-          :clearable="false"
-          :placeholder="$t('初始化模板')"
-=======
             <i
               style="color: #3A84FF;"
               class="paasng-icon paasng-info-circle"
@@ -220,7 +96,6 @@
           :icon-offset="105"
           :property="'plugin_id'"
           error-display-type="normal"
->>>>>>> 1b9e3c4b
         >
           <bk-input
             v-model="form.plugin_id"
@@ -229,38 +104,7 @@
             :maxlength="pdIdMaxLength"
             :show-word-limit="true"
           />
-<<<<<<< HEAD
-        </bk-select>
-      </bk-form-item>
-      <bk-form-item
-        :label="$t('代码仓库')"
-        :required="true"
-        :icon-offset="24"
-        :property="'repositoryTemplateUrl'"
-      >
-        <bk-input
-          v-model="form.repositoryTemplateUrl"
-          class="w480"
-          disabled
-          :placeholder="$t('代码仓库')"
-        />
-        <div class="tips">
-          {{ $t('将自动创建该开源仓库，并将模板代码初始化到仓库中') }}
-        </div>
-      </bk-form-item>
-    </bk-form>
-    <template v-if="Object.keys(extraFields).length">
-      <div class="base-info-tit">
-        更多信息
-      </div>
-      <bk-form
-        ref="form"
-        :model="form"
-        :rules="informationRules"
-      >
-=======
         </bk-form-item>
->>>>>>> 1b9e3c4b
         <bk-form-item
           :label="$t('插件名称')"
           :required="true"
