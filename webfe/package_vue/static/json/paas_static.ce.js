/*
 * TencentBlueKing is pleased to support the open source community by making
 * 蓝鲸智云 - PaaS 平台 (BlueKing - PaaS System) available.
 * Copyright (C) 2017 THL A29 Limited, a Tencent company. All rights reserved.
 * Licensed under the MIT License (the "License"); you may not use this file except
 * in compliance with the License. You may obtain a copy of the License at
 *
 *     http://opensource.org/licenses/MIT
 *
 * Unless required by applicable law or agreed to in writing, software distributed under
 * the License is distributed on an "AS IS" BASIS, WITHOUT WARRANTIES OR CONDITIONS OF ANY KIND,
 * either express or implied. See the License for the specific language governing permissions and
 * limitations under the License.
 *
 * We undertake not to change the open source license (MIT license) applicable
 * to the current version of the project delivered to anyone in the future.
 */

/* eslint-disable */
import Vue from 'vue';
import i18n from '@/language/i18n';


const staticI18n = new Vue({
    i18n
})

export const PLATFORM_CONFIG = {
    // 应用类型
    APP_TYPES: {
        NORMAL_APP: 1,
        LESSCODE_APP: 2,
        SMART_APP: 3,
        IMAGE: 4,
        SCENE_APP: 5,
        CNATIVE_IMAGE: 6        //仅镜像的云原生
    },

    // 默认使用的代码库类型
    DEFAULT_SOURCE_CONTROL: 'bare_git',

    // 蓝鲸帮助助手信息
    HELPER: {
        name: staticI18n.$t('管理员'),
        href: ''
    },

    OA_DOMAIN: '',

    WOA_DOMAIN: '',

    IED_DOMAIN: '',

    // 链接
    LINK: {
        // 获取 用户/组织 API
        MEMBER_API: '',
        // 数据统计
        STATIC_JS_API: '',

        // 桌面应用市场
        APP_MARKET: BK_PAAS2_URL + '/console/?app=market',

        // 旧版开发者中心-首页
        V2_APP_SUMMARY: BK_PAAS2_URL + '/app/list/',

        // v2开发者中心-应用概览
        V2_APP_BASEINFO: BK_PAAS2_URL + '/app/info/',

        // v2应用logo
        V2_APP_LOGOG: '',

        // v2应用默认logo
        V2_DEFAULT_LOGO: '',

        // 蓝鲸数据可视化服务
        DATA_INDEX: '',

        // widget配置
        DATA_WIDGET_INDEX: '',

        // 视图面板配置
        DATA_DASHBOARD_INDEX: '',

        // MagicBox
        MAGICBOX_INDEX: 'https://magicbox.bk.tencent.com/static_api/v3/main/index.html',

        // 可视化开发平台
        LESSCODE_INDEX: BK_LESSCODE_URL,

        // 前端jQuery组件库
        MAGICBOX_JQUERY: 'https://magicbox.bk.tencent.com/static_api/v3/index.html',

        // 前端Vue组件库
        MAGICBOX_VUE: 'https://magicbox.bk.tencent.com/static_api/v3/components_vue/2.0/example/index.html#/',

        // 前端套餐样例库
        MAGICBOX_TPL: 'https://magicbox.bk.tencent.com/static_api/v3/index.html#templates',

        // 蓝鲸前端开发脚手架（BKUI_CLI）
        MAGICBOX_BKUI_CLI: DOCS_URL_PREFIX + '/markdown/开发指南/SaaS开发/开发进阶/bkui/bkui.md',

        // Bamboo 流程引擎源码
        BAMBOO_CODE: 'https://github.com/TencentBlueKing/bamboo-engine',

        // AppRocket 502？
        APP_ROCKET: '',

        // API Gateway
        APIGW_INDEX: BK_APIGW_URL,

        // 问题反馈
        PA_ISSUE: 'https://bk.tencent.com/s-mart/community/question',

        // 加入圈子
        PA_MARKER: '',

        // BK助手
        BK_HELP: '',

        // BK桌面
        BK_DESKTOP: '',

        // BK插件
        BK_PLUGIN: 'https://github.com/TencentBlueKing/bk-plugin-framework-python',

        //BKtemplate
        BK_PLUGIN_TEMPLATE: 'https://github.com/TencentBlueKing/bk-plugin-framework-python/tree/master/template',

        // 产品文档
        BK_APP_DOC: 'https://bk.tencent.com/docs/markdown/PaaS3.0',

        // 开源社区
        BK_OPEN_COMMUNITY: 'https://github.com/TencentBlueKing/blueking-paas',

        // 技术支持
        BK_TECHNICAL_SUPPORT: 'https://wpa1.qq.com/KziXGWJs?_type=wpa&qidian=true',

        // 社区论坛
        BK_COMMUNITY: 'https://bk.tencent.com/s-mart/community/',

        // 产品官网
        BK_OFFICIAL_WEBSITE: 'https://bk.tencent.com/'
    },

    // 文档
    DOC: {
        // 配置蓝鲸应用访问入口
        APP_ENTRY_INTRO: DOCS_URL_PREFIX + '/topics/paas/app_entry_intro#section-3',

        // API帮助文档中心
        API_HELP: BK_APIGW_DOC_URL,

        // Python 开发框架（blueapps）- 框架文档
        PYTHON_FRAMEWORK: DOCS_URL_PREFIX + '/topics/company_tencent/python_framework_usage',

        // Go 开发框架- 快速开始
        GO_START: DOCS_URL_PREFIX + '/quickstart/golang/golang_preparations',

        // 蓝鲸应用多模块功能简介
        MODULE_INTRO: DOCS_URL_PREFIX + '/topics/paas/multi_modules_intro',

        // 工蜂授权指南
        TC_GIT_AUTH: DOCS_URL_PREFIX + '/topics/paas/tc_git_oauth',

        // 权限管理 - 用户限制
        ACCESS_CONTROL: DOCS_URL_PREFIX + '/topics/paas/access_control/user',

        // 什么是“主模块”？
        MODULE_DEFAULT_INTRO: DOCS_URL_PREFIX + '/topics/paas/multi_modules_intro#%E4%BB%80%E4%B9%88%E6%98%AF%E4%B8%BB%E6%A8%A1%E5%9D%97',

        // 数据统计 - 自定义事件统计简介
        PA_ANALYSIS_CUSTOM: DOCS_URL_PREFIX + '/topics/paas/pa_custom_intro',

        // 数据统计 - 网站浏览统计简介
        PA_ANALYSIS_WEB: DOCS_URL_PREFIX + '/topics/paas/pa_introduction',

        // 数据统计 - 访问日志统计简介
        PA_ANALYSIS_INGRESS: DOCS_URL_PREFIX + '/topics/paas/pa_ingress_intro',

        // 访问日志统计的 UV 是怎么计算的
        PA_ANALYSIS_INGRESS_UV: DOCS_URL_PREFIX + '/topics/paas/pa_ingress_intro#%E8%AE%BF%E9%97%AE%E6%97%A5%E5%BF%97%E7%BB%9F%E8%AE%A1%E7%9A%84-uv-%E6%98%AF%E6%80%8E%E4%B9%88%E8%AE%A1%E7%AE%97%E7%9A%84',

        // 蓝鲸应用代码检查功能简介
        CODE_REVIEW: DOCS_URL_PREFIX + '/topics/paas/ci',

        // 示例：如何为 Python 应用添加 celery 后台任务进程
        PROCESS_CELERY: DOCS_URL_PREFIX + '/topics/paas/process_procfile#%E4%BB%80%E4%B9%88%E6%98%AFprocfile',

        // 应用进程概念介绍以及如何使用
        PROCESS_INTRO: DOCS_URL_PREFIX + '/topics/paas/process_procfile#section',

        //应用内部进程通信指南
        PROCESS_IPC: DOCS_URL_PREFIX + '/topics/paas/entry_proc_services#%E8%BF%9B%E7%A8%8B%E9%97%B4%E5%A6%82%E4%BD%95%E9%80%9A%E4%BF%A1',

        // 配置蓝鲸应用访问入口
        APP_ENTRY_INTRO: DOCS_URL_PREFIX + '/topics/paas/app_entry_intro#section-1',

        // 进程服务说明
        PROCESS_SERVICE: DOCS_URL_PREFIX + '/topics/paas/entry_proc_services',

        // 内置环境变量说明 - 什么是内置环境变量
        ENV_VAR_INLINE: DOCS_URL_PREFIX + '/topics/paas/builtin_configvars#%E4%BB%80%E4%B9%88%E6%98%AF%E5%86%85%E7%BD%AE%E7%8E%AF%E5%A2%83%E5%8F%98%E9%87%8F',

        // 日志查询语法
        LOG_QUERY_SYNTAX: DOCS_URL_PREFIX + '/topics/paas/log_query_syntax',

        // 为什么日志查询为空
        LOG_QUERY_EMPTY: DOCS_URL_PREFIX + '/topics/paas/log_empty',

        // 如何查询应用日志
        LOG_QUERY_USER: DOCS_URL_PREFIX + '/topics/paas/log_intro#%E5%A6%82%E4%BD%95%E6%9F%A5%E8%AF%A2%E5%BA%94%E7%94%A8%E6%97%A5%E5%BF%97',

        // 监控告警服务简介
        MONITOR_INTRO: DOCS_URL_PREFIX + '/topics/paas/monitoring/intro',

        // 旧应用迁移介绍
        LEGACY_MIGRATION: DOCS_URL_PREFIX + '/topics/paas/legacy_migration',

        // 增强服务介绍目录
        SERVICE_INDEX: DOCS_URL_PREFIX + '/topics/paas/services/index',

        // NodeJS 开发框架
        NODE_FRAMEWORK: DOCS_URL_PREFIX + '/quickstart/node/node_preparations',

        // 开发者常见问题
        FAQ: DOCS_URL_PREFIX + '/faq/saas_dev.md',

        // Python开发框架结合BKUI-CLI使用指南
        BKUI_WITH_PYTHON: DOCS_URL_PREFIX + '/topics/bkui/with-python',

        // APIGW API调用指引
        APIGW_USER_API: BK_APIGW_DOC_URL + '/guide/use-api.html',

        // APIGW QUICK_START
        APIGW_QUICK_START: BK_APIGW_DOC_URL + '/guide/quickstart.html',

        // APIGW API调用指引
        APIGW_FAQ: BK_APIGW_DOC_URL + '/guide/faq.html',

        // 可视化开发平台 - START
        LESSCODE_START: BK_LESSCODE_URL + '/help/start',

        // Python 开发规范
        PTTHON_DEV_GUIDE: 'https://bk.tencent.com/docs/markdown/开发指南/开发规范/后台开发规范/README.md',

        // 前端开发规范
        FRONTEND_DEV_GUIDE: 'https://bk.tencent.com/docs/markdown/开发指南/开发规范/前端开发规范/README.md',

        // 如何查看慢查询的 SQL 语句
        CHECK_SQL: DOCS_URL_PREFIX + '/topics/paas/monitoring/handle_slow_query_alerts#%E5%A6%82%E4%BD%95%E6%9F%A5%E7%9C%8B%E6%85%A2%E6%9F%A5%E8%AF%A2%E7%9A%84-sql-%E8%AF%AD%E5%8F%A5',

        // 蓝鲸应用项目管理规范
        PROJECT_MANAGER_GUIDE: '',

        // 如何设置部署目录
        DEPLOY_DIR: DOCS_URL_PREFIX + '/topics/paas/deployment_directory',

        // 部署前置命令
        DEPLOY_ORDER: DOCS_URL_PREFIX + '/topics/paas/release_hooks',
        //应用进程与Profile
        PROCFILE_DOC: DOCS_URL_PREFIX + '/topics/paas/process_procfile',
        //应用描述文件
        APP_DESC_DOC: DOCS_URL_PREFIX + '/topics/paas/app_desc',
        // 使用Arm架构的机器如何构建x86平台镜像
        ARCHITECTURE_PLATFORM_IMAGE: DOCS_URL_PREFIX + '/topics/paas/deploy_flow#%E4%BD%BF%E7%94%A8-arm-%E6%9E%B6%E6%9E%84%E7%9A%84%E6%9C%BA%E5%99%A8%E5%A6%82%E4%BD%95%E6%9E%84%E5%BB%BA-x86-%E5%B9%B3%E5%8F%B0%E9%95%9C%E5%83%8F',
        // 服务发现配置
        SERVE_DISCOVERY: DOCS_URL_PREFIX + '/topics/paas/app_desc#%E6%9C%8D%E5%8A%A1%E5%8F%91%E7%8E%B0%E9%85%8D%E7%BD%AEsvc_discovery',
        // 帮助：如何构建镜像
        BUILDING_MIRRIRS_DOC: DOCS_URL_PREFIX + '/quickstart/docker/docker_hello_world',
        // 代码库 OAuth 授权配置指引
        OATUH_CONFIG_GUIDE: BK_DOCS_URL_PREFIX + '/markdown/PaaS平台/产品白皮书/产品功能/系统管理/PaaS3/SysOps.md#代码仓库%20OAuth%20授权配置'
    },

    CONFIG: {
        IFRAME_CLASS: 'small',
        // 版本日志
        RELEASE_LOG: '',
        // 镜像地址
        MIRROR_PREFIX: '',
        // 镜像示例
        MIRROR_EXAMPLE: 'nginx:latest',
        // region
        REGION_CHOOSE: 'default',
        // 市场信息
        MARKET_INFO: '',
        // 应用提示
        MARKET_TIPS: staticI18n.$t('蓝鲸工作台'),
        // 框架
        GO_FRAME: ''
    }
}

export const PAAS_STATIC_CONFIG = {
    "header": {
        "message": staticI18n.$t("头部导航列表"),
        "list": {
            "nav": [
                {
                    "text": staticI18n.$t('首页'),
                },
                {
                    "text": staticI18n.$t("应用开发"),
                    "url": "apps"
                },
                {
                    "text": staticI18n.$t("插件开发")
                },
                {
                    "text": staticI18n.$t("API 网关")
                },
                {
                    "text": staticI18n.$t("服务")
                }
            ],
            "api_subnav_service": [
                {
                    "title": "",
                    "items": [
                        {
                            "text": staticI18n.$t("网关管理"),
                            "url": BK_APIGW_URL
                        },
                        {
                            "text": staticI18n.$t("API 文档"),
                            "url": BK_APIGW_DOC_URL + "/apigw-api"
                        }
                    ]
                }
            ],
            "subnav_service": [
                {
                    "title": staticI18n.$t("开发"),
                    "items": [
                        {
                            "text": staticI18n.$t("API 网关"),
                            "url": "apigateway",
                            "explain": staticI18n.$t("蓝鲸API网关服务")
                        },
                        {
                            "text": staticI18n.$t("开发框架"),
                            "url": "framework",
                            "explain": staticI18n.$t("蓝鲸应用统一开发框架，集成基础功能模块及功能样例")
                        },
                        {
                            "text": staticI18n.$t("前端组件库"),
                            "url": "magicbox",
                            "explain": staticI18n.$t("蓝鲸前端组件样例库")
                        },
                        {
                            "text": staticI18n.$t("可视化开发"),
                            "url": "lesscode",
                            "explain": staticI18n.$t("蓝鲸智云可视化开发平台提供了前端页面在线可视化拖拽组装、配置编辑、源码生成、二次开发等能力。旨在帮助用户通过尽量少的手写代码的方式快速设计和开发 SaaS")
                        }
                    ]
                },
                {
                    "items": [
                        {
                            "title": staticI18n.$t("计算"),
                            "items": [
                                {
                                    "text": staticI18n.$t("应用引擎"),
                                    "url": "app-engine",
                                    "explain": staticI18n.$t("提供弹性、便捷的应用部署服务，支持Python、Go 等多种语言")
                                }
                            ]
                        },
                        {
                            "title": staticI18n.$t("增强服务"),
                            "items": [
                                {
                                    "text": staticI18n.$t("数据存储"),
                                    "url": "vas/1",
                                    "explain": staticI18n.$t("蓝鲸提供的数据存储类服务集合")
                                }
                            ]
                        }
                    ]
                },
                {
                    "title": staticI18n.$t("流程引擎"),
                    "items": [
                        {
                            "text": "Bamboo",
                            "url": "bamboo",
                            "explain": staticI18n.$t("标准运维V3使用的分布式的流程定义、管理、调度引擎")
                        }
                    ]
                },
                {
                    "title": staticI18n.$t("推广"),
                    "items": [
                        {
                            "text": staticI18n.$t("应用市场"),
                            "url": "market",
                            "explain": staticI18n.$t("蓝鲸提供的官方应用市场，用户可以在市场中搜索并使用您开发的应用")
                        }
                    ]
                }
            ],
            "subnav_doc": [
                {
                    "title": staticI18n.$t("文档"),
                    "items": [
                        {
                            "text": staticI18n.$t("新手入门"),
                            "url": DOCS_URL_PREFIX + "/quickstart/"
                        },
                        {
                            "text": staticI18n.$t("开发指南"),
                            "url": DOCS_URL_PREFIX + "/topics/"
                        },
                        {
                            "text": "FAQ",
                            "url": DOCS_URL_PREFIX + '/faq/saas_dev.md'
                        }
                    ]
                },
                {
                    "title": staticI18n.$t("资源与工具"),
                    "items": [
                        {
                            "text": staticI18n.$t("API文档"),
                            "url": BK_APIGW_DOC_URL + "/apigw-api"
                        },
                        {
                            "text": staticI18n.$t("SDK文档"),
                            "url": DOCS_URL_PREFIX + "/sdk/"
                        }
                    ]
                },
                {
                    "title": staticI18n.$t("社区"),
                    "items": [
                        {
                            "text": staticI18n.$t("蓝鲸论坛"),
                            "url": "https://bk.tencent.com/s-mart/community/"
                        }
                    ]
                }
            ]
        }
    },
    "footer": {
        "message": staticI18n.$t("尾部列表"),
        "owenner": staticI18n.$t("腾讯公司版权所有"),
        "list": [
            {
                "title": staticI18n.$t("文档"),
                "sublist": [
                    {
                        "text": staticI18n.$t("新手入门"),
                        "url": DOCS_URL_PREFIX + "/quickstart/"
                    },
                    {
                        "text": staticI18n.$t("开发指南"),
                        "url": DOCS_URL_PREFIX + "/topics/"
                    },
                    {
                        "text": "FAQ",
                        "url": DOCS_URL_PREFIX + '/faq/saas_dev.md'
                    }
                ]
            },
            {
                "title": staticI18n.$t("资源与工具"),
                "sublist": [
                    {
                        "text": staticI18n.$t("API文档"),
                        "url": BK_APIGW_DOC_URL + "/apigw-api"
                    },
                    {
                        "text": staticI18n.$t("SDK文档"),
                        "url": DOCS_URL_PREFIX + "/sdk/"
                    }
                ]
            },
            {
                "title": staticI18n.$t("社区"),
                "sublist": [
                    {
                        "text": staticI18n.$t("蓝鲸论坛"),
                        "url": "https://bk.tencent.com/s-mart/community/"
                    }
                ]
            },
            {
                "title": staticI18n.$t("联系我们"),
                "sublist": [
                    {
                        "text": staticI18n.$t("QQ咨询(800802001) "),
                        "url": ""
                    }
                ]
            }
        ]
    },
    "index": {
        "message": staticI18n.$t("首页静态数据接口"),
        "data": {
            "banner_btn": {
                "text": staticI18n.$t("我要创建应用"),
                "url": "javascript:;"
            },
            "new_user": {
                "notice": staticI18n.$t("新手入门指引列表"),
                "list": [
                    {
                        "title": staticI18n.$t("如何开始开发一个蓝鲸应用？"),
                        "url": DOCS_URL_PREFIX + "/quickstart/python/python_hello_world",
                        "info": staticI18n.$t("Step by Step 教您开发一个 Hello World 应用")
                    },
                    {
                        "title": staticI18n.$t("如何搭建本地开发环境？"),
                        "url": DOCS_URL_PREFIX + "/quickstart/python/python_setup_dev",
                        "info": staticI18n.$t("使用蓝鲸统一开发环境，本地快速搭建")
                    },
                    {
                        "title": staticI18n.$t("如何部署蓝鲸应用？"),
                        "url": DOCS_URL_PREFIX + "/topics/paas/deploy_intro",
                        "info": staticI18n.$t("应用在线一键部署到预发布环境/生产环境")
                    }
                ]
            },
            "guide_info": {
                "notice": staticI18n.$t("使用指南列表"),
                "list": [
                    {
                        "title": staticI18n.$t("如何使用蓝鲸开发框架？"),
                        "url": DOCS_URL_PREFIX + "/topics/company_tencent/python_framework_usage",
                        "info": staticI18n.$t("集成登录鉴权、安全防护、权限控制等基础模块，更有后台任务、云API调用等样例供您参考")
                    },
                    {
                        "title": staticI18n.$t("如何使用蓝鲸云API服务？"),
                        "url": DOCS_URL_PREFIX + "/quickstart/python/python_api_example",
                        "info": staticI18n.$t("蓝鲸服务总线对接多个原子系统，提供丰富的云API供您使用")
                    },
                    {
                        "title": staticI18n.$t("如何使用蓝鲸MagicBox服务？"),
                        "url": "https://magicbox.bk.tencent.com/static_api/v3/index.html#start",
                        "info": staticI18n.$t("蓝鲸MagicBox提供丰富的前端UI组件，更有样例套餐助您快速搭建前端页面")
                    }
                ]
            }
        },
        "result": true
    },
    "app_nav": {
        "message": staticI18n.$t("应用左侧导航"),
        "cloudList": [
            {
                "name": "appSummary",
                "label": staticI18n.$t("概览"),
                "matchRouters": ["appSummaryEmpty", "appSummary"],
                "iconfontName": "metrics",
                "supportModule": true,
                "destRoute": {
                  "name": "appSummary"
                },
                "children": []
            },
            {
                "name": "cloudAppDeployManageStag",
                "label": staticI18n.$t("部署管理"),
                "matchRouters": [
                    "cloudAppDeployManage",
                    "cloudAppDeployManageStag",
                    "cloudAppDeployManageProd",
                    "cloudAppDeployHistory"
                ],
                "iconfontName": "bushu",
                "supportModule": false,
                "destRoute": {
                  "name": "cloudAppDeployManageStag"
                },
                "children": []
            },
            {
                "name": "appObservability",
                "label": staticI18n.$t("可观测性"),
                "iconfontName": "keguance",
                "supportModule": false,
                "children": [
                    {
                        "name": staticI18n.$t("日志查询"),
                        "destRoute": {
                            "name": "appLog"
                        }
                    },
                    {
<<<<<<< HEAD
=======
                        "name": staticI18n.$t("事件查询"),
                        "destRoute": {
                            "name": "cloudAppEventQuery"
                        }
                    },
                    {
>>>>>>> e27af46e
                        "name": staticI18n.$t("告警记录"),
                        "destRoute": {
                            "name": "monitorAlarm"
                        }
                    },
                    {
                        "name": staticI18n.$t("访问统计"),
                        "matchRouters": [
                            "cloudAppWebAnalysis",
                            "cloudAppLogAnalysis",
                            "cloudAppEventAnalysis"
                        ],
                        "destRoute": {
                            "name": "cloudAppAnalysis"
                        }
                    }
                ]
            },
            {
                "name": "appCloudAPI",
                "label": staticI18n.$t("云 API 权限"),
                "iconfontName": "cloudapi",
                "supportModule": false,
                "destRoute": {
                    "name": "appCloudAPI"
                },
                "children": []
            },
            {
                "name": "appAccessPortal",
                "label": staticI18n.$t("访问管理"),
                "iconfontName": "diamond",
                "supportModule": false,
                "destRoute": {
                    "name": "appAccessPortal"
                },
                "children": []
            },
            {
                "name": "appConfigs",
                "label": staticI18n.$t("应用配置"),
                "iconfontName": "gear",
                "children": [
                    {
                        "name": staticI18n.$t("模块配置"),
                        "matchRouters": [
                            "cloudAppDeploy",
                            "cloudAppDeployForBuild",
                            "cloudAppDeployForProcess",
                            "cloudAppDeployForEnv",
                            "cloudAppDeployForYaml",
                            "cloudAppDeployForHook",
                            "cloudAppDeployForResource",
                            'imageCredential',
                            'moduleInfo',
                            'appServices',
                            'appServiceInnerShared',
                            'appServiceInner',
                            'cloudAppServiceInnerShared',
                            'cloudAppServiceInner'
                        ],
                        "iconfontName": "squares",
                        "supportModule": false,
                        "destRoute": {
                          "name": "cloudAppDeployForProcess"
                        },
                        "children": []
                    },
                    {
                        "name": staticI18n.$t("应用配置"),
                        "matchRouters": [
                            'appConfigs',
                            'cloudAppMarket',
                            'appBasicInfo',
                            'appMembers',
                        ],
                        "destRoute": {
                          "name": "appConfigs"
                        }
                    }
                ]
            },
            {
                "name": "docuManagement",
                "label": staticI18n.$t("文档管理"),
                "matchRouters": [
                    "docuManagement"
                ],
                "iconfontName": "page-fill",
                "supportModule": false,
                "destRoute": {
                    "name": "docuManagement"
                },
                "children": []
            }
        ],
        "pluginList": [
            {
                "name": "pluginSummary",
                "label": staticI18n.$t("概览"),
                "matchRouters": [
                    "appSummaryEmpty",
                    "pluginSummary"
                ],
                "iconfontName": "overview",
                "supportModule": true,
                "destRoute": {
                    "name": "pluginSummary"
                },
                "children": []
            },
            {
                "name": "pluginVersionManager",
                "label": staticI18n.$t("版本管理"),
                "matchRouters": [
                    "pluginVersionManager",
                    "pluginVersionEditor",
                    "pluginVersionRelease"
                ],
                "iconfontName": "publish-fill",
                "supportModule": true,
                "destRoute": {
                    "name": "pluginVersionManager"
                },
                "children": []
            },
            {
                "name": "pluginDeployEnv",
                "label": staticI18n.$t("配置管理"),
                "matchRouters": [
                    "pluginDeployEnv"
                ],
                "iconfontName": "configuration",
                "supportModule": true,
                "destRoute": {
                    "name": "pluginDeployEnv"
                },
                "children": []
            },
            {
                "name": "pluginLog",
                "label": staticI18n.$t("日志查询"),
                "matchRouters": ["pluginLog"],
                "iconfontName": "log-2",
                "supportModule": false,
                "destRoute": {
                  "name": "pluginLog"
                },
                "children": []
            },
            {
                "name": "pluginProcess",
                "label": staticI18n.$t("进程管理"),
                "iconfontName": "process",
                "supportModule": false,
                "destRoute": {
                  "name": "pluginProcess"
                },
                "children": []
            },
            {
                "name": "pluginCloudAPI",
                "label": staticI18n.$t("云 API 权限"),
                "iconfontName": "api",
                "supportModule": false,
                "destRoute": {
                  "name": "pluginCloudAPI"
                },
                "children": []
            },
            {
                "name": "pluginConfigs",
                "label": staticI18n.$t("基本设置"),
                "iconfontName": "setting-2",
                "children": [
                    {
                        "name": staticI18n.$t("基本信息"),
                        "destRoute": {
                          "name": "pluginBaseInfo"
                        },
                        "matchRouters": [
                            "pluginBaseInfo",
                            "marketInfoEdit"
                        ]
                    },
                    {
                        "name": staticI18n.$t("成员管理"),
                        "destRoute": {
                          "name": "pluginRoles"
                        }
                    }
                ]
            }
        ],
        "list": [
            {
                "name": "appSummary",
                "label": staticI18n.$t("概览"),
                "matchRouters": [
                    "appSummaryEmpty",
                    "appSummary"
                ],
                "iconfontName": "metrics",
                "supportModule": true,
                "destRoute": {
                    "name": "appSummary"
                },
                "children": []
            },
            {
                "name": "appEngine",
                "label": staticI18n.$t("应用引擎"),
                "iconfontName": "squares",
                "supportModule": true,
                "children": [
                    {
                        "name": staticI18n.$t("部署管理"),
                        "matchRouters": [
                            "appDeploy",
                            "appDeployHistory",
                            "appDeployForStag",
                            "appDeployForProd",
                            "appDeployForHistory",
                            "appDeployForConfig"
                        ],
                        "destRoute": {
                            "name": "appDeployForStag"
                        }
                    },
                    {
                        "name": staticI18n.$t("包版本管理"),
                        "destRoute": {
                            "name": "appPackages"
                        }
                    },
                    {
                        "name": staticI18n.$t("进程管理"),
                        "destRoute": {
                            "name": "appProcess"
                        }
                    },
                    {
                        "name": staticI18n.$t("日志查询"),
                        "destRoute": {
                            "name": "appLog"
                        }
                    },
                    {
                        "name": staticI18n.$t("环境配置"),
                        "routerName": "appEnvVariables",
                        "destRoute": {
                            "name": "appEnvVariables"
                        }
                    }
                ]
            },
            {
                "name": "appEngineOperator",
                "label": staticI18n.$t("应用引擎"),     //运营者视角应用引擎
                "iconfontName": "squares",
                "supportModule": true,
                "children": []
            },
            {
                "name": "appServices",
                "label": staticI18n.$t("增强服务"),
                "iconfontName": "diamond",
                "supportModule": true,
                "children": []
            },
            {
                "name": "moduleManage",
                "label": staticI18n.$t("模块管理"),
                "matchRouters": [
                    "moduleManage"
                ],
                "iconfontName": "modules",
                "supportModule": true,
                "destRoute": {
                    "name": "moduleManage"
                },
                "children": []
            },
            {
                "name": "appCloudAPI",
                "label": staticI18n.$t("云 API 管理"),
                "iconfontName": "cloudapi",
                "supportModule": false,
                "children": [
                    {
                        "name": staticI18n.$t("云 API 权限"),
                        "destRoute": {
                            "name": "appCloudAPI"
                        }
                    }
                ]
            },
            {
                "name": "monitorAlarm",
                "label": staticI18n.$t("监控告警"),
                "iconfontName": "monitor",
                "supportModule": true,
                "children": [
                    {
                        "name": staticI18n.$t("告警记录"),
                        "destRoute": {
                            "name": "monitorAlarm"
                        }
                    }
                ]
            },
            {
                "name": "appAnalysis",
                "label": staticI18n.$t("数据统计"),
                "iconfontName": "analysis",
                "supportModule": true,
                "children": [
                    {
                        "name": staticI18n.$t("网站访问统计"),
                        "destRoute": {
                            "name": "appWebAnalysis"
                        }
                    },
                    {
                        "name": staticI18n.$t("访问日志统计"),
                        "destRoute": {
                            "name": "appLogAnalysis"
                        }
                    },
                    {
                        "name": staticI18n.$t("自定义事件统计"),
                        "destRoute": {
                            "name": "appEventAnalysis"
                        }
                    }
                ]
            },
            {
                "name": "appMarketing",
                "label": staticI18n.$t("应用推广"),
                "iconfontName": "volumn",
                "children": [
                    {
                        "name": staticI18n.$t("应用市场"),
                        "destRoute": {
                            "name": "appMarket"
                        }
                    },
                    {
                        "name": staticI18n.$t("应用市场 (移动端)"),
                        "destRoute": {
                            "name": "appMobileMarket"
                        }
                    }
                ]
            },
            {
                "name": "appConfigs",
                "label": staticI18n.$t("基本设置"),
                "iconfontName": "gear",
                "children": [
                    {
                        "name": staticI18n.$t("基本信息"),
                        "destRoute": {
                            "name": "appBaseInfo"
                        }
                    },
                    {
                        "name": staticI18n.$t("成员管理"),
                        "destRoute": {
                            "name": "appRoles"
                        }
                    }
                ]
            },
            {
                "name": "docuManagement",
                "label": staticI18n.$t("文档管理"),
                "matchRouters": [
                    "docuManagement"
                ],
                "iconfontName": "page-fill",
                "supportModule": false,
                "destRoute": {
                    "name": "docuManagement"
                },
                "children": []
            }
        ]
    },
    "bk_service": {
        "message": staticI18n.$t("蓝鲸服务导航文案"),
        "list": [
            {
                "name": "development",
                "label": staticI18n.$t("开发"),
                "iconfontName": "window-source-code",
                "sublist": [
                    {
                        "name": staticI18n.$t("API 网关"),
                        "destRoute": {
                            "name": "serviceAPIGateway"
                        }
                    },
                    {
                        "name": staticI18n.$t("开发框架"),
                        "destRoute": {
                            "name": "serviceFramework"
                        }
                    },
                    {
                        "name": staticI18n.$t("前端组件库"),
                        "destRoute": {
                            "name": "serviceMagicBox"
                        }
                    },
                    {
                        "name": staticI18n.$t("可视化开发"),
                        "destRoute": {
                          "name": "serviceLesscode"
                        }
                    }
                ]
            },
            {
                "name": "computing",
                "label": staticI18n.$t("计算"),
                "iconfontName": "chip",
                "sublist": [
                    {
                        "name": staticI18n.$t("应用引擎"),
                        "destRoute": {
                            "name": "serviceAppEngine"
                        }
                    }
                ]
            },
            {
                "name": "appServices",
                "label": staticI18n.$t("增强服务"),
                "iconfontName": "diamond",
                "sublist": [
                    {
                        "name": staticI18n.$t("数据存储"),
                        "matchRouters": [
                            "serviceVas",
                            "serviceInnerPage"
                        ],
                        "destRoute": {
                            "name": "serviceVas",
                            "params": {
                                "category_id": "1"
                            }
                        }
                    }
                ]
            },
            {
                "name": "workflow",
                "label": staticI18n.$t("流程引擎"),
                "iconfontName": "dashboard",
                "sublist": [
                    {
                        "name": "Bamboo",
                        "destRoute": {
                            "name": "serviceBamboo"
                        }
                    }
                ]
            },
            {
                "name": "marketing",
                "label": staticI18n.$t("推广"),
                "iconfontName": "volumn",
                "sublist": [
                    {
                        "name": staticI18n.$t("应用市场"),
                        "destRoute": {
                            "name": "serviceMarket"
                        }
                    }
                ]
            }
        ]
    }
}<|MERGE_RESOLUTION|>--- conflicted
+++ resolved
@@ -589,15 +589,12 @@
                         }
                     },
                     {
-<<<<<<< HEAD
-=======
                         "name": staticI18n.$t("事件查询"),
                         "destRoute": {
                             "name": "cloudAppEventQuery"
                         }
                     },
                     {
->>>>>>> e27af46e
                         "name": staticI18n.$t("告警记录"),
                         "destRoute": {
                             "name": "monitorAlarm"
