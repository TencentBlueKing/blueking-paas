/*
 * TencentBlueKing is pleased to support the open source community by making
 * 蓝鲸智云 - PaaS 平台 (BlueKing - PaaS System) available.
 * Copyright (C) 2017 THL A29 Limited, a Tencent company. All rights reserved.
 * Licensed under the MIT License (the "License"); you may not use this file except
 * in compliance with the License. You may obtain a copy of the License at
 *
 *     http://opensource.org/licenses/MIT
 *
 * Unless required by applicable law or agreed to in writing, software distributed under
 * the License is distributed on an "AS IS" BASIS, WITHOUT WARRANTIES OR CONDITIONS OF ANY KIND,
 * either express or implied. See the License for the specific language governing permissions and
 * limitations under the License.
 *
 * We undertake not to change the open source license (MIT license) applicable
 * to the current version of the project delivered to anyone in the future.
 */

/* eslint-disable */
import Vue from 'vue';
import i18n from '@/language/i18n';


const staticI18n = new Vue({
    i18n
})

export const PLATFORM_CONFIG = {
    // 应用类型
    APP_TYPES: {
        NORMAL_APP: 1,
        LESSCODE_APP: 2,
        SMART_APP: 3,
        IMAGE: 4,
        SCENE_APP: 5,
        CNATIVE_IMAGE: 6        //仅镜像的云原生
    },

    // 默认使用的代码库类型
    DEFAULT_SOURCE_CONTROL: 'bare_git',

    // 蓝鲸帮助助手信息
    HELPER: {
        name: staticI18n.$t('管理员'),
        href: ''
    },

    OA_DOMAIN: '',

    WOA_DOMAIN: '',

    IED_DOMAIN: '',

    // 链接
    LINK: {
        // 获取 用户/组织 API
        MEMBER_API: '',
        // 数据统计
        STATIC_JS_API: '',

        // 桌面应用市场
        APP_MARKET: BK_PAAS2_URL + '/console/?app=market',

        // 旧版开发者中心-首页
        V2_APP_SUMMARY: BK_PAAS2_URL + '/app/list/',

        // v2开发者中心-应用概览
        V2_APP_BASEINFO: BK_PAAS2_URL + '/app/info/',

        // v2应用logo
        V2_APP_LOGOG: '',

        // v2应用默认logo
        V2_DEFAULT_LOGO: '',

        // 蓝鲸数据可视化服务
        DATA_INDEX: '',

        // widget配置
        DATA_WIDGET_INDEX: '',

        // 视图面板配置
        DATA_DASHBOARD_INDEX: '',

        // MagicBox
        MAGICBOX_INDEX: 'https://magicbox.bk.tencent.com/static_api/v3/main/index.html',

        // 可视化开发平台
        LESSCODE_INDEX: BK_LESSCODE_URL,

        // 前端jQuery组件库
        MAGICBOX_JQUERY: 'https://magicbox.bk.tencent.com/static_api/v3/index.html',

        // 前端Vue组件库
        MAGICBOX_VUE: 'https://magicbox.bk.tencent.com/static_api/v3/components_vue/2.0/example/index.html#/',

        // 前端套餐样例库
        MAGICBOX_TPL: 'https://magicbox.bk.tencent.com/static_api/v3/index.html#templates',

        // 蓝鲸前端开发脚手架（BKUI_CLI）
        MAGICBOX_BKUI_CLI: DOCS_URL_PREFIX + '/markdown/开发指南/SaaS开发/开发进阶/bkui/bkui.md',

        // Bamboo 流程引擎源码
        BAMBOO_CODE: 'https://github.com/TencentBlueKing/bamboo-engine',

        // AppRocket 502？
        APP_ROCKET: '',

        // API Gateway
        APIGW_INDEX: BK_APIGW_URL,

        // 问题反馈
        PA_ISSUE: 'https://bk.tencent.com/s-mart/community/question',

        // 加入圈子
        PA_MARKER: '',

        // BK助手
        BK_HELP: '',

        // BK桌面
        BK_DESKTOP: '',

        // BK插件
        BK_PLUGIN: 'https://github.com/TencentBlueKing/bk-plugin-framework-python',

        //BKtemplate
        BK_PLUGIN_TEMPLATE: 'https://github.com/TencentBlueKing/bk-plugin-framework-python/tree/master/template',

        // 产品文档
        BK_APP_DOC: 'https://bk.tencent.com/docs/markdown/PaaS3.0',

        // 开源社区
        BK_OPEN_COMMUNITY: 'https://github.com/TencentBlueKing/blueking-paas',

        // 技术支持
        BK_TECHNICAL_SUPPORT: 'https://wpa1.qq.com/KziXGWJs?_type=wpa&qidian=true',

        // 社区论坛
        BK_COMMUNITY: 'https://bk.tencent.com/s-mart/community/',

        // 产品官网
        BK_OFFICIAL_WEBSITE: 'https://bk.tencent.com/'
    },

    // 文档
    DOC: {
        // 配置蓝鲸应用访问入口
        APP_ENTRY_INTRO: DOCS_URL_PREFIX + '/topics/paas/app_entry_intro#section-3',

        // API帮助文档中心
        API_HELP: BK_APIGW_DOC_URL,

        // Python 开发框架（blueapps）- 框架文档
        PYTHON_FRAMEWORK: DOCS_URL_PREFIX + '/topics/company_tencent/python_framework_usage',

        // Go 开发框架- 快速开始
        GO_START: DOCS_URL_PREFIX + '/quickstart/golang/golang_preparations',

        // 蓝鲸应用多模块功能简介
        MODULE_INTRO: DOCS_URL_PREFIX + '/topics/paas/multi_modules_intro',

        // 工蜂授权指南
        TC_GIT_AUTH: DOCS_URL_PREFIX + '/topics/paas/tc_git_oauth',

        // 权限管理 - 用户限制
        ACCESS_CONTROL: DOCS_URL_PREFIX + '/topics/paas/access_control/user',

        // 什么是“主模块”？
        MODULE_DEFAULT_INTRO: DOCS_URL_PREFIX + '/topics/paas/multi_modules_intro#%E4%BB%80%E4%B9%88%E6%98%AF%E4%B8%BB%E6%A8%A1%E5%9D%97',

        // 数据统计 - 自定义事件统计简介
        PA_ANALYSIS_CUSTOM: DOCS_URL_PREFIX + '/topics/paas/pa_custom_intro',

        // 数据统计 - 网站浏览统计简介
        PA_ANALYSIS_WEB: DOCS_URL_PREFIX + '/topics/paas/pa_introduction',

        // 数据统计 - 访问日志统计简介
        PA_ANALYSIS_INGRESS: DOCS_URL_PREFIX + '/topics/paas/pa_ingress_intro',

        // 访问日志统计的 UV 是怎么计算的
        PA_ANALYSIS_INGRESS_UV: DOCS_URL_PREFIX + '/topics/paas/pa_ingress_intro#%E8%AE%BF%E9%97%AE%E6%97%A5%E5%BF%97%E7%BB%9F%E8%AE%A1%E7%9A%84-uv-%E6%98%AF%E6%80%8E%E4%B9%88%E8%AE%A1%E7%AE%97%E7%9A%84',

        // 蓝鲸应用代码检查功能简介
        CODE_REVIEW: DOCS_URL_PREFIX + '/topics/paas/ci',

        // 示例：如何为 Python 应用添加 celery 后台任务进程
        PROCESS_CELERY: DOCS_URL_PREFIX + '/topics/paas/process_procfile#%E4%BB%80%E4%B9%88%E6%98%AFprocfile',

        // 应用进程概念介绍以及如何使用
        PROCESS_INTRO: DOCS_URL_PREFIX + '/topics/paas/process_procfile#section',

        //应用内部进程通信指南
        PROCESS_IPC: DOCS_URL_PREFIX + '/topics/paas/entry_proc_services#%E8%BF%9B%E7%A8%8B%E9%97%B4%E5%A6%82%E4%BD%95%E9%80%9A%E4%BF%A1',

        // 配置蓝鲸应用访问入口
        APP_ENTRY_INTRO: DOCS_URL_PREFIX + '/topics/paas/app_entry_intro#section-1',

        // 进程服务说明
        PROCESS_SERVICE: DOCS_URL_PREFIX + '/topics/paas/entry_proc_services',

        // 内置环境变量说明 - 什么是内置环境变量
        ENV_VAR_INLINE: DOCS_URL_PREFIX + '/topics/paas/builtin_configvars#%E4%BB%80%E4%B9%88%E6%98%AF%E5%86%85%E7%BD%AE%E7%8E%AF%E5%A2%83%E5%8F%98%E9%87%8F',

        // 日志查询语法
        LOG_QUERY_SYNTAX: DOCS_URL_PREFIX + '/topics/paas/log_query_syntax',

        // 为什么日志查询为空
        LOG_QUERY_EMPTY: DOCS_URL_PREFIX + '/topics/paas/log_empty',

        // 如何查询应用日志
        LOG_QUERY_USER: DOCS_URL_PREFIX + '/topics/paas/log_intro#%E5%A6%82%E4%BD%95%E6%9F%A5%E8%AF%A2%E5%BA%94%E7%94%A8%E6%97%A5%E5%BF%97',

        // 监控告警服务简介
        MONITOR_INTRO: DOCS_URL_PREFIX + '/topics/paas/monitoring/intro',

        // 旧应用迁移介绍
        LEGACY_MIGRATION: DOCS_URL_PREFIX + '/topics/paas/legacy_migration',

        // 增强服务介绍目录
        SERVICE_INDEX: DOCS_URL_PREFIX + '/topics/paas/services/index',

        // NodeJS 开发框架
        NODE_FRAMEWORK: DOCS_URL_PREFIX + '/quickstart/node/node_preparations',

        // 开发者常见问题
        FAQ: DOCS_URL_PREFIX + '/faq/saas_dev.md',

        // Python开发框架结合BKUI-CLI使用指南
        BKUI_WITH_PYTHON: DOCS_URL_PREFIX + '/topics/bkui/with-python',

        // APIGW API调用指引
        // APIGW_USER_API: BK_APIGW_DOC_URL + '/guide/use-api.html',
        APIGW_USER_API: BK_DOCS_URL_PREFIX + '/markdown/APIGateway/apigateway/use-api/use-apigw-api.md',

        // APIGW QUICK_START
        // APIGW_QUICK_START: BK_APIGW_DOC_URL + '/guide/quickstart.html',
        APIGW_QUICK_START: BK_DOCS_URL_PREFIX + '/markdown/APIGateway/apigateway/quickstart/create-api-with-http-backend.md',

        // APIGW FAQ
        // APIGW_FAQ: BK_APIGW_DOC_URL + '/guide/faq.html',
        APIGW_FAQ: BK_DOCS_URL_PREFIX + '/markdown/APIGateway/apigateway/faq/use-apigw-api.md',

        // 可视化开发平台 - START
        LESSCODE_START: BK_LESSCODE_URL + '/help/start',

        // Python 开发规范
        PTTHON_DEV_GUIDE: 'https://bk.tencent.com/docs/markdown/开发指南/开发规范/后台开发规范/README.md',

        // 前端开发规范
        FRONTEND_DEV_GUIDE: 'https://bk.tencent.com/docs/markdown/开发指南/开发规范/前端开发规范/README.md',

        // 如何查看慢查询的 SQL 语句
        CHECK_SQL: DOCS_URL_PREFIX + '/topics/paas/monitoring/handle_slow_query_alerts#%E5%A6%82%E4%BD%95%E6%9F%A5%E7%9C%8B%E6%85%A2%E6%9F%A5%E8%AF%A2%E7%9A%84-sql-%E8%AF%AD%E5%8F%A5',

        // 蓝鲸应用项目管理规范
        PROJECT_MANAGER_GUIDE: '',

        // 如何设置部署目录
        DEPLOY_DIR: DOCS_URL_PREFIX + '/topics/paas/deployment_directory',

        // 部署前置命令
        DEPLOY_ORDER: DOCS_URL_PREFIX + '/topics/paas/release_hooks',
        //应用进程与Profile
        PROCFILE_DOC: DOCS_URL_PREFIX + '/topics/paas/process_procfile',
        //应用描述文件
        APP_DESC_DOC: DOCS_URL_PREFIX + '/topics/paas/app_desc',
        // 使用Arm架构的机器如何构建x86平台镜像
        ARCHITECTURE_PLATFORM_IMAGE: DOCS_URL_PREFIX + '/topics/paas/deploy_flow#%E4%BD%BF%E7%94%A8-arm-%E6%9E%B6%E6%9E%84%E7%9A%84%E6%9C%BA%E5%99%A8%E5%A6%82%E4%BD%95%E6%9E%84%E5%BB%BA-x86-%E5%B9%B3%E5%8F%B0%E9%95%9C%E5%83%8F',

        // 服务发现配置
        SERVE_DISCOVERY: DOCS_URL_PREFIX + '/topics/paas/app_desc#%E6%9C%8D%E5%8A%A1%E5%8F%91%E7%8E%B0%E9%85%8D%E7%BD%AEsvc_discovery',
        // 帮助：如何构建镜像
        BUILDING_MIRRIRS_DOC: DOCS_URL_PREFIX + '/quickstart/docker/docker_hello_world',
        // 代码库 OAuth 授权配置指引
        OATUH_CONFIG_GUIDE: BK_DOCS_URL_PREFIX + '/markdown/PaaS平台/产品白皮书/产品功能/系统管理/PaaS3/SysOps.md#代码仓库%20OAuth%20授权配置'
    },

    CONFIG: {
        IFRAME_CLASS: 'small',
        // 版本日志
        RELEASE_LOG: 'TRUE',
        // 镜像地址
        MIRROR_PREFIX: '',
        // 镜像示例
        MIRROR_EXAMPLE: 'nginx:latest',
        // region
        REGION_CHOOSE: 'default',
        // 市场信息
        MARKET_INFO: '',
        // 应用提示
        MARKET_TIPS: staticI18n.$t('蓝鲸桌面'),
        // 框架
        GO_FRAME: ''
    }
}

export const PAAS_STATIC_CONFIG = {
    "header": {
        "message": staticI18n.$t("头部导航列表"),
        "list": {
            "nav": [
                {
                    "text": staticI18n.$t('首页'),
                },
                {
                    "text": staticI18n.$t("应用开发"),
                    "url": "apps"
                },
                {
                    "text": staticI18n.$t("插件开发")
                },
                {
                    "text": staticI18n.$t("API 网关")
                },
                {
                    "text": staticI18n.$t("服务")
                }
            ],
            "api_subnav_service": [
                {
                    "title": "",
                    "items": [
                        {
                            "text": staticI18n.$t("网关管理"),
                            "url": BK_APIGW_URL
                        },
                        {
                            "text": staticI18n.$t("API 文档"),
                            "url": BK_APIGW_DOC_URL + "/apigw-api"
                        }
                    ]
                }
            ],
            "subnav_service": [
                {
                    "title": staticI18n.$t("开发"),
                    "items": [
                        {
                            "text": staticI18n.$t("代码库管理"),
                            "url": "code",
                            "explain": staticI18n.$t("支持代码仓库 OAuth 授权")
                        },
                        {
                            "text": staticI18n.$t("API 网关"),
                            "url": "apigateway",
                            "explain": staticI18n.$t("蓝鲸API网关服务")
                        },
                        {
                            "text": staticI18n.$t("开发框架"),
                            "url": "framework",
                            "explain": staticI18n.$t("蓝鲸应用统一开发框架，集成基础功能模块及功能样例")
                        },
                        {
                            "text": staticI18n.$t("前端组件库"),
                            "url": "magicbox",
                            "explain": staticI18n.$t("蓝鲸前端组件样例库")
                        },
                        {
                            "text": staticI18n.$t("可视化开发"),
                            "url": "lesscode",
                            "explain": staticI18n.$t("蓝鲸智云可视化开发平台提供了前端页面在线可视化拖拽组装、配置编辑、源码生成、二次开发等能力。旨在帮助用户通过尽量少的手写代码的方式快速设计和开发 SaaS")
                        }
                    ]
                },
                {
                    "items": [
                        {
                            "title": staticI18n.$t("计算"),
                            "items": [
                                {
                                    "text": staticI18n.$t("应用引擎"),
                                    "url": "app-engine",
                                    "explain": staticI18n.$t("提供弹性、便捷的应用部署服务，支持Python、Go 等多种语言")
                                }
                            ]
                        },
                        {
                            "title": staticI18n.$t("增强服务"),
                            "items": [
                                {
                                    "text": staticI18n.$t("数据存储"),
                                    "url": "vas/1",
                                    "explain": staticI18n.$t("蓝鲸提供的数据存储类服务集合")
                                }
                            ]
                        }
                    ]
                },
                {
                    "title": staticI18n.$t("流程引擎"),
                    "items": [
                        {
                            "text": "Bamboo",
                            "url": "bamboo",
                            "explain": staticI18n.$t("标准运维V3使用的分布式的流程定义、管理、调度引擎")
                        }
                    ]
                },
                {
                    "title": staticI18n.$t("推广"),
                    "items": [
                        {
                            "text": staticI18n.$t("应用市场"),
                            "url": "market",
                            "explain": staticI18n.$t("蓝鲸提供的官方应用市场，用户可以在市场中搜索并使用您开发的应用")
                        }
                    ]
                }
            ],
            "subnav_doc": [
                {
                    "title": staticI18n.$t("文档"),
                    "items": [
                        {
                            "text": staticI18n.$t("新手入门"),
                            "url": DOCS_URL_PREFIX + "/quickstart/"
                        },
                        {
                            "text": staticI18n.$t("开发指南"),
                            "url": DOCS_URL_PREFIX + "/topics/"
                        },
                        {
                            "text": "FAQ",
                            "url": DOCS_URL_PREFIX + '/faq/saas_dev.md'
                        }
                    ]
                },
                {
                    "title": staticI18n.$t("资源与工具"),
                    "items": [
                        {
                            "text": staticI18n.$t("API文档"),
                            "url": BK_APIGW_DOC_URL + "/apigw-api"
                        },
                        {
                            "text": staticI18n.$t("SDK文档"),
                            "url": DOCS_URL_PREFIX + "/sdk/"
                        }
                    ]
                },
                {
                    "title": staticI18n.$t("社区"),
                    "items": [
                        {
                            "text": staticI18n.$t("蓝鲸论坛"),
                            "url": "https://bk.tencent.com/s-mart/community/"
                        }
                    ]
                }
            ]
        }
    },
    "footer": {
        "message": staticI18n.$t("尾部列表"),
        "owenner": staticI18n.$t("腾讯公司版权所有"),
        "list": [
            {
                "title": staticI18n.$t("文档"),
                "sublist": [
                    {
                        "text": staticI18n.$t("新手入门"),
                        "url": DOCS_URL_PREFIX + "/quickstart/"
                    },
                    {
                        "text": staticI18n.$t("开发指南"),
                        "url": DOCS_URL_PREFIX + "/topics/"
                    },
                    {
                        "text": "FAQ",
                        "url": DOCS_URL_PREFIX + '/faq/saas_dev.md'
                    }
                ]
            },
            {
                "title": staticI18n.$t("资源与工具"),
                "sublist": [
                    {
                        "text": staticI18n.$t("API文档"),
                        "url": BK_APIGW_DOC_URL + "/apigw-api"
                    },
                    {
                        "text": staticI18n.$t("SDK文档"),
                        "url": DOCS_URL_PREFIX + "/sdk/"
                    }
                ]
            },
            {
                "title": staticI18n.$t("社区"),
                "sublist": [
                    {
                        "text": staticI18n.$t("蓝鲸论坛"),
                        "url": "https://bk.tencent.com/s-mart/community/"
                    }
                ]
            },
            {
                "title": staticI18n.$t("联系我们"),
                "sublist": [
                    {
                        "text": staticI18n.$t("QQ咨询(800802001) "),
                        "url": ""
                    }
                ]
            }
        ]
    },
    "index": {
        "message": staticI18n.$t("首页静态数据接口"),
        "data": {
            "banner_btn": {
                "text": staticI18n.$t("我要创建应用"),
                "url": "javascript:;"
            },
            "new_user": {
                "notice": staticI18n.$t("新手入门指引列表"),
                "list": [
                    {
                        "title": staticI18n.$t("如何开始开发一个蓝鲸应用？"),
                        "url": DOCS_URL_PREFIX + "/quickstart/python/python_hello_world",
                        "info": staticI18n.$t("Step by Step 教您开发一个 Hello World 应用")
                    },
                    {
                        "title": staticI18n.$t("如何搭建本地开发环境？"),
                        "url": DOCS_URL_PREFIX + "/quickstart/python/python_setup_dev",
                        "info": staticI18n.$t("使用蓝鲸统一开发环境，本地快速搭建")
                    },
                    {
                        "title": staticI18n.$t("如何部署蓝鲸应用？"),
                        "url": DOCS_URL_PREFIX + "/topics/paas/deploy_intro",
                        "info": staticI18n.$t("应用在线一键部署到预发布环境/生产环境")
                    }
                ]
            },
            "guide_info": {
                "notice": staticI18n.$t("使用指南列表"),
                "list": [
                    {
                        "title": staticI18n.$t("如何使用蓝鲸开发框架？"),
                        "url": DOCS_URL_PREFIX + "/topics/company_tencent/python_framework_usage",
                        "info": staticI18n.$t("集成登录鉴权、安全防护、权限控制等基础模块，更有后台任务、云API调用等样例供您参考")
                    },
                    {
                        "title": staticI18n.$t("如何使用蓝鲸云API服务？"),
                        "url": DOCS_URL_PREFIX + "/quickstart/python/python_api_example",
                        "info": staticI18n.$t("蓝鲸服务总线对接多个原子系统，提供丰富的云API供您使用")
                    },
                    {
                        "title": staticI18n.$t("如何使用蓝鲸MagicBox服务？"),
                        "url": "https://magicbox.bk.tencent.com/static_api/v3/index.html#start",
                        "info": staticI18n.$t("蓝鲸MagicBox提供丰富的前端UI组件，更有样例套餐助您快速搭建前端页面")
                    }
                ]
            }
        },
        "result": true
    },
    "app_nav": {
        "message": staticI18n.$t("应用左侧导航"),
        "cloudList": [
            {
                "name": "appSummary",
                "label": staticI18n.$t("概览"),
                "matchRouters": ["appSummaryEmpty", "appSummary"],
                "iconfontName": "metrics",
                "supportModule": true,
                "destRoute": {
                  "name": "appSummary"
                },
                "children": []
            },
            {
                "name": "cloudAppDeployManageStag",
                "label": staticI18n.$t("部署管理"),
                "matchRouters": [
                    "cloudAppDeployManage",
                    "cloudAppDeployManageStag",
                    "cloudAppDeployManageProd",
                    "cloudAppDeployHistory"
                ],
                "iconfontName": "bushu",
                "supportModule": false,
                "destRoute": {
                  "name": "cloudAppDeployManageStag"
                },
                "children": []
            },
            {
                "name": "appObservability",
                "label": staticI18n.$t("可观测性"),
                "iconfontName": "keguance",
                "supportModule": false,
                "children": [
                    {
                        "name": staticI18n.$t("日志查询"),
                        "destRoute": {
                            "name": "appLog"
                        }
                    },
                    {
<<<<<<< HEAD
=======
                        "name": staticI18n.$t("事件查询"),
                        "destRoute": {
                            "name": "cloudAppEventQuery"
                        }
                    },
                    {
>>>>>>> e27af46e
                        "name": staticI18n.$t("告警记录"),
                        "destRoute": {
                            "name": "monitorAlarm"
                        }
                    },
                    {
                        "name": staticI18n.$t("访问统计"),
                        "matchRouters": [
                            "cloudAppWebAnalysis",
                            "cloudAppLogAnalysis",
                            "cloudAppEventAnalysis"
                        ],
                        "destRoute": {
                            "name": "cloudAppAnalysis"
                        }
                    }
                ]
            },
            {
                "name": "appCloudAPI",
                "label": staticI18n.$t("云 API 权限"),
                "iconfontName": "cloudapi",
                "supportModule": false,
                "destRoute": {
                    "name": "appCloudAPI"
                },
                "children": []
            },
            {
                "name": "appAccessPortal",
                "label": staticI18n.$t("访问管理"),
                "iconfontName": "diamond",
                "supportModule": false,
                "destRoute": {
                    "name": "appAccessPortal"
                },
                "children": []
            },
            {
                "name": "appConfigs",
                "label": staticI18n.$t("应用配置"),
                "iconfontName": "gear",
                "children": [
                    {
                        "name": staticI18n.$t("模块配置"),
                        "matchRouters": [
                            "cloudAppDeploy",
                            "cloudAppDeployForBuild",
                            "cloudAppDeployForProcess",
                            "cloudAppDeployForEnv",
                            "cloudAppDeployForYaml",
                            "cloudAppDeployForHook",
                            "cloudAppDeployForResource",
                            'imageCredential',
                            'moduleInfo',
                            'appServices',
                            'appServiceInnerShared',
                            'appServiceInner',
                            'cloudAppServiceInnerShared',
                            'cloudAppServiceInner'
                        ],
                        "iconfontName": "squares",
                        "supportModule": false,
                        "destRoute": {
                          "name": "cloudAppDeployForProcess"
                        },
                        "children": []
                    },
                    {
                        "name": staticI18n.$t("应用配置"),
                        "matchRouters": [
                            'appConfigs',
                            'cloudAppMarket',
                            'appBasicInfo',
                            'appMembers',
                        ],
                        "destRoute": {
                          "name": "appConfigs"
                        }
                    }
                ]
            },
            {
                "name": "docuManagement",
                "label": staticI18n.$t("文档管理"),
                "matchRouters": [
                    "docuManagement"
                ],
                "iconfontName": "page-fill",
                "supportModule": false,
                "destRoute": {
                    "name": "docuManagement"
                },
                "children": []
            }
        ],
        "pluginList": [
            {
                "name": "pluginSummary",
                "label": staticI18n.$t("概览"),
                "matchRouters": [
                    "appSummaryEmpty",
                    "pluginSummary"
                ],
                "iconfontName": "overview",
                "supportModule": true,
                "destRoute": {
                    "name": "pluginSummary"
                },
                "children": []
            },
            {
                "name": "pluginVersionManager",
                "label": staticI18n.$t("版本管理"),
                "matchRouters": [
                    "pluginVersionManager",
                    "pluginVersionEditor",
                    "pluginVersionRelease"
                ],
                "iconfontName": "publish-fill",
                "supportModule": true,
                "destRoute": {
                    "name": "pluginVersionManager"
                },
                "children": []
            },
            {
                "name": "pluginDeployEnv",
                "label": staticI18n.$t("配置管理"),
                "matchRouters": [
                    "pluginDeployEnv"
                ],
                "iconfontName": "configuration",
                "supportModule": true,
                "destRoute": {
                    "name": "pluginDeployEnv"
                },
                "children": []
            },
            {
                "name": "pluginLog",
                "label": staticI18n.$t("日志查询"),
                "matchRouters": ["pluginLog"],
                "iconfontName": "log-2",
                "supportModule": false,
                "destRoute": {
                  "name": "pluginLog"
                },
                "children": []
            },
            {
                "name": "pluginProcess",
                "label": staticI18n.$t("进程管理"),
                "iconfontName": "process",
                "supportModule": false,
                "destRoute": {
                  "name": "pluginProcess"
                },
                "children": []
            },
            {
                "name": "pluginCloudAPI",
                "label": staticI18n.$t("云 API 权限"),
                "iconfontName": "api",
                "supportModule": false,
                "destRoute": {
                  "name": "pluginCloudAPI"
                },
                "children": []
            },
            {
                "name": "pluginConfigs",
                "label": staticI18n.$t("基本设置"),
                "iconfontName": "setting-2",
                "children": [
                    {
                        "name": staticI18n.$t("基本信息"),
                        "destRoute": {
                          "name": "pluginBaseInfo"
                        },
                        "matchRouters": [
                            "pluginBaseInfo",
                            "marketInfoEdit"
                        ]
                    },
                    {
                        "name": staticI18n.$t("成员管理"),
                        "destRoute": {
                          "name": "pluginRoles"
                        }
                    }
                ]
            },
        ],
        "list": [
            {
                "name": "appSummary",
                "label": staticI18n.$t("概览"),
                "matchRouters": [
                    "appSummaryEmpty",
                    "appSummary"
                ],
                "iconfontName": "metrics",
                "supportModule": true,
                "destRoute": {
                    "name": "appSummary"
                },
                "children": []
            },
            {
                "name": "appEngine",
                "label": staticI18n.$t("应用引擎"),
                "iconfontName": "squares",
                "supportModule": true,
                "children": [
                    {
                        "name": staticI18n.$t("部署管理"),
                        "matchRouters": [
                            "appDeploy",
                            "appDeployHistory",
                            "appDeployForStag",
                            "appDeployForProd",
                            "appDeployForHistory",
                            "appDeployForConfig"
                        ],
                        "destRoute": {
                            "name": "appDeployForStag"
                        }
                    },
                    {
                        "name": staticI18n.$t("包版本管理"),
                        "destRoute": {
                            "name": "appPackages"
                        }
                    },
                    {
                        "name": staticI18n.$t("进程管理"),
                        "destRoute": {
                            "name": "appProcess"
                        }
                    },
                    {
                        "name": staticI18n.$t("日志查询"),
                        "destRoute": {
                            "name": "appLog"
                        }
                    },
                    {
                        "name": staticI18n.$t("环境配置"),
                        "routerName": "appEnvVariables",
                        "destRoute": {
                            "name": "appEnvVariables"
                        }
                    }
                ]
            },
            {
                "name": "appEngineOperator",
                "label": staticI18n.$t("应用引擎"),     //运营者视角应用引擎
                "iconfontName": "squares",
                "supportModule": true,
                "children": []
            },
            {
                "name": "appServices",
                "label": staticI18n.$t("增强服务"),
                "iconfontName": "diamond",
                "supportModule": true,
                "children": []
            },
            {
                "name": "moduleManage",
                "label": staticI18n.$t("模块管理"),
                "matchRouters": [
                    "moduleManage"
                ],
                "iconfontName": "modules",
                "supportModule": true,
                "destRoute": {
                    "name": "moduleManage"
                },
                "children": []
            },
            {
                "name": "appCloudAPI",
                "label": staticI18n.$t("云 API 管理"),
                "iconfontName": "cloudapi",
                "supportModule": false,
                "children": [
                    {
                        "name": staticI18n.$t("云 API 权限"),
                        "destRoute": {
                            "name": "appCloudAPI"
                        }
                    }
                ]
            },
            {
                "name": "monitorAlarm",
                "label": staticI18n.$t("监控告警"),
                "iconfontName": "monitor",
                "supportModule": true,
                "children": [
                    {
                        "name": staticI18n.$t("告警记录"),
                        "destRoute": {
                            "name": "monitorAlarm"
                        }
                    }
                ]
            },
            {
                "name": "appAnalysis",
                "label": staticI18n.$t("数据统计"),
                "iconfontName": "analysis",
                "supportModule": true,
                "children": [
                    {
                        "name": staticI18n.$t("网站访问统计"),
                        "destRoute": {
                            "name": "appWebAnalysis"
                        }
                    },
                    {
                        "name": staticI18n.$t("访问日志统计"),
                        "destRoute": {
                            "name": "appLogAnalysis"
                        }
                    },
                    {
                        "name": staticI18n.$t("自定义事件统计"),
                        "destRoute": {
                            "name": "appEventAnalysis"
                        }
                    }
                ]
            },
            {
                "name": "appMarketing",
                "label": staticI18n.$t("应用推广"),
                "iconfontName": "volumn",
                "children": [
                    {
                        "name": staticI18n.$t("应用市场"),
                        "destRoute": {
                            "name": "appMarket"
                        }
                    },
                    {
                        "name": staticI18n.$t("应用市场 (移动端)"),
                        "destRoute": {
                            "name": "appMobileMarket"
                        }
                    }
                ]
            },
            {
                "name": "appConfigs",
                "label": staticI18n.$t("基本设置"),
                "iconfontName": "gear",
                "children": [
                    {
                        "name": staticI18n.$t("基本信息"),
                        "destRoute": {
                            "name": "appBaseInfo"
                        }
                    },
                    {
                        "name": staticI18n.$t("成员管理"),
                        "destRoute": {
                            "name": "appRoles"
                        }
                    }
                ]
            },
            {
                "name": "docuManagement",
                "label": staticI18n.$t("文档管理"),
                "matchRouters": [
                    "docuManagement"
                ],
                "iconfontName": "page-fill",
                "supportModule": false,
                "destRoute": {
                    "name": "docuManagement"
                },
                "children": []
            }
        ]
    },
    "bk_service": {
        "message": staticI18n.$t("蓝鲸服务导航文案"),
        "list": [
            {
                "name": "development",
                "label": staticI18n.$t("开发"),
                "iconfontName": "window-source-code",
                "sublist": [
                    {
                        "name": staticI18n.$t("代码库管理"),
                        "destRoute": {
                          "name": "serviceCode"
                        }
                    },
                    {
                        "name": staticI18n.$t("API 网关"),
                        "destRoute": {
                            "name": "serviceAPIGateway"
                        }
                    },
                    {
                        "name": staticI18n.$t("开发框架"),
                        "destRoute": {
                            "name": "serviceFramework"
                        }
                    },
                    {
                        "name": staticI18n.$t("前端组件库"),
                        "destRoute": {
                            "name": "serviceMagicBox"
                        }
                    },
                    {
                        "name": staticI18n.$t("可视化开发"),
                        "destRoute": {
                          "name": "serviceLesscode"
                        }
                    }
                ]
            },
            {
                "name": "computing",
                "label": staticI18n.$t("计算"),
                "iconfontName": "chip",
                "sublist": [
                    {
                        "name": staticI18n.$t("应用引擎"),
                        "destRoute": {
                            "name": "serviceAppEngine"
                        }
                    }
                ]
            },
            {
                "name": "appServices",
                "label": staticI18n.$t("增强服务"),
                "iconfontName": "diamond",
                "sublist": [
                    {
                        "name": staticI18n.$t("数据存储"),
                        "matchRouters": [
                            "serviceVas",
                            "serviceInnerPage"
                        ],
                        "destRoute": {
                            "name": "serviceVas",
                            "params": {
                                "category_id": "1"
                            }
                        }
                    }
                ]
            },
            {
                "name": "workflow",
                "label": staticI18n.$t("流程引擎"),
                "iconfontName": "dashboard",
                "sublist": [
                    {
                        "name": "Bamboo",
                        "destRoute": {
                            "name": "serviceBamboo"
                        }
                    }
                ]
            },
            {
                "name": "marketing",
                "label": staticI18n.$t("推广"),
                "iconfontName": "volumn",
                "sublist": [
                    {
                        "name": staticI18n.$t("应用市场"),
                        "destRoute": {
                            "name": "serviceMarket"
                        }
                    }
                ]
            }
        ]
    }
}<|MERGE_RESOLUTION|>--- conflicted
+++ resolved
@@ -598,15 +598,12 @@
                         }
                     },
                     {
-<<<<<<< HEAD
-=======
                         "name": staticI18n.$t("事件查询"),
                         "destRoute": {
                             "name": "cloudAppEventQuery"
                         }
                     },
                     {
->>>>>>> e27af46e
                         "name": staticI18n.$t("告警记录"),
                         "destRoute": {
                             "name": "monitorAlarm"
