--- conflicted
+++ resolved
@@ -98,32 +98,6 @@
         if can_sync:
             print(f"syncing ingress for app {app.name}")
             try:
-<<<<<<< HEAD
-                domains = mgr.list_desired_domains()
-            except Exception:
-                logger.exception("list domains failed for app %s", app.name)
-                continue
-
-            for domain in domains:
-                if fnmatch(domain.host, pattern):
-                    can_sync = not dry_run
-                    print(f"domain {domain.host} match, ready to sync")
-                else:
-                    print(f"domain {domain.host} mismatch, abort")
-                    break
-
-            if with_create:
-                service_name = make_service_name(app, process_type)
-                print(f"will create ingress for process {process_type}: {service_name}")
-
-            if can_sync:
-                print(f"syncing ingress for app {app.name}")
-                try:
-                    mgr.sync(service_name)  # type: ignore
-                except Exception as err:
-                    logger.error("sync ingresses failed for app %s, err: %s", app.name, err)
-=======
                 mgr.sync(service_name)
             except Exception as err:
-                logger.error("sync ingresses failed for app %s, err: %s", app.name, err)
->>>>>>> b3dd97aa
+                logger.error("sync ingresses failed for app %s, err: %s", app.name, err)