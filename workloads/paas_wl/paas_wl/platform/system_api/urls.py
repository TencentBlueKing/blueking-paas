# -*- coding: utf-8 -*-
"""
TencentBlueKing is pleased to support the open source community by making
蓝鲸智云 - PaaS 平台 (BlueKing - PaaS System) available.
Copyright (C) 2017 THL A29 Limited, a Tencent company. All rights reserved.
Licensed under the MIT License (the "License"); you may not use this file except
in compliance with the License. You may obtain a copy of the License at

    http://opensource.org/licenses/MIT

Unless required by applicable law or agreed to in writing, software distributed under
the License is distributed on an "AS IS" BASIS, WITHOUT WARRANTIES OR CONDITIONS OF ANY KIND,
either express or implied. See the License for the specific language governing permissions and
limitations under the License.

We undertake not to change the open source license (MIT license) applicable
to the current version of the project delivered to anyone in the future.
"""
"""Root URLs
"""
from django.urls import include, re_path
from rest_framework.routers import DefaultRouter

from . import views

router = DefaultRouter(trailing_slash=False)


PVAR_REGION = '(?P<region>[a-z0-9_-]{1,32})'
PVAR_NAME = '(?P<name>[a-z0-9_-]{1,64})'
# 32/36: with or without "-"
PVAR_UUID = '(?P<uuid>[0-9a-f-]{32,36})'
PVAR_PROCESS_INSTANCE_NAME = '(?P<process_instance_name>[.a-z0-9_-]+)'
PVAR_PROCESS_TYPE = '(?P<process_type>[a-z0-9-]+)'


urlpatterns = [
    re_path(r'^', include(router.urls)),
    re_path(
        r"^regions/%s/apps/%s/?$" % (PVAR_REGION, PVAR_NAME),
        views.AppViewSet.as_view({'get': 'retrieve', 'post': 'update', 'delete': 'destroy'}),
    ),
    re_path(r"^regions/%s/apps/$" % PVAR_REGION, views.AppViewSet.as_view({'get': 'list', 'post': 'create'})),
    # App Scale
    re_path(
        r"^regions/%s/apps/%s/processes/$" % (PVAR_REGION, PVAR_NAME),
        views.ProcessViewSet.as_view({'get': 'list_processes_statuses'}),
    ),
    re_path(
        r"^regions/%s/apps/%s/processes/specs/$" % (PVAR_REGION, PVAR_NAME),
        views.ProcessViewSet.as_view({'get': 'list_processes_specs', 'post': 'sync_specs'}),
    ),
    re_path(
        r"^regions/%s/apps/%s/processes/%s/instances/%s/webconsole/$"
        % (PVAR_REGION, PVAR_NAME, PVAR_PROCESS_TYPE, PVAR_PROCESS_INSTANCE_NAME),
        views.ProcessInstanceViewSet.as_view({'post': 'create_webconsole'}),
    ),
    # App BuildProcesses
    re_path(
        r"^regions/%s/apps/%s/build_processes/$" % (PVAR_REGION, PVAR_NAME),
        views.BuildProcessViewSet.as_view({'post': 'create_build_process'}),
    ),
    re_path(
        r"^regions/%s/apps/%s/build_processes/%s/result" % (PVAR_REGION, PVAR_NAME, PVAR_UUID),
        views.BuildProcessResultViewSet.as_view({'get': 'retrieve'}),
    ),
    re_path(
        r"^regions/%s/apps/%s/build_processes/%s/interruptions/" % (PVAR_REGION, PVAR_NAME, PVAR_UUID),
        views.BuildProcessViewSet.as_view({'post': 'user_interrupt'}),
    ),
    re_path(
        r"^regions/%s/apps/%s/builds/$" % (PVAR_REGION, PVAR_NAME),
        views.BuildViewSet.as_view({'get': 'list'}),
    ),
    re_path(
        r"^regions/%s/apps/%s/builds/placeholder/$" % (PVAR_REGION, PVAR_NAME),
        views.BuildViewSet.as_view({'post': 'create_placeholder'}),
    ),
    re_path(
        r"^regions/%s/apps/%s/builds/%s$" % (PVAR_REGION, PVAR_NAME, PVAR_UUID),
        views.BuildViewSet.as_view({'get': 'retrieve'}),
    ),
    re_path(
        r"^regions/%s/apps/%s/releases/$" % (PVAR_REGION, PVAR_NAME),
        views.ReleaseViewSet.as_view({'post': 'create_release', 'get': 'retrieve'}),
    ),
    re_path(
        r"^regions/%s/apps/%s/archive/$" % (PVAR_REGION, PVAR_NAME),
        views.ArchiveViewSet.as_view({'post': 'archive'}),
    ),
<<<<<<< HEAD
    # App Config
    re_path(
        r"^regions/%s/apps/%s/config/$" % (PVAR_REGION, PVAR_NAME),
        views.ConfigViewSet.as_view({'get': 'retrieve', 'post': 'update_config'}),
    ),
    re_path(
        r"^regions/%s/apps/%s/bind_cluster/(?P<cluster_name>[^/]+)/$" % (PVAR_REGION, PVAR_NAME),
        views.ConfigViewSet.as_view({'post': 'bind_cluster'}),
    ),
    re_path(
        r"^regions/%s/apps/%s/config/metadata$" % (PVAR_REGION, PVAR_NAME),
        views.ConfigViewSet.as_view({'post': 'update_metadata'}),
    ),
]

urlpatterns += [
    re_path(
        make_app_path(r'/related_resources/$', include_envs=False),
        views.BkModuleRelatedResourcesViewSet.as_view({'delete': 'destroy'}),
=======
    ####################
    # Resource Metrics #
    ####################
    re_path(
        r"^regions/%s/apps/%s/processes/%s/instances/%s/metrics/$"
        % (PVAR_REGION, PVAR_NAME, PVAR_PROCESS_TYPE, PVAR_PROCESS_INSTANCE_NAME),
        views.ResourceMetricsViewSet.as_view({'get': 'query'}),
    ),
    re_path(
        r"^regions/%s/apps/%s/processes/%s/metrics/$" % (PVAR_REGION, PVAR_NAME, PVAR_PROCESS_TYPE),
        views.ResourceMetricsViewSet.as_view({'get': 'multi_query'}),
>>>>>>> de665aa1
    ),
]<|MERGE_RESOLUTION|>--- conflicted
+++ resolved
@@ -88,38 +88,4 @@
         r"^regions/%s/apps/%s/archive/$" % (PVAR_REGION, PVAR_NAME),
         views.ArchiveViewSet.as_view({'post': 'archive'}),
     ),
-<<<<<<< HEAD
-    # App Config
-    re_path(
-        r"^regions/%s/apps/%s/config/$" % (PVAR_REGION, PVAR_NAME),
-        views.ConfigViewSet.as_view({'get': 'retrieve', 'post': 'update_config'}),
-    ),
-    re_path(
-        r"^regions/%s/apps/%s/bind_cluster/(?P<cluster_name>[^/]+)/$" % (PVAR_REGION, PVAR_NAME),
-        views.ConfigViewSet.as_view({'post': 'bind_cluster'}),
-    ),
-    re_path(
-        r"^regions/%s/apps/%s/config/metadata$" % (PVAR_REGION, PVAR_NAME),
-        views.ConfigViewSet.as_view({'post': 'update_metadata'}),
-    ),
-]
-
-urlpatterns += [
-    re_path(
-        make_app_path(r'/related_resources/$', include_envs=False),
-        views.BkModuleRelatedResourcesViewSet.as_view({'delete': 'destroy'}),
-=======
-    ####################
-    # Resource Metrics #
-    ####################
-    re_path(
-        r"^regions/%s/apps/%s/processes/%s/instances/%s/metrics/$"
-        % (PVAR_REGION, PVAR_NAME, PVAR_PROCESS_TYPE, PVAR_PROCESS_INSTANCE_NAME),
-        views.ResourceMetricsViewSet.as_view({'get': 'query'}),
-    ),
-    re_path(
-        r"^regions/%s/apps/%s/processes/%s/metrics/$" % (PVAR_REGION, PVAR_NAME, PVAR_PROCESS_TYPE),
-        views.ResourceMetricsViewSet.as_view({'get': 'multi_query'}),
->>>>>>> de665aa1
-    ),
 ]