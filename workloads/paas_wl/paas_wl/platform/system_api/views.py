--- conflicted
+++ resolved
@@ -18,12 +18,6 @@
 """
 import logging
 
-<<<<<<< HEAD
-from django.db import transaction
-=======
-from django.conf import settings
->>>>>>> de665aa1
-from django.db.models import ObjectDoesNotExist
 from django.shortcuts import get_object_or_404
 from drf_yasg.utils import swagger_auto_schema
 from rest_framework import status
@@ -31,7 +25,6 @@
 from rest_framework.response import Response
 from rest_framework.viewsets import ModelViewSet, ViewSet
 
-from paas_wl.cluster.constants import ClusterFeatureFlag
 from paas_wl.cluster.utils import get_cluster_by_app, get_default_cluster_by_region
 from paas_wl.platform.applications import models
 from paas_wl.platform.applications.models.managers.app_res_ver import AppResVerManager
@@ -367,106 +360,4 @@
             logger.exception("Failed to stop all processes for App<%s>, operation id is: %s", app.name, operation_id)
             raise error_codes.APP_ARCHIVE_FAILED from e
 
-        return Response(status=status.HTTP_204_NO_CONTENT)
-
-
-<<<<<<< HEAD
-class BkModuleRelatedResourcesViewSet(SysViewSet):
-    """以蓝鲸模块为单位管理所有 workloads 服务资源"""
-
-    @transaction.atomic
-    def destroy(self, request, code, module_name):
-        """删除蓝鲸模块的所有相关资源，仅在删除模块时调用"""
-        app = get_structured_app(code=code)
-        module = app.get_module_by_name(module_name)
-
-        delete_module_related_res(module)
-        return Response(status=status.HTTP_204_NO_CONTENT)
-=======
-class ResourceMetricsViewSet(SysAppRelatedViewSet):
-    """应用进程资源使用指标数据相关"""
-
-    @swagger_auto_schema(
-        query_serializer=serializers.ResourceMetricsSerializer,
-        responses={200: serializers.ResourceMetricsResultSerializer},
-    )
-    def query(self, request, region, name, process_type, process_instance_name):
-        """get instance metrics"""
-        serializer = serializers.ResourceMetricsSerializer(data=request.query_params)
-        serializer.is_valid(raise_exception=True)
-        data = serializer.data
-
-        manager = self._get_resource_metric_manager(process_type=process_type)
-        try:
-            # 请求某个特定 instance 的 metrics
-            instance_result = manager.get_instance_metrics(
-                time_range=data["time_range"],
-                instance_name=process_instance_name,
-                resource_types=data["query_metrics"],
-            )
-        except Exception as e:
-            raise error_codes.QUERY_RESOURCE_METRIC_FAILED.f(f"请求 Metric 后端失败: {e}")
-        return Response(data=serializers.ResourceMetricsResultSerializer(instance=instance_result, many=True).data)
-
-    @swagger_auto_schema(
-        query_serializer=serializers.ResourceMetricsSerializer,
-        responses={200: serializers.InstanceMetricsResultSerializer},
-    )
-    def multi_query(self, request, region, name, process_type):
-        """get process metrics"""
-        serializer = serializers.ResourceMetricsSerializer(data=request.query_params)
-        serializer.is_valid(raise_exception=True)
-        data = serializer.data
-
-        manager = self._get_resource_metric_manager(process_type=process_type)
-        try:
-            # 请求所有 instance
-            metric_results = manager.get_all_instances_metrics(
-                time_range=data["time_range"], resource_types=data["query_metrics"]
-            )
-        except Exception as e:
-            raise error_codes.QUERY_RESOURCE_METRIC_FAILED.f(f"请求 Metric 后端失败: {e}")
-        return Response(data=serializers.InstanceMetricsResultSerializer(instance=metric_results, many=True).data)
-
-    def _get_resource_metric_manager(self, process_type):
-        # fetch instances of process
-        app = self.get_app()
-
-        try:
-            cluster = get_cluster_by_app(app)
-        except ObjectDoesNotExist:
-            raise RuntimeError('no cluster can be found, query aborted')
-
-        if not cluster.bcs_cluster_id:
-            raise error_codes.QUERY_RESOURCE_METRIC_FAILED.f("进程所在集群未关联 BCS 信息, 不支持该功能")
-
-        # 不同的指标数据来源依赖配置不同，需要分别检查
-        if cluster.has_feature_flag(ClusterFeatureFlag.ENABLE_BK_MONITOR):
-            if not settings.BKMONITOR_ENABLED:
-                raise error_codes.EDITION_NOT_SUPPORT
-            if not cluster.bk_biz_id:
-                raise error_codes.QUERY_RESOURCE_METRIC_FAILED.f("进程所在集群未关联 BKCC 业务信息, 不支持该功能")
-            metric_client = BkMonitorMetricClient(bk_biz_id=cluster.bk_biz_id)
-
-        else:
-            if not settings.MONITOR_CONFIG:
-                raise error_codes.EDITION_NOT_SUPPORT
-            metric_client = PrometheusMetricClient(**settings.MONITOR_CONFIG["metrics"]["prometheus"])  # type: ignore
-
-        # 获取 EngineApp 对应的进程实例
-        try:
-            process = process_kmodel.get_by_type(app, process_type)
-            process.instances = instance_kmodel.list_by_process_type(app, process_type)
-        except Exception:
-            raise error_codes.QUERY_RESOURCE_METRIC_FAILED.f("无法获取到进程相关信息")
-
-        if not process.instances:
-            raise error_codes.QUERY_RESOURCE_METRIC_FAILED.f("找不到进程实例")
-
-        # 这里默认只有蓝鲸监控数据，暂不支持用户选择数据来源
-        return ResourceMetricManager(
-            process=process,
-            metric_client=metric_client,
-            bcs_cluster_id=cluster.bcs_cluster_id,
-        )
->>>>>>> de665aa1
+        return Response(status=status.HTTP_204_NO_CONTENT)