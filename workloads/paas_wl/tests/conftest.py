# -*- coding: utf-8 -*-
"""
TencentBlueKing is pleased to support the open source community by making
蓝鲸智云 - PaaS 平台 (BlueKing - PaaS System) available.
Copyright (C) 2017 THL A29 Limited, a Tencent company. All rights reserved.
Licensed under the MIT License (the "License"); you may not use this file except
in compliance with the License. You may obtain a copy of the License at

    http://opensource.org/licenses/MIT

Unless required by applicable law or agreed to in writing, software distributed under
the License is distributed on an "AS IS" BASIS, WITHOUT WARRANTIES OR CONDITIONS OF ANY KIND,
either express or implied. See the License for the specific language governing permissions and
limitations under the License.

We undertake not to change the open source license (MIT license) applicable
to the current version of the project delivered to anyone in the future.
"""
import copy
import logging
import tempfile
import uuid
from contextlib import contextmanager
from pathlib import Path
from typing import Callable, Dict, List, Optional
from unittest import mock

import pytest
import yaml
from django.conf import settings
from django.db import transaction
from django.utils.crypto import get_random_string
from kubernetes.client.apis import VersionApi
from kubernetes.client.exceptions import ApiException
from rest_framework.test import APIClient

from paas_wl.cluster.constants import ClusterFeatureFlag, ClusterType
from paas_wl.cluster.models import APIServer, Cluster
from paas_wl.cluster.utils import get_default_cluster_by_region
from paas_wl.platform.applications.constants import ApplicationType
from paas_wl.platform.applications.models import Build, EngineApp
from paas_wl.platform.applications.struct_models import Application, Module, ModuleEnv, StructuredApp
from paas_wl.resources.base.base import get_client_by_cluster_name
from paas_wl.resources.base.kres import KCustomResourceDefinition, KNamespace
from paas_wl.utils.blobstore import S3Store, make_blob_store
from paas_wl.workloads.processes.models import ProcessSpec, ProcessSpecPlan
from tests.utils.app import create_app
from tests.utils.auth import create_user
from tests.utils.basic import random_resource_name
from tests.utils.build_process import random_fake_bp

logger = logging.getLogger(__name__)

# IDs for default "bk_app"'s ModuleEnv objects
DEFAULT_STAG_ENV_ID = 1
DEFAULT_PROD_ENV_ID = 2


def pytest_addoption(parser):
    parser.addoption(
        "--init-s3-bucket", dest="init_s3_bucket", action="store_true", default=False, help="是否需要执行 s3 初始化流程"
    )
    parser.addoption("--run-e2e-test", dest="run_e2e_test", action="store_true", default=False, help="是否执行 e2e 测试")


@pytest.fixture(scope='session', autouse=True)
def crds_is_configured(django_db_setup, django_db_blocker):
    """Configure 'BkApp' and other CRDs when tests starts

    :return: Whether the CRDs are successfully configured
    """
    with django_db_blocker.unblock():
        client = get_client_by_cluster_name(get_default_cluster_by_region(settings.FOR_TESTS_DEFAULT_REGION).name)
        version = VersionApi(client).get_code()

    # Minimal required version is 1.17
    if (int(version.major), int(version.minor)) < (1, 17):
        yield False
    else:
        crd_infos = [
            ("bkapps.paas.bk.tencent.com", "cnative/specs/crd/bkapp_v1.yaml"),
            ("domaingroupmappings.paas.bk.tencent.com", "cnative/specs/crd/domaingroupmappings_v1.yaml"),
        ]
        crd_client = KCustomResourceDefinition(client)

        for name, path in crd_infos:
            logger.info('Configure CRD %s...', name)
            body = yaml.safe_load((Path(__file__).parent / path).read_text())
            try:
                name = body['metadata']['name']
                crd_client.create_or_update(name=name, body=body)
            except ValueError as e:
                logger.warning("Unknown Exception raise from k8s client, but should be ignored. Detail: %s", e)
            except ApiException as e:
                # Ignore 409 conflicts error
                if e.status == 409:
                    pass

        yield True

        # Clean up CRDs
        for name, _ in crd_infos:
            crd_client.delete(name)


@pytest.fixture(autouse=True)
def _skip_when_no_crds(request, crds_is_configured):
    """Handle @pytest.mark.skip_when_no_crds, skip current test when mark is used
    and CRDs are not configured(from "crds_is_configured" fixture).
    """
    if request.keywords.get('skip_when_no_crds'):
        if not crds_is_configured:
            pytest.skip('Skip test because CRDs is not configured')


@pytest.fixture(autouse=True, scope="session")
def init_s3_bucket(request):
    if not request.config.getvalue("init_s3_bucket"):
        return

    store = make_blob_store(settings.BLOBSTORE_S3_BUCKET_NAME)
    if not isinstance(store, S3Store):
        return
    try:
        store.get_client().create_bucket(Bucket=store.bucket)
    except Exception:
        pass


@pytest.fixture
def app() -> EngineApp:
    """Return a new App object with random info"""
    return create_app()


@pytest.fixture
def k8s_client(settings):
    client = get_client_by_cluster_name(get_default_cluster_by_region(settings.FOR_TESTS_DEFAULT_REGION).name)
    return client


@pytest.fixture
def k8s_version(k8s_client):
    return VersionApi(k8s_client).get_code()


@pytest.fixture(scope="module")
def namespace_maker(django_db_setup, django_db_blocker):
    with django_db_blocker.unblock():
        k8s_client = get_client_by_cluster_name(get_default_cluster_by_region(settings.FOR_TESTS_DEFAULT_REGION).name)
        k8s_version = VersionApi(k8s_client).get_code()

    class Maker:
        def __init__(self):
            self.block = False
            self.created_namespaces = []

        def make(self, ns):
            kres = KNamespace(k8s_client)
            obj, created = kres.get_or_create(ns)
            if created:
                self.created_namespaces.append(ns)
            # k8s 1.8 只起了 apiserver 模拟测试, 不支持 wait_for_default_sa.
            # 其他更高版本的集群为集成测试, 必须执行 wait_for_default_sa, 否则测试可能会出错
            if (int(k8s_version.major), int(k8s_version.minor)) > (1, 8):
                kres.wait_for_default_sa(ns)
            return obj, created

        def set_block(self):
            self.block = True

    maker = Maker()
    yield maker

    for ns in maker.created_namespaces:
        KNamespace(k8s_client).delete(ns)

    if maker.block:
        for ns in maker.created_namespaces:
            if (int(k8s_version.major), int(k8s_version.minor)) > (1, 8):
                KNamespace(k8s_client).wait_until_removed(ns)


@pytest.fixture(autouse=True)
def _auto_create_ns(request):
    """Create the k8s namespace when the mark is found, supported fixture:
    app / bk_stag_engine_app
    """
    if not request.keywords.get('auto_create_ns'):
        yield
        return

    if "bk_stag_engine_app" in request.fixturenames:
        app = request.getfixturevalue("bk_stag_engine_app")
    elif "app" in request.fixturenames:
        app = request.getfixturevalue("app")
    else:
        yield
        return

    namespace_maker = request.getfixturevalue("namespace_maker")
    namespace_maker.make(app.namespace)
    yield
    namespace_maker.set_block()


@pytest.fixture
def bp(app):
    """Return a new BuildProcess object with random info"""
    return random_fake_bp(app)


@pytest.fixture
def resource_name() -> str:
    """A random resource name"""
    return random_resource_name()


# A random cluster name for running unittests
CLUSTER_NAME_FOR_TESTING = get_random_string(6)


@pytest.fixture(scope="session")
def django_db_setup(django_db_setup, django_db_blocker):
    """Create default cluster for testing"""
    with django_db_blocker.unblock():
        with transaction.atomic():
            cluster = create_default_cluster()
            setup_default_client(cluster)

        from paas_wl.workloads.processes.models import initialize_default_proc_spec_plans

        # The initialization in `processes.models` will not create default package plans in the TEST database,
        # it only creates the default plans in the non-test database(without the "test_" prefix).
        # So it's still required to initialize the default package plans here.
        initialize_default_proc_spec_plans()


def create_default_cluster():
    """Destroy all existing clusters and create a default one"""
    Cluster.objects.all().delete()
    cluster = Cluster.objects.register_cluster(
        name=CLUSTER_NAME_FOR_TESTING,
        region=settings.FOR_TESTS_DEFAULT_REGION,
        is_default=True,
        ingress_config={
            "app_root_domains": [{"name": "example.com"}],
            "sub_path_domains": [{"name": "example.com"}],
            "default_ingress_domain_tmpl": "%s.unittest.com",
            "frontend_ingress_ip": "0.0.0.0",
            "port_map": {"http": "80", "https": "443"},
        },
        annotations={
            "bcs_cluster_id": "",
            "bcs_project_id": "",
        },
        ca_data=settings.FOR_TESTS_CLUSTER_CONFIG["ca_data"],
        cert_data=settings.FOR_TESTS_CLUSTER_CONFIG["cert_data"],
        key_data=settings.FOR_TESTS_CLUSTER_CONFIG["key_data"],
<<<<<<< HEAD
        token_value=settings.FOR_TESTS_CLUSTER_CONFIG["token_value"],
        feature_flags={ff: True for ff in ClusterFeatureFlag},
=======
        feature_flags=ClusterFeatureFlag.get_default_flags_by_cluster_type(ClusterType.NORMAL),
>>>>>>> 47e6fb75
    )
    APIServer.objects.get_or_create(
        host=settings.FOR_TESTS_CLUSTER_CONFIG["url"],
        cluster=cluster,
        defaults=dict(
            overridden_hostname=settings.FOR_TESTS_CLUSTER_CONFIG["force_domain"],
        ),
    )
    return cluster


@pytest.fixture
def patch_ingress_config():
    """Patch ingress_config of the default cluster, usage:

    def test_foo(patch_ingress_config):
        patch_ingress_config(
            port_map: ...,
            app_root_domain: ...,
        )
        # Other test codes

    """
    cluster = Cluster.objects.get(name=CLUSTER_NAME_FOR_TESTING)
    orig_cfg = copy.deepcopy(cluster.ingress_config)

    def _patch_func(**kwargs):
        for k, v in kwargs.items():
            setattr(cluster.ingress_config, k, v)
        cluster.save(update_fields=['ingress_config'])

    yield _patch_func

    # Restore to original
    cluster.ingress_config = orig_cfg
    cluster.save(update_fields=['ingress_config'])


def setup_default_client(cluster: Cluster):
    """setup the default config for those client created by `kubernetes.client.ApiClient`"""
    # TODO: 待重构, 让 BaseKresource 不再接受 ModuleType 类型的 client
    get_client_by_cluster_name(cluster.name)


def get_cluster_with_hook(hook_func: Callable) -> Callable:
    """Modify the original get_cluster function with extra hooks"""

    def _wrapped(app: EngineApp) -> Cluster:
        from paas_wl.cluster.utils import get_cluster_by_app

        cluster = get_cluster_by_app(app)
        cluster = hook_func(cluster)
        return cluster

    return _wrapped


@contextmanager
def override_cluster_ingress_attrs(attrs):
    """Context manager which updates app's `cluster.ingress_config`"""

    def _hook_set_sub_path_domain(cluster):
        for key, value in attrs.items():
            setattr(cluster.ingress_config, key, value)
        cluster.save()
        cluster.refresh_from_db()
        return cluster

    # Mock all related occurrences
    with mock.patch(
        'paas_wl.networking.ingress.managers.misc.get_cluster_by_app',
        get_cluster_with_hook(_hook_set_sub_path_domain),
    ), mock.patch(
        'paas_wl.networking.ingress.managers.subpath.get_cluster_by_app',
        get_cluster_with_hook(_hook_set_sub_path_domain),
    ):
        yield


@pytest.fixture(autouse=True)
def clear_kubernetes_dynamic_discoverer_cache():
    # delete all discoverer cache files to ensure tests successful of the multiple kubernetes clusters
    for f in Path(tempfile.gettempdir()).glob("osrcp-*.json"):
        f.unlink()


@pytest.fixture
def api_client(request, bk_user):
    """Return an authenticated client"""
    client = APIClient()
    client.force_authenticate(user=bk_user)
    return client


@pytest.fixture
def bk_user():
    user = create_user(username="bk_somebody")
    user.is_superuser = True
    return user


@pytest.fixture
def fake_app(bk_user, app):
    app.owner = str(bk_user)
    app.structure = {"web": 1, "worker": 1}
    app.save()
    return app


@pytest.fixture
def default_process_spec_plan():
    return ProcessSpecPlan.objects.first()


@pytest.fixture
def set_structure(default_process_spec_plan):
    def handler(app, procfile: Dict, plan: ProcessSpecPlan = default_process_spec_plan):
        ProcessSpec.objects.filter(engine_app_id=app.uuid).delete()
        for proc, replicas in procfile.items():
            ProcessSpec.objects.create(name=proc, target_replicas=replicas, engine_app_id=app.uuid, plan=plan)

    return handler


@pytest.fixture
def fake_simple_build(fake_app, bk_user):
    build_params = {
        "owner": bk_user,
        "app": fake_app,
        "slug_path": "",
        "source_type": "zzz",
        "branch": "dsdf",
        "revision": "asdf",
        "procfile": {"web": "legacycommand manage.py runserver", "worker": "python manage.py celery"},
    }
    return Build.objects.create(**build_params)


@pytest.fixture
def bk_app():
    """A random Application object"""
    # Use lower case only because the code/name might be used for Kubernetes resource name
    code = get_random_string(6).lower()
    return Application(
        id=uuid.uuid4(), type=ApplicationType.DEFAULT, region=settings.FOR_TESTS_DEFAULT_REGION, name=code, code=code
    )


@pytest.fixture
def bk_module(bk_app):
    """A random Module object"""
    return Module(id=uuid.uuid4(), application=bk_app, name='default')


@pytest.fixture
def bk_stag_env(request, bk_app, bk_module):
    """A random ModuleEnv object"""
    return create_env(request, bk_app, bk_module, 'stag')


@pytest.fixture
def bk_stag_engine_app(bk_stag_env) -> EngineApp:
    return EngineApp.objects.get_by_env(bk_stag_env)


@pytest.fixture
def bk_prod_env(request, bk_app, bk_module):
    """A random ModuleEnv object"""
    return create_env(request, bk_app, bk_module, 'prod')


@pytest.fixture
def bk_prod_engine_app(bk_prod_env) -> EngineApp:
    return EngineApp.objects.get_by_env(bk_prod_env)


@pytest.fixture(autouse=True)
def _mock_get_structured_app(request, bk_app, bk_module):
    """Handle "mock_get_structured_app" mark, auto mock `get_structured_app`
    function call to return response related with current fixture data.
    """
    if request.keywords.get('mock_get_structured_app'):
        # Get bk_stag_env and bk_prod_env fixture dynamically instead of reference
        # directly to avoid requiring db access every time.
        stag_env = request.getfixturevalue("bk_stag_env")
        prod_env = request.getfixturevalue("bk_prod_env")

        structured_app = StructuredApp.from_json_data(
            make_structured_app_data(
                bk_app,
                default_module_id=str(bk_module.id),
                engine_app_ids=[str(stag_env.engine_app_id), str(prod_env.engine_app_id)],
            )
        )
        # Patch multiple occurrences
        with mock.patch(
            "paas_wl.platform.applications.struct_models.get_structured_app", return_value=structured_app
        ), mock.patch("paas_wl.platform.applications.models_utils.get_structured_app", return_value=structured_app):
            yield
    else:
        yield


def create_env(request, bk_app, bk_module, environment: str) -> ModuleEnv:
    # Use fixed ID
    id_map = {'stag': DEFAULT_STAG_ENV_ID, 'prod': DEFAULT_PROD_ENV_ID}
    engine_app = create_app()
    return ModuleEnv(
        id=id_map[environment],
        application=bk_app,
        module=bk_module,
        environment=environment,
        engine_app_id=engine_app.uuid,
        is_offlined=False,
    )


@pytest.fixture
def cnative_bk_app(bk_app):
    """A random Application object, type is "cloud-native" """
    bk_app.type = ApplicationType.CLOUD_NATIVE
    return bk_app


def make_structured_app_data(
    application: Application,
    default_module_id: Optional[str] = None,
    environment_ids: Optional[List[int]] = None,
    engine_app_ids: Optional[List[str]] = None,
):
    """Make a raw structured application data with one default module, receives optional "module_id"
    parameters.
    """
    default_module_id = default_module_id or str(uuid.uuid4())
    environment_ids = environment_ids or [DEFAULT_STAG_ENV_ID, DEFAULT_PROD_ENV_ID]
    engine_app_ids = engine_app_ids or [str(uuid.uuid4()), str(uuid.uuid4())]
    return {
        "application": {
            "id": str(application.id),
            "type": application.type,
            "region": application.region,
            "code": application.code,
            "name": application.name,
        },
        "modules": [{"id": str(default_module_id), "name": "default"}],
        "envs": [
            {
                "id": environment_ids[0],
                "environment": "stag",
                "module_id": default_module_id,
                "engine_app_id": engine_app_ids[0],
                "is_offlined": False,
            },
            {
                "id": environment_ids[1],
                "environment": "prod",
                "module_id": default_module_id,
                "engine_app_id": engine_app_ids[1],
                "is_offlined": False,
            },
        ],
    }<|MERGE_RESOLUTION|>--- conflicted
+++ resolved
@@ -257,12 +257,8 @@
         ca_data=settings.FOR_TESTS_CLUSTER_CONFIG["ca_data"],
         cert_data=settings.FOR_TESTS_CLUSTER_CONFIG["cert_data"],
         key_data=settings.FOR_TESTS_CLUSTER_CONFIG["key_data"],
-<<<<<<< HEAD
         token_value=settings.FOR_TESTS_CLUSTER_CONFIG["token_value"],
-        feature_flags={ff: True for ff in ClusterFeatureFlag},
-=======
         feature_flags=ClusterFeatureFlag.get_default_flags_by_cluster_type(ClusterType.NORMAL),
->>>>>>> 47e6fb75
     )
     APIServer.objects.get_or_create(
         host=settings.FOR_TESTS_CLUSTER_CONFIG["url"],
