# -*- coding: utf-8 -*-
"""
TencentBlueKing is pleased to support the open source community by making
蓝鲸智云 - PaaS 平台 (BlueKing - PaaS System) available.
Copyright (C) 2017 THL A29 Limited, a Tencent company. All rights reserved.
Licensed under the MIT License (the "License"); you may not use this file except
in compliance with the License. You may obtain a copy of the License at

    http://opensource.org/licenses/MIT

Unless required by applicable law or agreed to in writing, software distributed under
the License is distributed on an "AS IS" BASIS, WITHOUT WARRANTIES OR CONDITIONS OF ANY KIND,
either express or implied. See the License for the specific language governing permissions and
limitations under the License.

We undertake not to change the open source license (MIT license) applicable
to the current version of the project delivered to anyone in the future.
"""
import base64

from django.conf import settings

from paas_wl.cluster.constants import ClusterFeatureFlag
from paas_wl.cluster.loaders import LegacyKubeConfigLoader
from paas_wl.cluster.models import APIServer, Cluster


def _load_file(filename):
    with open(filename, "rb") as fh:
        return base64.b64encode(fh.read()).decode()


def init_kube_config_from_yaml(file: str = '', clear: bool = False):
    """
    :param file: path to kube config file
    :param clear: Whether to clean up kube config info in DB
    """
    if clear:
        Cluster.objects.all().delete()

    loader = LegacyKubeConfigLoader.from_file(file or settings.KUBE_CONFIG_FILE)
    for tag in loader.get_all_tags():
        for config in loader.list_configurations_by_tag(tag):
            cluster = Cluster.objects.register_cluster(
                name=tag,
                region=settings.FOR_TESTS_DEFAULT_REGION,
                is_default=not Cluster.objects.filter(region=settings.FOR_TESTS_DEFAULT_REGION).exists(),
                ca_data=_load_file(config.ssl_ca_cert),
                cert_data=_load_file(config.cert_file),
                key_data=_load_file(config.key_file),
                ingress_config={
                    "app_root_domains": [{"name": "example.com"}],
                    "default_ingress_domain_tmpl": "%s.apps.com",
                    "frontend_ingress_ip": "0.0.0.0",
                    "port_map": {"http": "80", "https": "443"},
                },
<<<<<<< HEAD
                feature_flags={
                    ClusterFeatureFlag.ENABLE_EGRESS_IP: True,
                    ClusterFeatureFlag.ENABLE_MOUNT_LOG_TO_HOST: True,
                },
=======
                feature_flags={ff: True for ff in ClusterFeatureFlag},
>>>>>>> a81332cd
            )
            api_server, _ = APIServer.objects.get_or_create(
                host=config.host,
                cluster=cluster,
                defaults=dict(
                    overridden_hostname=config.overridden_hostname,
                ),
            )<|MERGE_RESOLUTION|>--- conflicted
+++ resolved
@@ -54,14 +54,7 @@
                     "frontend_ingress_ip": "0.0.0.0",
                     "port_map": {"http": "80", "https": "443"},
                 },
-<<<<<<< HEAD
-                feature_flags={
-                    ClusterFeatureFlag.ENABLE_EGRESS_IP: True,
-                    ClusterFeatureFlag.ENABLE_MOUNT_LOG_TO_HOST: True,
-                },
-=======
                 feature_flags={ff: True for ff in ClusterFeatureFlag},
->>>>>>> a81332cd
             )
             api_server, _ = APIServer.objects.get_or_create(
                 host=config.host,
